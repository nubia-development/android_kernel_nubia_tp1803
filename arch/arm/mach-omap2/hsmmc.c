--- conflicted
+++ resolved
@@ -175,16 +175,6 @@
 {
 	u32 reg;
 
-<<<<<<< HEAD
-	if (mmc->slots[0].internal_clock) {
-		reg = omap_ctrl_readl(control_devconf1_offset);
-		reg |= OMAP2_MMCSDIO2ADPCLKISEL;
-		omap_ctrl_writel(reg, control_devconf1_offset);
-	}
-}
-
-static void hsmmc23_before_set_reg(struct device *dev, int slot,
-=======
 	reg = omap_ctrl_readl(control_devconf1_offset);
 	if (mmc->slots[0].internal_clock)
 		reg |= OMAP2_MMCSDIO2ADPCLKISEL;
@@ -194,7 +184,6 @@
 }
 
 static void hsmmc2_before_set_reg(struct device *dev, int slot,
->>>>>>> e2920638
 				   int power_on, int vdd)
 {
 	struct omap_mmc_platform_data *mmc = dev->platform_data;
