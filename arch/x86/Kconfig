--- conflicted
+++ resolved
@@ -134,12 +134,9 @@
 	select GENERIC_CPU_AUTOPROBE
 	select HAVE_ARCH_AUDITSYSCALL
 	select ARCH_SUPPORTS_ATOMIC_RMW
-<<<<<<< HEAD
-=======
 	select HAVE_ACPI_APEI if ACPI
 	select HAVE_ACPI_APEI_NMI if ACPI
 	select ACPI_LEGACY_TABLES_LOOKUP if ACPI
->>>>>>> bfe01a5b
 
 config INSTRUCTION_DECODER
 	def_bool y
