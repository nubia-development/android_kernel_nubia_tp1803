/*
 * Based on arch/arm/mm/mmu.c
 *
 * Copyright (C) 1995-2005 Russell King
 * Copyright (C) 2012 ARM Ltd.
 *
 * This program is free software; you can redistribute it and/or modify
 * it under the terms of the GNU General Public License version 2 as
 * published by the Free Software Foundation.
 *
 * This program is distributed in the hope that it will be useful,
 * but WITHOUT ANY WARRANTY; without even the implied warranty of
 * MERCHANTABILITY or FITNESS FOR A PARTICULAR PURPOSE.  See the
 * GNU General Public License for more details.
 *
 * You should have received a copy of the GNU General Public License
 * along with this program.  If not, see <http://www.gnu.org/licenses/>.
 */

#include <linux/cache.h>
#include <linux/export.h>
#include <linux/kernel.h>
#include <linux/errno.h>
#include <linux/init.h>
#include <linux/ioport.h>
#include <linux/kexec.h>
#include <linux/libfdt.h>
#include <linux/mman.h>
#include <linux/nodemask.h>
#include <linux/memblock.h>
#include <linux/fs.h>
#include <linux/io.h>
#include <linux/mm.h>
#include <linux/vmalloc.h>
#include <linux/dma-contiguous.h>
#include <linux/cma.h>

#include <asm/barrier.h>
#include <asm/cputype.h>
#include <asm/fixmap.h>
#include <asm/kasan.h>
#include <asm/kernel-pgtable.h>
#include <asm/sections.h>
#include <asm/setup.h>
#include <asm/sizes.h>
#include <asm/tlb.h>
#include <asm/memblock.h>
#include <asm/mmu_context.h>
#include <asm/ptdump.h>
#include <asm/tlbflush.h>

#define NO_BLOCK_MAPPINGS	BIT(0)
#define NO_CONT_MAPPINGS	BIT(1)

u64 idmap_t0sz = TCR_T0SZ(VA_BITS);

u64 kimage_voffset __ro_after_init;
EXPORT_SYMBOL(kimage_voffset);

/*
 * Empty_zero_page is a special page that is used for zero-initialized data
 * and COW.
 */
unsigned long empty_zero_page[PAGE_SIZE / sizeof(unsigned long)] __page_aligned_bss;
EXPORT_SYMBOL(empty_zero_page);

static pte_t bm_pte[PTRS_PER_PTE] __page_aligned_bss;
static pmd_t bm_pmd[PTRS_PER_PMD] __page_aligned_bss __maybe_unused;
static pud_t bm_pud[PTRS_PER_PUD] __page_aligned_bss __maybe_unused;

struct dma_contig_early_reserve {
	phys_addr_t base;
	unsigned long size;
};

static struct dma_contig_early_reserve dma_mmu_remap[MAX_CMA_AREAS];
static int dma_mmu_remap_num;

void __init dma_contiguous_early_fixup(phys_addr_t base, unsigned long size)
{
	if (dma_mmu_remap_num >= ARRAY_SIZE(dma_mmu_remap)) {
		pr_err("ARM64: Not enough slots for DMA fixup reserved regions!\n");
		return;
	}
	dma_mmu_remap[dma_mmu_remap_num].base = base;
	dma_mmu_remap[dma_mmu_remap_num].size = size;
	dma_mmu_remap_num++;
}

static bool dma_overlap(phys_addr_t start, phys_addr_t end)
{
	int i;

	for (i = 0; i < dma_mmu_remap_num; i++) {
		phys_addr_t dma_base = dma_mmu_remap[i].base;
		phys_addr_t dma_end = dma_mmu_remap[i].base +
			dma_mmu_remap[i].size;

		if ((dma_base < end) && (dma_end > start))
			return true;
	}
	return false;
}

pgprot_t phys_mem_access_prot(struct file *file, unsigned long pfn,
			      unsigned long size, pgprot_t vma_prot)
{
	if (!pfn_valid(pfn))
		return pgprot_noncached(vma_prot);
	else if (file->f_flags & O_SYNC)
		return pgprot_writecombine(vma_prot);
	return vma_prot;
}
EXPORT_SYMBOL(phys_mem_access_prot);

static phys_addr_t __init early_pgtable_alloc(void)
{
	phys_addr_t phys;
	void *ptr;

	phys = memblock_alloc(PAGE_SIZE, PAGE_SIZE);

	/*
	 * The FIX_{PGD,PUD,PMD} slots may be in active use, but the FIX_PTE
	 * slot will be free, so we can (ab)use the FIX_PTE slot to initialise
	 * any level of table.
	 */
	ptr = pte_set_fixmap(phys);

	memset(ptr, 0, PAGE_SIZE);

	/*
	 * Implicit barriers also ensure the zeroed page is visible to the page
	 * table walker
	 */
	pte_clear_fixmap();

	return phys;
}

static bool pgattr_change_is_safe(u64 old, u64 new)
{
	/*
	 * The following mapping attributes may be updated in live
	 * kernel mappings without the need for break-before-make.
	 */
	static const pteval_t mask = PTE_PXN | PTE_RDONLY | PTE_WRITE | PTE_NG;

	/* creating or taking down mappings is always safe */
	if (old == 0 || new == 0)
		return true;

	/* live contiguous mappings may not be manipulated at all */
	if ((old | new) & PTE_CONT)
		return false;

	/* Transitioning from Non-Global to Global is unsafe */
	if (old & ~new & PTE_NG)
		return false;

	return ((old ^ new) & ~mask) == 0;
}

static void init_pte(pmd_t *pmd, unsigned long addr, unsigned long end,
		     phys_addr_t phys, pgprot_t prot)
{
	pte_t *pte;

	pte = pte_set_fixmap_offset(pmd, addr);
	do {
		pte_t old_pte = *pte;

		set_pte(pte, pfn_pte(__phys_to_pfn(phys), prot));

		/*
		 * After the PTE entry has been populated once, we
		 * only allow updates to the permission attributes.
		 */
		BUG_ON(!pgattr_change_is_safe(pte_val(old_pte), pte_val(*pte)));

		phys += PAGE_SIZE;
	} while (pte++, addr += PAGE_SIZE, addr != end);

	pte_clear_fixmap();
}

static void alloc_init_cont_pte(pmd_t *pmd, unsigned long addr,
				unsigned long end, phys_addr_t phys,
				pgprot_t prot,
				phys_addr_t (*pgtable_alloc)(void),
				int flags)
{
	unsigned long next;

	BUG_ON(pmd_sect(*pmd));
	if (pmd_none(*pmd)) {
		phys_addr_t pte_phys;
		BUG_ON(!pgtable_alloc);
		pte_phys = pgtable_alloc();
		__pmd_populate(pmd, pte_phys, PMD_TYPE_TABLE);
	}
	BUG_ON(pmd_bad(*pmd));

	do {
		pgprot_t __prot = prot;

		next = pte_cont_addr_end(addr, end);

		/* use a contiguous mapping if the range is suitably aligned */
		if ((((addr | next | phys) & ~CONT_PTE_MASK) == 0) &&
		    (flags & NO_CONT_MAPPINGS) == 0)
			__prot = __pgprot(pgprot_val(prot) | PTE_CONT);

		init_pte(pmd, addr, next, phys, __prot);

		phys += next - addr;
	} while (addr = next, addr != end);
}

static void init_pmd(pud_t *pud, unsigned long addr, unsigned long end,
		     phys_addr_t phys, pgprot_t prot,
		     phys_addr_t (*pgtable_alloc)(void), int flags)
{
	unsigned long next;
	pmd_t *pmd;

	pmd = pmd_set_fixmap_offset(pud, addr);
	do {
		pmd_t old_pmd = *pmd;

		next = pmd_addr_end(addr, end);

		/* try section mapping first */
		if (((addr | next | phys) & ~SECTION_MASK) == 0 &&
		    (flags & NO_BLOCK_MAPPINGS) == 0 &&
		    !dma_overlap(phys, phys + next - addr)) {
			pmd_set_huge(pmd, phys, prot);

			/*
			 * After the PMD entry has been populated once, we
			 * only allow updates to the permission attributes.
			 */
			BUG_ON(!pgattr_change_is_safe(pmd_val(old_pmd),
						      pmd_val(*pmd)));
		} else {
			alloc_init_cont_pte(pmd, addr, next, phys, prot,
					    pgtable_alloc, flags);

			BUG_ON(pmd_val(old_pmd) != 0 &&
			       pmd_val(old_pmd) != pmd_val(*pmd));
		}
		phys += next - addr;
	} while (pmd++, addr = next, addr != end);

	pmd_clear_fixmap();
}

static void alloc_init_cont_pmd(pud_t *pud, unsigned long addr,
				unsigned long end, phys_addr_t phys,
				pgprot_t prot,
				phys_addr_t (*pgtable_alloc)(void), int flags)
{
	unsigned long next;

	/*
	 * Check for initial section mappings in the pgd/pud.
	 */
	BUG_ON(pud_sect(*pud));
	if (pud_none(*pud)) {
		phys_addr_t pmd_phys;
		BUG_ON(!pgtable_alloc);
		pmd_phys = pgtable_alloc();
		__pud_populate(pud, pmd_phys, PUD_TYPE_TABLE);
	}
	BUG_ON(pud_bad(*pud));

	do {
		pgprot_t __prot = prot;

		next = pmd_cont_addr_end(addr, end);

		/* use a contiguous mapping if the range is suitably aligned */
		if ((((addr | next | phys) & ~CONT_PMD_MASK) == 0) &&
		    (flags & NO_CONT_MAPPINGS) == 0)
			__prot = __pgprot(pgprot_val(prot) | PTE_CONT);

		init_pmd(pud, addr, next, phys, __prot, pgtable_alloc, flags);

		phys += next - addr;
	} while (addr = next, addr != end);
}

static inline bool use_1G_block(unsigned long addr, unsigned long next,
			unsigned long phys)
{
	if (PAGE_SHIFT != 12)
		return false;

	if (((addr | next | phys) & ~PUD_MASK) != 0)
		return false;

	return true;
}

static void alloc_init_pud(pgd_t *pgd, unsigned long addr, unsigned long end,
				  phys_addr_t phys, pgprot_t prot,
				  phys_addr_t (*pgtable_alloc)(void),
				  int flags)
{
	pud_t *pud;
	unsigned long next;

	if (pgd_none(*pgd)) {
		phys_addr_t pud_phys;
		BUG_ON(!pgtable_alloc);
		pud_phys = pgtable_alloc();
		__pgd_populate(pgd, pud_phys, PUD_TYPE_TABLE);
	}
	BUG_ON(pgd_bad(*pgd));

	pud = pud_set_fixmap_offset(pgd, addr);
	do {
		pud_t old_pud = *pud;

		next = pud_addr_end(addr, end);

		/*
		 * For 4K granule only, attempt to put down a 1GB block
		 */
		if (use_1G_block(addr, next, phys) &&
		    (flags & NO_BLOCK_MAPPINGS) == 0 &&
		    !dma_overlap(phys, phys + next - addr)) {
			pud_set_huge(pud, phys, prot);

			/*
			 * After the PUD entry has been populated once, we
			 * only allow updates to the permission attributes.
			 */
			BUG_ON(!pgattr_change_is_safe(pud_val(old_pud),
						      pud_val(*pud)));
		} else {
			alloc_init_cont_pmd(pud, addr, next, phys, prot,
					    pgtable_alloc, flags);

			BUG_ON(pud_val(old_pud) != 0 &&
			       pud_val(old_pud) != pud_val(*pud));
		}
		phys += next - addr;
	} while (pud++, addr = next, addr != end);

	pud_clear_fixmap();
}

static void __create_pgd_mapping(pgd_t *pgdir, phys_addr_t phys,
				 unsigned long virt, phys_addr_t size,
				 pgprot_t prot,
				 phys_addr_t (*pgtable_alloc)(void),
				 int flags)
{
	unsigned long addr, length, end, next;
	pgd_t *pgd = pgd_offset_raw(pgdir, virt);

	/*
	 * If the virtual and physical address don't have the same offset
	 * within a page, we cannot map the region as the caller expects.
	 */
	if (WARN_ON((phys ^ virt) & ~PAGE_MASK))
		return;

	phys &= PAGE_MASK;
	addr = virt & PAGE_MASK;
	length = PAGE_ALIGN(size + (virt & ~PAGE_MASK));

	end = addr + length;
	do {
		next = pgd_addr_end(addr, end);
		alloc_init_pud(pgd, addr, next, phys, prot, pgtable_alloc,
			       flags);
		phys += next - addr;
	} while (pgd++, addr = next, addr != end);
}

static phys_addr_t pgd_pgtable_alloc(void)
{
	void *ptr = (void *)__get_free_page(PGALLOC_GFP);
	if (!ptr || !pgtable_page_ctor(virt_to_page(ptr)))
		BUG();

	/* Ensure the zeroed page is visible to the page table walker */
	dsb(ishst);
	return __pa(ptr);
}

void create_pgtable_mapping(phys_addr_t start, phys_addr_t end)
{
	unsigned long virt = (unsigned long)phys_to_virt(start);

	__create_pgd_mapping(init_mm.pgd, start, virt, end - start,
				PAGE_KERNEL, NULL, 0);
}

/*
 * This function can only be used to modify existing table entries,
 * without allocating new levels of table. Note that this permits the
 * creation of new section or page entries.
 */
static void __init create_mapping_noalloc(phys_addr_t phys, unsigned long virt,
				  phys_addr_t size, pgprot_t prot)
{
	if (virt < VMALLOC_START) {
		pr_warn("BUG: not creating mapping for %pa at 0x%016lx - outside kernel range\n",
			&phys, virt);
		return;
	}
	__create_pgd_mapping(init_mm.pgd, phys, virt, size, prot, NULL,
			     NO_CONT_MAPPINGS);
}

void __init create_pgd_mapping(struct mm_struct *mm, phys_addr_t phys,
			       unsigned long virt, phys_addr_t size,
			       pgprot_t prot, bool page_mappings_only)
{
	int flags = 0;

	BUG_ON(mm == &init_mm);

	if (page_mappings_only)
		flags = NO_BLOCK_MAPPINGS | NO_CONT_MAPPINGS;

	__create_pgd_mapping(mm->pgd, phys, virt, size, prot,
			     pgd_pgtable_alloc, flags);
}

static void update_mapping_prot(phys_addr_t phys, unsigned long virt,
				phys_addr_t size, pgprot_t prot)
{
	if (virt < VMALLOC_START) {
		pr_warn("BUG: not updating mapping for %pa at 0x%016lx - outside kernel range\n",
			&phys, virt);
		return;
	}

	__create_pgd_mapping(init_mm.pgd, phys, virt, size, prot, NULL,
			     NO_CONT_MAPPINGS);

	/* flush the TLBs after updating live kernel mappings */
	flush_tlb_kernel_range(virt, virt + size);
}

static void __init __map_memblock(pgd_t *pgd, phys_addr_t start,
				  phys_addr_t end, pgprot_t prot, int flags)
{
	__create_pgd_mapping(pgd, start, __phys_to_virt(start), end - start,
			     prot, early_pgtable_alloc, flags);
}

void __init mark_linear_text_alias_ro(void)
{
	/*
	 * Remove the write permissions from the linear alias of .text/.rodata
	 */
	update_mapping_prot(__pa_symbol(_text), (unsigned long)lm_alias(_text),
			    (unsigned long)__init_begin - (unsigned long)_text,
			    PAGE_KERNEL_RO);
}

static void __init map_mem(pgd_t *pgd)
{
	phys_addr_t kernel_start = __pa_symbol(_text);
	phys_addr_t kernel_end = __pa_symbol(__init_begin);
	struct memblock_region *reg;
	int flags = 0;

	if (debug_pagealloc_enabled())
		flags = NO_BLOCK_MAPPINGS | NO_CONT_MAPPINGS;

	/*
	 * Take care not to create a writable alias for the
	 * read-only text and rodata sections of the kernel image.
	 * So temporarily mark them as NOMAP to skip mappings in
	 * the following for-loop
	 */
	memblock_mark_nomap(kernel_start, kernel_end - kernel_start);
#ifdef CONFIG_KEXEC_CORE
	if (crashk_res.end)
		memblock_mark_nomap(crashk_res.start,
				    resource_size(&crashk_res));
#endif

	/* map all the memory banks */
	for_each_memblock(memory, reg) {
		phys_addr_t start = reg->base;
		phys_addr_t end = start + reg->size;

		if (start >= end)
			break;
		if (memblock_is_nomap(reg))
			continue;

		__map_memblock(pgd, start, end, PAGE_KERNEL, flags);
	}

	/*
	 * Map the linear alias of the [_text, __init_begin) interval
	 * as non-executable now, and remove the write permission in
	 * mark_linear_text_alias_ro() below (which will be called after
	 * alternative patching has completed). This makes the contents
	 * of the region accessible to subsystems such as hibernate,
	 * but protects it from inadvertent modification or execution.
	 * Note that contiguous mappings cannot be remapped in this way,
	 * so we should avoid them here.
	 */
	__map_memblock(pgd, kernel_start, kernel_end,
		       PAGE_KERNEL, NO_CONT_MAPPINGS);
	memblock_clear_nomap(kernel_start, kernel_end - kernel_start);

#ifdef CONFIG_KEXEC_CORE
	/*
	 * Use page-level mappings here so that we can shrink the region
	 * in page granularity and put back unused memory to buddy system
	 * through /sys/kernel/kexec_crash_size interface.
	 */
	if (crashk_res.end) {
		__map_memblock(pgd, crashk_res.start, crashk_res.end + 1,
			       PAGE_KERNEL,
			       NO_BLOCK_MAPPINGS | NO_CONT_MAPPINGS);
		memblock_clear_nomap(crashk_res.start,
				     resource_size(&crashk_res));
	}
#endif
}

void mark_rodata_ro(void)
{
	unsigned long section_size;

	/*
	 * mark .rodata as read only. Use __init_begin rather than __end_rodata
	 * to cover NOTES and EXCEPTION_TABLE.
	 */
	section_size = (unsigned long)__init_begin - (unsigned long)__start_rodata;
	update_mapping_prot(__pa_symbol(__start_rodata), (unsigned long)__start_rodata,
			    section_size, PAGE_KERNEL_RO);

	debug_checkwx();
}

static void __init map_kernel_segment(pgd_t *pgd, void *va_start, void *va_end,
				      pgprot_t prot, struct vm_struct *vma,
				      int flags, unsigned long vm_flags)
{
	phys_addr_t pa_start = __pa_symbol(va_start);
	unsigned long size = va_end - va_start;

	BUG_ON(!PAGE_ALIGNED(pa_start));
	BUG_ON(!PAGE_ALIGNED(size));

	__create_pgd_mapping(pgd, pa_start, (unsigned long)va_start, size, prot,
			     early_pgtable_alloc, flags);

	if (!(vm_flags & VM_NO_GUARD))
		size += PAGE_SIZE;

	vma->addr	= va_start;
	vma->phys_addr	= pa_start;
	vma->size	= size;
	vma->flags	= VM_MAP | vm_flags;
	vma->caller	= __builtin_return_address(0);

	vm_area_add_early(vma);
}

static int __init parse_rodata(char *arg)
{
	return strtobool(arg, &rodata_enabled);
}
early_param("rodata", parse_rodata);

#ifdef CONFIG_UNMAP_KERNEL_AT_EL0
static int __init map_entry_trampoline(void)
{
	extern char __entry_tramp_text_start[];

	pgprot_t prot = rodata_enabled ? PAGE_KERNEL_ROX : PAGE_KERNEL_EXEC;
	phys_addr_t pa_start = __pa_symbol(__entry_tramp_text_start);

	/* The trampoline is always mapped and can therefore be global */
	pgprot_val(prot) &= ~PTE_NG;

	/* Map only the text into the trampoline page table */
	memset(tramp_pg_dir, 0, PGD_SIZE);
	__create_pgd_mapping(tramp_pg_dir, pa_start, TRAMP_VALIAS, PAGE_SIZE,
			     prot, pgd_pgtable_alloc, 0);

	/* Map both the text and data into the kernel page table */
	__set_fixmap(FIX_ENTRY_TRAMP_TEXT, pa_start, prot);
	if (IS_ENABLED(CONFIG_RANDOMIZE_BASE)) {
		extern char __entry_tramp_data_start[];

		__set_fixmap(FIX_ENTRY_TRAMP_DATA,
			     __pa_symbol(__entry_tramp_data_start),
			     PAGE_KERNEL_RO);
	}

	return 0;
}
core_initcall(map_entry_trampoline);
#endif

/*
 * Create fine-grained mappings for the kernel.
 */
static void __init map_kernel(pgd_t *pgd)
{
	static struct vm_struct vmlinux_text, vmlinux_rodata, vmlinux_inittext,
				vmlinux_initdata, vmlinux_data;

	/*
	 * External debuggers may need to write directly to the text
	 * mapping to install SW breakpoints. Allow this (only) when
	 * explicitly requested with rodata=off.
	 */
	pgprot_t text_prot = rodata_enabled ? PAGE_KERNEL_ROX : PAGE_KERNEL_EXEC;

	/*
	 * Only rodata will be remapped with different permissions later on,
	 * all other segments are allowed to use contiguous mappings.
	 */
	map_kernel_segment(pgd, _text, _etext, text_prot, &vmlinux_text, 0,
			   VM_NO_GUARD);
	map_kernel_segment(pgd, __start_rodata, __inittext_begin, PAGE_KERNEL,
			   &vmlinux_rodata, NO_CONT_MAPPINGS, VM_NO_GUARD);
	map_kernel_segment(pgd, __inittext_begin, __inittext_end, text_prot,
			   &vmlinux_inittext, 0, VM_NO_GUARD);
	map_kernel_segment(pgd, __initdata_begin, __initdata_end, PAGE_KERNEL,
			   &vmlinux_initdata, 0, VM_NO_GUARD);
	map_kernel_segment(pgd, _data, _end, PAGE_KERNEL, &vmlinux_data, 0, 0);

	if (!pgd_val(*pgd_offset_raw(pgd, FIXADDR_START))) {
		/*
		 * The fixmap falls in a separate pgd to the kernel, and doesn't
		 * live in the carveout for the swapper_pg_dir. We can simply
		 * re-use the existing dir for the fixmap.
		 */
		set_pgd(pgd_offset_raw(pgd, FIXADDR_START),
			*pgd_offset_k(FIXADDR_START));
	} else if (CONFIG_PGTABLE_LEVELS > 3) {
		/*
		 * The fixmap shares its top level pgd entry with the kernel
		 * mapping. This can really only occur when we are running
		 * with 16k/4 levels, so we can simply reuse the pud level
		 * entry instead.
		 */
		BUG_ON(!IS_ENABLED(CONFIG_ARM64_16K_PAGES));
		pud_populate(&init_mm, pud_set_fixmap_offset(pgd, FIXADDR_START),
			     lm_alias(bm_pmd));
		pud_clear_fixmap();
	} else {
		BUG();
	}

	kasan_copy_shadow(pgd);
}

/*
 * paging_init() sets up the page tables, initialises the zone memory
 * maps and sets up the zero page.
 */
void __init paging_init(void)
{
	phys_addr_t pgd_phys = early_pgtable_alloc();
	pgd_t *pgd = pgd_set_fixmap(pgd_phys);

	map_kernel(pgd);
	map_mem(pgd);

	/*
	 * We want to reuse the original swapper_pg_dir so we don't have to
	 * communicate the new address to non-coherent secondaries in
	 * secondary_entry, and so cpu_switch_mm can generate the address with
	 * adrp+add rather than a load from some global variable.
	 *
	 * To do this we need to go via a temporary pgd.
	 */
	cpu_replace_ttbr1(__va(pgd_phys));
	memcpy(swapper_pg_dir, pgd, PGD_SIZE);
	cpu_replace_ttbr1(lm_alias(swapper_pg_dir));

	pgd_clear_fixmap();
	memblock_free(pgd_phys, PAGE_SIZE);

	/*
	 * We only reuse the PGD from the swapper_pg_dir, not the pud + pmd
	 * allocated with it.
	 */
	memblock_free(__pa_symbol(swapper_pg_dir) + PAGE_SIZE,
		      SWAPPER_DIR_SIZE - PAGE_SIZE);
}

#ifdef CONFIG_MEMORY_HOTPLUG
/*
 * hotplug_paging() is used by memory hotplug to build new page tables
 * for hot added memory.
 */
void hotplug_paging(phys_addr_t start, phys_addr_t size)
{
	int flags;

	flags = debug_pagealloc_enabled() ? NO_BLOCK_MAPPINGS : 0;
	__create_pgd_mapping(swapper_pg_dir, start, __phys_to_virt(start), size,
		PAGE_KERNEL, pgd_pgtable_alloc, flags);
}

#ifdef CONFIG_MEMORY_HOTREMOVE
#define PAGE_INUSE 0xFD

static void  free_pagetable(struct page *page, int order, bool direct)
{
	unsigned long magic;
	unsigned int nr_pages = 1 << order;

	/* bootmem page has reserved flag */
	if (PageReserved(page)) {
		__ClearPageReserved(page);

		magic = (unsigned long)page->lru.next;
		if (magic == SECTION_INFO || magic == MIX_SECTION_INFO) {
			while (nr_pages--)
				put_page_bootmem(page++);
		} else {
			while (nr_pages--)
				free_reserved_page(page++);
		}
	} else {
		/*
		 * Only direct pagetable allocation (those allocated via
		 * hotplug) call the pgtable_page_ctor; vmemmap pgtable
		 * allocations don't.
		 */
		if (direct)
			pgtable_page_dtor(page);

		free_pages((unsigned long)page_address(page), order);
	}
}

static void free_pte_table(pmd_t *pmd, bool direct)
{
	pte_t *pte_start, *pte;
	struct page *page;
	int i;

	pte_start =  (pte_t *) pmd_page_vaddr(*pmd);
	/* Check if there is no valid entry in the PMD */
	for (i = 0; i < PTRS_PER_PTE; i++) {
		pte = pte_start + i;
		if (!pte_none(*pte))
			return;
	}

	page = pmd_page(*pmd);

	free_pagetable(page, 0, direct);

	/*
	 * This spin lock could be only taken in _pte_aloc_kernel
	 * in mm/memory.c and nowhere else (for arm64). Not sure if
	 * the function above can be called concurrently. In doubt,
	 * I am living it here for now, but it probably can be removed
	 */
	spin_lock(&init_mm.page_table_lock);
	pmd_clear(pmd);
	spin_unlock(&init_mm.page_table_lock);
}

static void free_pmd_table(pud_t *pud, bool direct)
{
	pmd_t *pmd_start, *pmd;
	struct page *page;
	int i;

	pmd_start = (pmd_t *) pud_page_vaddr(*pud);
	/* Check if there is no valid entry in the PMD */
	for (i = 0; i < PTRS_PER_PMD; i++) {
		pmd = pmd_start + i;
		if (!pmd_none(*pmd))
			return;
	}

	page = pud_page(*pud);

	free_pagetable(page, 0, direct);

	/*
	 * This spin lock could be only taken in _pte_aloc_kernel
	 * in mm/memory.c and nowhere else (for arm64). Not sure if
	 * the function above can be called concurrently. In doubt,
	 * I am living it here for now, but it probably can be removed
	 */
	spin_lock(&init_mm.page_table_lock);
	pud_clear(pud);
	spin_unlock(&init_mm.page_table_lock);
}

/*
 * When the PUD is folded on the PGD (three levels of paging),
 * there's no need to free PUDs
 */
#if CONFIG_PGTABLE_LEVELS > 3
static void free_pud_table(pgd_t *pgd, bool direct)
{
	pud_t *pud_start, *pud;
	struct page *page;
	int i;

	pud_start = (pud_t *) pgd_page_vaddr(*pgd);
	/* Check if there is no valid entry in the PUD */
	for (i = 0; i < PTRS_PER_PUD; i++) {
		pud = pud_start + i;
		if (!pud_none(*pud))
			return;
	}

	page = pgd_page(*pgd);

	free_pagetable(page, 0, direct);

	/*
	 * This spin lock could be only
	 * taken in _pte_aloc_kernel in
	 * mm/memory.c and nowhere else
	 * (for arm64). Not sure if the
	 * function above can be called
	 * concurrently. In doubt,
	 * I am living it here for now,
	 * but it probably can be removed.
	 */
	spin_lock(&init_mm.page_table_lock);
	pgd_clear(pgd);
	spin_unlock(&init_mm.page_table_lock);
}
#endif

static void remove_pte_table(pte_t *pte, unsigned long addr,
	unsigned long end, bool direct)
{
	unsigned long next;
	void *page_addr;

	for (; addr < end; addr = next, pte++) {
		next = (addr + PAGE_SIZE) & PAGE_MASK;
		if (next > end)
			next = end;

		if (!pte_present(*pte))
			continue;

		if (PAGE_ALIGNED(addr) && PAGE_ALIGNED(next)) {
			/*
			 * Do not free direct mapping pages since they were
			 * freed when offlining, or simplely not in use.
			 */
			if (!direct)
				free_pagetable(pte_page(*pte), 0, direct);

			/*
			 * This spin lock could be only
			 * taken in _pte_aloc_kernel in
			 * mm/memory.c and nowhere else
			 * (for arm64). Not sure if the
			 * function above can be called
			 * concurrently. In doubt,
			 * I am living it here for now,
			 * but it probably can be removed.
			 */
			spin_lock(&init_mm.page_table_lock);
			pte_clear(&init_mm, addr, pte);
			spin_unlock(&init_mm.page_table_lock);
		} else {
			/*
			 * If we are here, we are freeing vmemmap pages since
			 * direct mapped memory ranges to be freed are aligned.
			 *
			 * If we are not removing the whole page, it means
			 * other page structs in this page are being used and
			 * we canot remove them. So fill the unused page_structs
			 * with 0xFD, and remove the page when it is wholly
			 * filled with 0xFD.
			 */
			memset((void *)addr, PAGE_INUSE, next - addr);

			page_addr = page_address(pte_page(*pte));
			if (!memchr_inv(page_addr, PAGE_INUSE, PAGE_SIZE)) {
				free_pagetable(pte_page(*pte), 0, direct);

				/*
				 * This spin lock could be only
				 * taken in _pte_aloc_kernel in
				 * mm/memory.c and nowhere else
				 * (for arm64). Not sure if the
				 * function above can be called
				 * concurrently. In doubt,
				 * I am living it here for now,
				 * but it probably can be removed.
				 */
				spin_lock(&init_mm.page_table_lock);
				pte_clear(&init_mm, addr, pte);
				spin_unlock(&init_mm.page_table_lock);
			}
		}
	}

	// I am adding this flush here in simmetry to the x86 code.
	// Why do I need to call it here and not in remove_p[mu]d
	flush_tlb_all();
}

static void remove_pmd_table(pmd_t *pmd, unsigned long addr,
	unsigned long end, bool direct)
{
	unsigned long next;
	void *page_addr;
	pte_t *pte;

	for (; addr < end; addr = next, pmd++) {
		next = pmd_addr_end(addr, end);

		if (!pmd_present(*pmd))
			continue;

		// check if we are using 2MB section mappings
		if (pmd_sect(*pmd)) {
			if (PAGE_ALIGNED(addr) && PAGE_ALIGNED(next)) {
				if (!direct) {
					free_pagetable(pmd_page(*pmd),
						get_order(PMD_SIZE), direct);
				}
				/*
				 * This spin lock could be only
				 * taken in _pte_aloc_kernel in
				 * mm/memory.c and nowhere else
				 * (for arm64). Not sure if the
				 * function above can be called
				 * concurrently. In doubt,
				 * I am living it here for now,
				 * but it probably can be removed.
				 */
				spin_lock(&init_mm.page_table_lock);
				pmd_clear(pmd);
				spin_unlock(&init_mm.page_table_lock);
			} else {
				/* If here, we are freeing vmemmap pages. */
				memset((void *)addr, PAGE_INUSE, next - addr);

				page_addr = page_address(pmd_page(*pmd));
				if (!memchr_inv(page_addr, PAGE_INUSE,
						PMD_SIZE)) {
					free_pagetable(pmd_page(*pmd),
						get_order(PMD_SIZE), direct);

					/*
					 * This spin lock could be only
					 * taken in _pte_aloc_kernel in
					 * mm/memory.c and nowhere else
					 * (for arm64). Not sure if the
					 * function above can be called
					 * concurrently. In doubt,
					 * I am living it here for now,
					 * but it probably can be removed.
					 */
					spin_lock(&init_mm.page_table_lock);
					pmd_clear(pmd);
					spin_unlock(&init_mm.page_table_lock);
				}
			}
			continue;
		}

		BUG_ON(!pmd_table(*pmd));

		pte = pte_offset_map(pmd, addr);
		remove_pte_table(pte, addr, next, direct);
		free_pte_table(pmd, direct);
	}
}

static void remove_pud_table(pud_t *pud, unsigned long addr,
	unsigned long end, bool direct)
{
	unsigned long next;
	pmd_t *pmd;
	void *page_addr;

	for (; addr < end; addr = next, pud++) {
		next = pud_addr_end(addr, end);
		if (!pud_present(*pud))
			continue;
		/*
		 * If we are using 4K granules, check if we are using
		 * 1GB section mapping.
		 */
		if (pud_sect(*pud)) {
			if (PAGE_ALIGNED(addr) && PAGE_ALIGNED(next)) {
				if (!direct) {
					free_pagetable(pud_page(*pud),
						get_order(PUD_SIZE), direct);
				}

				/*
				 * This spin lock could be only
				 * taken in _pte_aloc_kernel in
				 * mm/memory.c and nowhere else
				 * (for arm64). Not sure if the
				 * function above can be called
				 * concurrently. In doubt,
				 * I am living it here for now,
				 * but it probably can be removed.
				 */
				spin_lock(&init_mm.page_table_lock);
				pud_clear(pud);
				spin_unlock(&init_mm.page_table_lock);
			} else {
				/* If here, we are freeing vmemmap pages. */
				memset((void *)addr, PAGE_INUSE, next - addr);

				page_addr = page_address(pud_page(*pud));
				if (!memchr_inv(page_addr, PAGE_INUSE,
						PUD_SIZE)) {

					free_pagetable(pud_page(*pud),
						get_order(PUD_SIZE), direct);

					/*
					 * This spin lock could be only
					 * taken in _pte_aloc_kernel in
					 * mm/memory.c and nowhere else
					 * (for arm64). Not sure if the
					 * function above can be called
					 * concurrently. In doubt,
					 * I am living it here for now,
					 * but it probably can be removed.
					 */
					spin_lock(&init_mm.page_table_lock);
					pud_clear(pud);
					spin_unlock(&init_mm.page_table_lock);
				}
			}
			continue;
		}

		BUG_ON(!pud_table(*pud));

		pmd = pmd_offset(pud, addr);
		remove_pmd_table(pmd, addr, next, direct);
		free_pmd_table(pud, direct);
	}
}

void remove_pagetable(unsigned long start, unsigned long end, bool direct)
{
	unsigned long next;
	unsigned long addr;
	pgd_t *pgd;
	pud_t *pud;

	for (addr = start; addr < end; addr = next) {
		next = pgd_addr_end(addr, end);

		pgd = pgd_offset_k(addr);
		if (pgd_none(*pgd))
			continue;

		pud = pud_offset(pgd, addr);
		remove_pud_table(pud, addr, next, direct);
		/*
		 * When the PUD is folded on the PGD (three levels of paging),
		 * I did already clear the PMD page in free_pmd_table,
		 * and reset the corresponding PGD==PUD entry.
		 */
#if CONFIG_PGTABLE_LEVELS > 3
		free_pud_table(pgd, direct);
#endif
	}

	flush_tlb_all();
}


#endif /* CONFIG_MEMORY_HOTREMOVE */
#endif /* CONFIG_MEMORY_HOTPLUG */

/*
 * Check whether a kernel address is valid (derived from arch/x86/).
 */
int kern_addr_valid(unsigned long addr)
{
	pgd_t *pgd;
	pud_t *pud;
	pmd_t *pmd;
	pte_t *pte;

	if ((((long)addr) >> VA_BITS) != -1UL)
		return 0;

	pgd = pgd_offset_k(addr);
	if (pgd_none(*pgd))
		return 0;

	pud = pud_offset(pgd, addr);
	if (pud_none(*pud))
		return 0;

	if (pud_sect(*pud))
		return pfn_valid(pud_pfn(*pud));

	pmd = pmd_offset(pud, addr);
	if (pmd_none(*pmd))
		return 0;

	if (pmd_sect(*pmd))
		return pfn_valid(pmd_pfn(*pmd));

	pte = pte_offset_kernel(pmd, addr);
	if (pte_none(*pte))
		return 0;

	return pfn_valid(pte_pfn(*pte));
}
#ifdef CONFIG_SPARSEMEM_VMEMMAP
#if !ARM64_SWAPPER_USES_SECTION_MAPS
int __meminit vmemmap_populate(unsigned long start, unsigned long end, int node)
{
	return vmemmap_populate_basepages(start, end, node);
}
#else	/* !ARM64_SWAPPER_USES_SECTION_MAPS */
int __meminit vmemmap_populate(unsigned long start, unsigned long end, int node)
{
	unsigned long addr = start;
	unsigned long next;
	pgd_t *pgd;
	pud_t *pud;
	pmd_t *pmd;
	int ret = 0;

	do {
		next = pmd_addr_end(addr, end);

		pgd = vmemmap_pgd_populate(addr, node);
		if (!pgd)
			return -ENOMEM;

		pud = vmemmap_pud_populate(pgd, addr, node);
		if (!pud)
			return -ENOMEM;

		pmd = pmd_offset(pud, addr);
		if (pmd_none(*pmd)) {
			void *p = NULL;

			p = vmemmap_alloc_block_buf(PMD_SIZE, node);
			if (!p) {
#ifdef CONFIG_MEMORY_HOTPLUG
				vmemmap_free(start, end);
#endif
				ret = -ENOMEM;
				break;
			}

			pmd_set_huge(pmd, __pa(p), __pgprot(PROT_SECT_NORMAL));
		} else
			vmemmap_verify((pte_t *)pmd, node, addr, next);
	} while (addr = next, addr != end);

	if (ret)
		return vmemmap_populate_basepages(start, end, node);
	else
		return ret;
}
#endif	/* CONFIG_ARM64_64K_PAGES */
void vmemmap_free(unsigned long start, unsigned long end)
{
#ifdef CONFIG_MEMORY_HOTREMOVE
	remove_pagetable(start, end, false);
#endif
}
#endif	/* CONFIG_SPARSEMEM_VMEMMAP */

static inline pud_t * fixmap_pud(unsigned long addr)
{
	pgd_t *pgd = pgd_offset_k(addr);

	BUG_ON(pgd_none(*pgd) || pgd_bad(*pgd));

	return pud_offset_kimg(pgd, addr);
}

static inline pmd_t * fixmap_pmd(unsigned long addr)
{
	pud_t *pud = fixmap_pud(addr);

	BUG_ON(pud_none(*pud) || pud_bad(*pud));

	return pmd_offset_kimg(pud, addr);
}

static inline pte_t * fixmap_pte(unsigned long addr)
{
	return &bm_pte[pte_index(addr)];
}

/*
 * The p*d_populate functions call virt_to_phys implicitly so they can't be used
 * directly on kernel symbols (bm_p*d). This function is called too early to use
 * lm_alias so __p*d_populate functions must be used to populate with the
 * physical address from __pa_symbol.
 */
void __init early_fixmap_init(void)
{
	pgd_t *pgd;
	pud_t *pud;
	pmd_t *pmd;
	unsigned long addr = FIXADDR_START;

	pgd = pgd_offset_k(addr);
	if (CONFIG_PGTABLE_LEVELS > 3 &&
	    !(pgd_none(*pgd) || pgd_page_paddr(*pgd) == __pa_symbol(bm_pud))) {
		/*
		 * We only end up here if the kernel mapping and the fixmap
		 * share the top level pgd entry, which should only happen on
		 * 16k/4 levels configurations.
		 */
		BUG_ON(!IS_ENABLED(CONFIG_ARM64_16K_PAGES));
		pud = pud_offset_kimg(pgd, addr);
	} else {
		if (pgd_none(*pgd))
			__pgd_populate(pgd, __pa_symbol(bm_pud), PUD_TYPE_TABLE);
		pud = fixmap_pud(addr);
	}
	if (pud_none(*pud))
		__pud_populate(pud, __pa_symbol(bm_pmd), PMD_TYPE_TABLE);
	pmd = fixmap_pmd(addr);
	__pmd_populate(pmd, __pa_symbol(bm_pte), PMD_TYPE_TABLE);

	/*
	 * The boot-ioremap range spans multiple pmds, for which
	 * we are not prepared:
	 */
	BUILD_BUG_ON((__fix_to_virt(FIX_BTMAP_BEGIN) >> PMD_SHIFT)
		     != (__fix_to_virt(FIX_BTMAP_END) >> PMD_SHIFT));

	if ((pmd != fixmap_pmd(fix_to_virt(FIX_BTMAP_BEGIN)))
	     || pmd != fixmap_pmd(fix_to_virt(FIX_BTMAP_END))) {
		WARN_ON(1);
		pr_warn("pmd %p != %p, %p\n",
			pmd, fixmap_pmd(fix_to_virt(FIX_BTMAP_BEGIN)),
			fixmap_pmd(fix_to_virt(FIX_BTMAP_END)));
		pr_warn("fix_to_virt(FIX_BTMAP_BEGIN): %08lx\n",
			fix_to_virt(FIX_BTMAP_BEGIN));
		pr_warn("fix_to_virt(FIX_BTMAP_END):   %08lx\n",
			fix_to_virt(FIX_BTMAP_END));

		pr_warn("FIX_BTMAP_END:       %d\n", FIX_BTMAP_END);
		pr_warn("FIX_BTMAP_BEGIN:     %d\n", FIX_BTMAP_BEGIN);
	}
}

void __set_fixmap(enum fixed_addresses idx,
			       phys_addr_t phys, pgprot_t flags)
{
	unsigned long addr = __fix_to_virt(idx);
	pte_t *pte;

	BUG_ON(idx <= FIX_HOLE || idx >= __end_of_fixed_addresses);

	pte = fixmap_pte(addr);

	if (pgprot_val(flags)) {
		set_pte(pte, pfn_pte(phys >> PAGE_SHIFT, flags));
	} else {
		pte_clear(&init_mm, addr, pte);
		flush_tlb_kernel_range(addr, addr+PAGE_SIZE);
	}
}

void *__init __fixmap_remap_fdt(phys_addr_t dt_phys, int *size, pgprot_t prot)
{
	const u64 dt_virt_base = __fix_to_virt(FIX_FDT);
	int offset;
	void *dt_virt;

	/*
	 * Check whether the physical FDT address is set and meets the minimum
	 * alignment requirement. Since we are relying on MIN_FDT_ALIGN to be
	 * at least 8 bytes so that we can always access the magic and size
	 * fields of the FDT header after mapping the first chunk, double check
	 * here if that is indeed the case.
	 */
	BUILD_BUG_ON(MIN_FDT_ALIGN < 8);
	if (!dt_phys || dt_phys % MIN_FDT_ALIGN)
		return NULL;

	/*
	 * Make sure that the FDT region can be mapped without the need to
	 * allocate additional translation table pages, so that it is safe
	 * to call create_mapping_noalloc() this early.
	 *
	 * On 64k pages, the FDT will be mapped using PTEs, so we need to
	 * be in the same PMD as the rest of the fixmap.
	 * On 4k pages, we'll use section mappings for the FDT so we only
	 * have to be in the same PUD.
	 */
	BUILD_BUG_ON(dt_virt_base % SZ_2M);

	BUILD_BUG_ON(__fix_to_virt(FIX_FDT_END) >> SWAPPER_TABLE_SHIFT !=
		     __fix_to_virt(FIX_BTMAP_BEGIN) >> SWAPPER_TABLE_SHIFT);

	offset = dt_phys % SWAPPER_BLOCK_SIZE;
	dt_virt = (void *)dt_virt_base + offset;

	/* map the first chunk so we can read the size from the header */
	create_mapping_noalloc(round_down(dt_phys, SWAPPER_BLOCK_SIZE),
			dt_virt_base, SWAPPER_BLOCK_SIZE, prot);

	if (fdt_magic(dt_virt) != FDT_MAGIC)
		return NULL;

	*size = fdt_totalsize(dt_virt);
	if (*size > MAX_FDT_SIZE)
		return NULL;

	if (offset + *size > SWAPPER_BLOCK_SIZE)
		create_mapping_noalloc(round_down(dt_phys, SWAPPER_BLOCK_SIZE), dt_virt_base,
			       round_up(offset + *size, SWAPPER_BLOCK_SIZE), prot);

	return dt_virt;
}

void *__init fixmap_remap_fdt(phys_addr_t dt_phys)
{
	void *dt_virt;
	int size;

	dt_virt = __fixmap_remap_fdt(dt_phys, &size, PAGE_KERNEL_RO);
	if (!dt_virt)
		return NULL;

	memblock_reserve(dt_phys, size);
	return dt_virt;
}

int __init arch_ioremap_pud_supported(void)
{
	/*
	 * Only 4k granule supports level 1 block mappings.
	 * SW table walks can't handle removal of intermediate entries.
	 */
	return IS_ENABLED(CONFIG_ARM64_4K_PAGES) &&
	       !IS_ENABLED(CONFIG_ARM64_PTDUMP_DEBUGFS);
}

int __init arch_ioremap_pmd_supported(void)
{
	/* See arch_ioremap_pud_supported() */
	return !IS_ENABLED(CONFIG_ARM64_PTDUMP_DEBUGFS);
}

int pud_set_huge(pud_t *pudp, phys_addr_t phys, pgprot_t prot)
{
	pgprot_t sect_prot = __pgprot(PUD_TYPE_SECT |
					pgprot_val(mk_sect_prot(prot)));
	pud_t new_pud = pfn_pud(__phys_to_pfn(phys), sect_prot);

	/* Only allow permission changes for now */
<<<<<<< HEAD
	if (!pgattr_change_is_safe(READ_ONCE(pud_val(*pud)),
=======
	if (!pgattr_change_is_safe(READ_ONCE(pud_val(*pudp)),
>>>>>>> c1141b3a
				   pud_val(new_pud)))
		return 0;

	BUG_ON(phys & ~PUD_MASK);
<<<<<<< HEAD
	set_pud(pud, new_pud);
=======
	set_pud(pudp, new_pud);
>>>>>>> c1141b3a
	return 1;
}

int pmd_set_huge(pmd_t *pmdp, phys_addr_t phys, pgprot_t prot)
{
	pgprot_t sect_prot = __pgprot(PMD_TYPE_SECT |
					pgprot_val(mk_sect_prot(prot)));
	pmd_t new_pmd = pfn_pmd(__phys_to_pfn(phys), sect_prot);

	/* Only allow permission changes for now */
<<<<<<< HEAD
	if (!pgattr_change_is_safe(READ_ONCE(pmd_val(*pmd)),
=======
	if (!pgattr_change_is_safe(READ_ONCE(pmd_val(*pmdp)),
>>>>>>> c1141b3a
				   pmd_val(new_pmd)))
		return 0;

	BUG_ON(phys & ~PMD_MASK);
<<<<<<< HEAD
	set_pmd(pmd, new_pmd);
=======
	set_pmd(pmdp, new_pmd);
>>>>>>> c1141b3a
	return 1;
}

int pud_clear_huge(pud_t *pud)
{
	if (!pud_sect(*pud))
		return 0;
	pud_clear(pud);
	return 1;
}

int pmd_clear_huge(pmd_t *pmd)
{
	if (!pmd_sect(*pmd))
		return 0;
	pmd_clear(pmd);
	return 1;
}

int pmd_free_pte_page(pmd_t *pmdp, unsigned long addr)
{
	pte_t *table;
	pmd_t pmd;

	pmd = READ_ONCE(*pmdp);

	if (!pmd_present(pmd))
		return 1;
	if (!pmd_table(pmd)) {
		VM_WARN_ON(!pmd_table(pmd));
		return 1;
	}

	table = pte_offset_kernel(pmdp, addr);
	pmd_clear(pmdp);
	__flush_tlb_kernel_pgtable(addr);
	pte_free_kernel(NULL, table);
	return 1;
}

int pud_free_pmd_page(pud_t *pudp, unsigned long addr)
{
	pmd_t *table;
	pmd_t *pmdp;
	pud_t pud;
	unsigned long next, end;

	pud = READ_ONCE(*pudp);

	if (!pud_present(pud))
		return 1;
	if (!pud_table(pud)) {
		VM_WARN_ON(!pud_table(pud));
		return 1;
	}

	table = pmd_offset(pudp, addr);
	pmdp = table;
	next = addr;
	end = addr + PUD_SIZE;
	do {
		pmd_free_pte_page(pmdp, next);
	} while (pmdp++, next += PMD_SIZE, next != end);

	pud_clear(pudp);
	__flush_tlb_kernel_pgtable(addr);
	pmd_free(NULL, table);
	return 1;
}<|MERGE_RESOLUTION|>--- conflicted
+++ resolved
@@ -1371,20 +1371,12 @@
 	pud_t new_pud = pfn_pud(__phys_to_pfn(phys), sect_prot);
 
 	/* Only allow permission changes for now */
-<<<<<<< HEAD
-	if (!pgattr_change_is_safe(READ_ONCE(pud_val(*pud)),
-=======
 	if (!pgattr_change_is_safe(READ_ONCE(pud_val(*pudp)),
->>>>>>> c1141b3a
 				   pud_val(new_pud)))
 		return 0;
 
 	BUG_ON(phys & ~PUD_MASK);
-<<<<<<< HEAD
-	set_pud(pud, new_pud);
-=======
 	set_pud(pudp, new_pud);
->>>>>>> c1141b3a
 	return 1;
 }
 
@@ -1395,20 +1387,12 @@
 	pmd_t new_pmd = pfn_pmd(__phys_to_pfn(phys), sect_prot);
 
 	/* Only allow permission changes for now */
-<<<<<<< HEAD
-	if (!pgattr_change_is_safe(READ_ONCE(pmd_val(*pmd)),
-=======
 	if (!pgattr_change_is_safe(READ_ONCE(pmd_val(*pmdp)),
->>>>>>> c1141b3a
 				   pmd_val(new_pmd)))
 		return 0;
 
 	BUG_ON(phys & ~PMD_MASK);
-<<<<<<< HEAD
-	set_pmd(pmd, new_pmd);
-=======
 	set_pmd(pmdp, new_pmd);
->>>>>>> c1141b3a
 	return 1;
 }
 
