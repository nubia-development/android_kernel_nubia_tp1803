/*
 * arch/arm64/include/asm/cpucaps.h
 *
 * Copyright (C) 2016 ARM Ltd.
 *
 * This program is free software: you can redistribute it and/or modify
 * it under the terms of the GNU General Public License version 2 as
 * published by the Free Software Foundation.
 *
 * This program is distributed in the hope that it will be useful,
 * but WITHOUT ANY WARRANTY; without even the implied warranty of
 * MERCHANTABILITY or FITNESS FOR A PARTICULAR PURPOSE.  See the
 * GNU General Public License for more details.
 *
 * You should have received a copy of the GNU General Public License
 * along with this program.  If not, see <http://www.gnu.org/licenses/>.
 */
#ifndef __ASM_CPUCAPS_H
#define __ASM_CPUCAPS_H

#define ARM64_WORKAROUND_CLEAN_CACHE		0
#define ARM64_WORKAROUND_DEVICE_LOAD_ACQUIRE	1
#define ARM64_WORKAROUND_845719			2
#define ARM64_HAS_SYSREG_GIC_CPUIF		3
#define ARM64_HAS_PAN				4
#define ARM64_HAS_LSE_ATOMICS			5
#define ARM64_WORKAROUND_CAVIUM_23154		6
#define ARM64_WORKAROUND_834220			7
#define ARM64_HAS_NO_HW_PREFETCH		8
#define ARM64_HAS_UAO				9
#define ARM64_ALT_PAN_NOT_UAO			10
#define ARM64_HAS_VIRT_HOST_EXTN		11
#define ARM64_WORKAROUND_CAVIUM_27456		12
#define ARM64_HAS_32BIT_EL0			13
#define ARM64_HYP_OFFSET_LOW			14
#define ARM64_MISMATCHED_CACHE_LINE_SIZE	15
#define ARM64_HAS_NO_FPSIMD			16
#define ARM64_WORKAROUND_REPEAT_TLBI		17
#define ARM64_WORKAROUND_QCOM_FALKOR_E1003	18
#define ARM64_WORKAROUND_858921			19
#define ARM64_WORKAROUND_CAVIUM_30115		20
#define ARM64_HAS_DCPOP				21
#define ARM64_UNMAP_KERNEL_AT_EL0		23
#define ARM64_HARDEN_BRANCH_PREDICTOR		24
<<<<<<< HEAD
#define ARM64_HARDEN_BP_POST_GUEST_EXIT		25
#define ARM64_HW_DBM				26
#define ARM64_SSBD				27
#define ARM64_MISMATCHED_CACHE_TYPE		28
#define ARM64_SSBS				29
#define ARM64_WORKAROUND_1188873		30
=======
#define ARM64_SSBD				25
#define ARM64_MISMATCHED_CACHE_TYPE		26
#define ARM64_SSBS				27
>>>>>>> ddef1e8e

#define ARM64_NCAPS				31

#endif /* __ASM_CPUCAPS_H */<|MERGE_RESOLUTION|>--- conflicted
+++ resolved
@@ -42,19 +42,12 @@
 #define ARM64_HAS_DCPOP				21
 #define ARM64_UNMAP_KERNEL_AT_EL0		23
 #define ARM64_HARDEN_BRANCH_PREDICTOR		24
-<<<<<<< HEAD
-#define ARM64_HARDEN_BP_POST_GUEST_EXIT		25
-#define ARM64_HW_DBM				26
-#define ARM64_SSBD				27
-#define ARM64_MISMATCHED_CACHE_TYPE		28
-#define ARM64_SSBS				29
-#define ARM64_WORKAROUND_1188873		30
-=======
-#define ARM64_SSBD				25
-#define ARM64_MISMATCHED_CACHE_TYPE		26
-#define ARM64_SSBS				27
->>>>>>> ddef1e8e
+#define ARM64_HW_DBM				25
+#define ARM64_SSBD				26
+#define ARM64_MISMATCHED_CACHE_TYPE		27
+#define ARM64_SSBS				28
+#define ARM64_WORKAROUND_1188873		29
 
-#define ARM64_NCAPS				31
+#define ARM64_NCAPS				30
 
 #endif /* __ASM_CPUCAPS_H */