/*
 * kernel/stop_machine.c
 *
 * Copyright (C) 2008, 2005	IBM Corporation.
 * Copyright (C) 2008, 2005	Rusty Russell rusty@rustcorp.com.au
 * Copyright (C) 2010		SUSE Linux Products GmbH
 * Copyright (C) 2010		Tejun Heo <tj@kernel.org>
 *
 * This file is released under the GPLv2 and any later version.
 */
#include <linux/completion.h>
#include <linux/cpu.h>
#include <linux/init.h>
#include <linux/kthread.h>
#include <linux/export.h>
#include <linux/percpu.h>
#include <linux/sched.h>
#include <linux/stop_machine.h>
#include <linux/interrupt.h>
#include <linux/kallsyms.h>
#include <linux/smpboot.h>
#include <linux/atomic.h>
#include <linux/nmi.h>
#include <linux/sched/wake_q.h>

/*
 * Structure to determine completion condition and record errors.  May
 * be shared by works on different cpus.
 */
struct cpu_stop_done {
	atomic_t		nr_todo;	/* nr left to execute */
	int			ret;		/* collected return value */
	struct completion	completion;	/* fired if nr_todo reaches 0 */
};

/* the actual stopper, one per every possible cpu, enabled on online cpus */
struct cpu_stopper {
	struct task_struct	*thread;

	raw_spinlock_t		lock;
	bool			enabled;	/* is this stopper enabled? */
	struct list_head	works;		/* list of pending works */

	struct cpu_stop_work	stop_work;	/* for stop_cpus */
};

static DEFINE_PER_CPU(struct cpu_stopper, cpu_stopper);
static bool stop_machine_initialized = false;

/* static data for stop_cpus */
static DEFINE_MUTEX(stop_cpus_mutex);
static bool stop_cpus_in_progress;

static void cpu_stop_init_done(struct cpu_stop_done *done, unsigned int nr_todo)
{
	memset(done, 0, sizeof(*done));
	atomic_set(&done->nr_todo, nr_todo);
	init_completion(&done->completion);
}

/* signal completion unless @done is NULL */
static void cpu_stop_signal_done(struct cpu_stop_done *done)
{
	if (atomic_dec_and_test(&done->nr_todo))
		complete(&done->completion);
}

static void __cpu_stop_queue_work(struct cpu_stopper *stopper,
					struct cpu_stop_work *work,
					struct wake_q_head *wakeq)
{
	list_add_tail(&work->list, &stopper->works);
	wake_q_add(wakeq, stopper->thread);
}

/* queue @work to @stopper.  if offline, @work is completed immediately */
static bool cpu_stop_queue_work(unsigned int cpu, struct cpu_stop_work *work)
{
	struct cpu_stopper *stopper = &per_cpu(cpu_stopper, cpu);
	DEFINE_WAKE_Q(wakeq);
	unsigned long flags;
	bool enabled;

	preempt_disable();
<<<<<<< HEAD
	spin_lock_irqsave(&stopper->lock, flags);
=======
	raw_spin_lock_irqsave(&stopper->lock, flags);
>>>>>>> 753e04cd
	enabled = stopper->enabled;
	if (enabled)
		__cpu_stop_queue_work(stopper, work, &wakeq);
	else if (work->done)
		cpu_stop_signal_done(work->done);
	raw_spin_unlock_irqrestore(&stopper->lock, flags);

	wake_up_q(&wakeq);
	preempt_enable();

	return enabled;
}

/**
 * stop_one_cpu - stop a cpu
 * @cpu: cpu to stop
 * @fn: function to execute
 * @arg: argument to @fn
 *
 * Execute @fn(@arg) on @cpu.  @fn is run in a process context with
 * the highest priority preempting any task on the cpu and
 * monopolizing it.  This function returns after the execution is
 * complete.
 *
 * This function doesn't guarantee @cpu stays online till @fn
 * completes.  If @cpu goes down in the middle, execution may happen
 * partially or fully on different cpus.  @fn should either be ready
 * for that or the caller should ensure that @cpu stays online until
 * this function completes.
 *
 * CONTEXT:
 * Might sleep.
 *
 * RETURNS:
 * -ENOENT if @fn(@arg) was not executed because @cpu was offline;
 * otherwise, the return value of @fn.
 */
int stop_one_cpu(unsigned int cpu, cpu_stop_fn_t fn, void *arg)
{
	struct cpu_stop_done done;
	struct cpu_stop_work work = { .fn = fn, .arg = arg, .done = &done };

	cpu_stop_init_done(&done, 1);
	if (!cpu_stop_queue_work(cpu, &work))
		return -ENOENT;
	/*
	 * In case @cpu == smp_proccessor_id() we can avoid a sleep+wakeup
	 * cycle by doing a preemption:
	 */
	cond_resched();
	wait_for_completion(&done.completion);
	return done.ret;
}

/* This controls the threads on each CPU. */
enum multi_stop_state {
	/* Dummy starting state for thread. */
	MULTI_STOP_NONE,
	/* Awaiting everyone to be scheduled. */
	MULTI_STOP_PREPARE,
	/* Disable interrupts. */
	MULTI_STOP_DISABLE_IRQ,
	/* Run the function */
	MULTI_STOP_RUN,
	/* Exit */
	MULTI_STOP_EXIT,
};

struct multi_stop_data {
	cpu_stop_fn_t		fn;
	void			*data;
	/* Like num_online_cpus(), but hotplug cpu uses us, so we need this. */
	unsigned int		num_threads;
	const struct cpumask	*active_cpus;

	enum multi_stop_state	state;
	atomic_t		thread_ack;
};

static void set_state(struct multi_stop_data *msdata,
		      enum multi_stop_state newstate)
{
	/* Reset ack counter. */
	atomic_set(&msdata->thread_ack, msdata->num_threads);
	smp_wmb();
	msdata->state = newstate;
}

/* Last one to ack a state moves to the next state. */
static void ack_state(struct multi_stop_data *msdata)
{
	if (atomic_dec_and_test(&msdata->thread_ack))
		set_state(msdata, msdata->state + 1);
}

/* This is the cpu_stop function which stops the CPU. */
static int multi_cpu_stop(void *data)
{
	struct multi_stop_data *msdata = data;
	enum multi_stop_state curstate = MULTI_STOP_NONE;
	int cpu = smp_processor_id(), err = 0;
	unsigned long flags;
	bool is_active;

	/*
	 * When called from stop_machine_from_inactive_cpu(), irq might
	 * already be disabled.  Save the state and restore it on exit.
	 */
	local_save_flags(flags);

	if (!msdata->active_cpus)
		is_active = cpu == cpumask_first(cpu_online_mask);
	else
		is_active = cpumask_test_cpu(cpu, msdata->active_cpus);

	/* Simple state machine */
	do {
		/* Chill out and ensure we re-read multi_stop_state. */
		cpu_relax_yield();
		if (msdata->state != curstate) {
			curstate = msdata->state;
			switch (curstate) {
			case MULTI_STOP_DISABLE_IRQ:
				local_irq_disable();
				hard_irq_disable();
				break;
			case MULTI_STOP_RUN:
				if (is_active)
					err = msdata->fn(msdata->data);
				break;
			default:
				break;
			}
			ack_state(msdata);
		} else if (curstate > MULTI_STOP_PREPARE) {
			/*
			 * At this stage all other CPUs we depend on must spin
			 * in the same loop. Any reason for hard-lockup should
			 * be detected and reported on their side.
			 */
			touch_nmi_watchdog();
		}
	} while (curstate != MULTI_STOP_EXIT);

	local_irq_restore(flags);
	return err;
}

static int cpu_stop_queue_two_works(int cpu1, struct cpu_stop_work *work1,
				    int cpu2, struct cpu_stop_work *work2)
{
	struct cpu_stopper *stopper1 = per_cpu_ptr(&cpu_stopper, cpu1);
	struct cpu_stopper *stopper2 = per_cpu_ptr(&cpu_stopper, cpu2);
	DEFINE_WAKE_Q(wakeq);
	int err;
retry:
	raw_spin_lock_irq(&stopper1->lock);
	raw_spin_lock_nested(&stopper2->lock, SINGLE_DEPTH_NESTING);

	err = -ENOENT;
	if (!stopper1->enabled || !stopper2->enabled)
		goto unlock;
	/*
	 * Ensure that if we race with __stop_cpus() the stoppers won't get
	 * queued up in reverse order leading to system deadlock.
	 *
	 * We can't miss stop_cpus_in_progress if queue_stop_cpus_work() has
	 * queued a work on cpu1 but not on cpu2, we hold both locks.
	 *
	 * It can be falsely true but it is safe to spin until it is cleared,
	 * queue_stop_cpus_work() does everything under preempt_disable().
	 */
	err = -EDEADLK;
	if (unlikely(stop_cpus_in_progress))
			goto unlock;

	err = 0;
	__cpu_stop_queue_work(stopper1, work1, &wakeq);
	__cpu_stop_queue_work(stopper2, work2, &wakeq);
	/*
	 * The waking up of stopper threads has to happen
	 * in the same scheduling context as the queueing.
	 * Otherwise, there is a possibility of one of the
	 * above stoppers being woken up by another CPU,
	 * and preempting us. This will cause us to not
	 * wake up the other stopper forever.
	 */
	preempt_disable();
unlock:
	raw_spin_unlock(&stopper2->lock);
	raw_spin_unlock_irq(&stopper1->lock);

	if (unlikely(err == -EDEADLK)) {
		while (stop_cpus_in_progress)
			cpu_relax();
		goto retry;
	}

	if (!err) {
		wake_up_q(&wakeq);
		preempt_enable();
	}

	return err;
}
/**
 * stop_two_cpus - stops two cpus
 * @cpu1: the cpu to stop
 * @cpu2: the other cpu to stop
 * @fn: function to execute
 * @arg: argument to @fn
 *
 * Stops both the current and specified CPU and runs @fn on one of them.
 *
 * returns when both are completed.
 */
int stop_two_cpus(unsigned int cpu1, unsigned int cpu2, cpu_stop_fn_t fn, void *arg)
{
	struct cpu_stop_done done;
	struct cpu_stop_work work1, work2;
	struct multi_stop_data msdata;

	msdata = (struct multi_stop_data){
		.fn = fn,
		.data = arg,
		.num_threads = 2,
		.active_cpus = cpumask_of(cpu1),
	};

	work1 = work2 = (struct cpu_stop_work){
		.fn = multi_cpu_stop,
		.arg = &msdata,
		.done = &done
	};

	cpu_stop_init_done(&done, 2);
	set_state(&msdata, MULTI_STOP_PREPARE);

	if (cpu1 > cpu2)
		swap(cpu1, cpu2);
	if (cpu_stop_queue_two_works(cpu1, &work1, cpu2, &work2))
		return -ENOENT;

	wait_for_completion(&done.completion);
	return done.ret;
}

/**
 * stop_one_cpu_nowait - stop a cpu but don't wait for completion
 * @cpu: cpu to stop
 * @fn: function to execute
 * @arg: argument to @fn
 * @work_buf: pointer to cpu_stop_work structure
 *
 * Similar to stop_one_cpu() but doesn't wait for completion.  The
 * caller is responsible for ensuring @work_buf is currently unused
 * and will remain untouched until stopper starts executing @fn.
 *
 * CONTEXT:
 * Don't care.
 *
 * RETURNS:
 * true if cpu_stop_work was queued successfully and @fn will be called,
 * false otherwise.
 */
bool stop_one_cpu_nowait(unsigned int cpu, cpu_stop_fn_t fn, void *arg,
			struct cpu_stop_work *work_buf)
{
	*work_buf = (struct cpu_stop_work){ .fn = fn, .arg = arg, };
	return cpu_stop_queue_work(cpu, work_buf);
}

static bool queue_stop_cpus_work(const struct cpumask *cpumask,
				 cpu_stop_fn_t fn, void *arg,
				 struct cpu_stop_done *done)
{
	struct cpu_stop_work *work;
	unsigned int cpu;
	bool queued = false;

	/*
	 * Disable preemption while queueing to avoid getting
	 * preempted by a stopper which might wait for other stoppers
	 * to enter @fn which can lead to deadlock.
	 */
	preempt_disable();
	stop_cpus_in_progress = true;
	for_each_cpu(cpu, cpumask) {
		work = &per_cpu(cpu_stopper.stop_work, cpu);
		work->fn = fn;
		work->arg = arg;
		work->done = done;
		if (cpu_stop_queue_work(cpu, work))
			queued = true;
	}
	stop_cpus_in_progress = false;
	preempt_enable();

	return queued;
}

static int __stop_cpus(const struct cpumask *cpumask,
		       cpu_stop_fn_t fn, void *arg)
{
	struct cpu_stop_done done;

	cpu_stop_init_done(&done, cpumask_weight(cpumask));
	if (!queue_stop_cpus_work(cpumask, fn, arg, &done))
		return -ENOENT;
	wait_for_completion(&done.completion);
	return done.ret;
}

/**
 * stop_cpus - stop multiple cpus
 * @cpumask: cpus to stop
 * @fn: function to execute
 * @arg: argument to @fn
 *
 * Execute @fn(@arg) on online cpus in @cpumask.  On each target cpu,
 * @fn is run in a process context with the highest priority
 * preempting any task on the cpu and monopolizing it.  This function
 * returns after all executions are complete.
 *
 * This function doesn't guarantee the cpus in @cpumask stay online
 * till @fn completes.  If some cpus go down in the middle, execution
 * on the cpu may happen partially or fully on different cpus.  @fn
 * should either be ready for that or the caller should ensure that
 * the cpus stay online until this function completes.
 *
 * All stop_cpus() calls are serialized making it safe for @fn to wait
 * for all cpus to start executing it.
 *
 * CONTEXT:
 * Might sleep.
 *
 * RETURNS:
 * -ENOENT if @fn(@arg) was not executed at all because all cpus in
 * @cpumask were offline; otherwise, 0 if all executions of @fn
 * returned 0, any non zero return value if any returned non zero.
 */
int stop_cpus(const struct cpumask *cpumask, cpu_stop_fn_t fn, void *arg)
{
	int ret;

	/* static works are used, process one request at a time */
	mutex_lock(&stop_cpus_mutex);
	ret = __stop_cpus(cpumask, fn, arg);
	mutex_unlock(&stop_cpus_mutex);
	return ret;
}

/**
 * try_stop_cpus - try to stop multiple cpus
 * @cpumask: cpus to stop
 * @fn: function to execute
 * @arg: argument to @fn
 *
 * Identical to stop_cpus() except that it fails with -EAGAIN if
 * someone else is already using the facility.
 *
 * CONTEXT:
 * Might sleep.
 *
 * RETURNS:
 * -EAGAIN if someone else is already stopping cpus, -ENOENT if
 * @fn(@arg) was not executed at all because all cpus in @cpumask were
 * offline; otherwise, 0 if all executions of @fn returned 0, any non
 * zero return value if any returned non zero.
 */
int try_stop_cpus(const struct cpumask *cpumask, cpu_stop_fn_t fn, void *arg)
{
	int ret;

	/* static works are used, process one request at a time */
	if (!mutex_trylock(&stop_cpus_mutex))
		return -EAGAIN;
	ret = __stop_cpus(cpumask, fn, arg);
	mutex_unlock(&stop_cpus_mutex);
	return ret;
}

static int cpu_stop_should_run(unsigned int cpu)
{
	struct cpu_stopper *stopper = &per_cpu(cpu_stopper, cpu);
	unsigned long flags;
	int run;

	raw_spin_lock_irqsave(&stopper->lock, flags);
	run = !list_empty(&stopper->works);
	raw_spin_unlock_irqrestore(&stopper->lock, flags);
	return run;
}

static void cpu_stopper_thread(unsigned int cpu)
{
	struct cpu_stopper *stopper = &per_cpu(cpu_stopper, cpu);
	struct cpu_stop_work *work;

repeat:
	work = NULL;
	raw_spin_lock_irq(&stopper->lock);
	if (!list_empty(&stopper->works)) {
		work = list_first_entry(&stopper->works,
					struct cpu_stop_work, list);
		list_del_init(&work->list);
	}
	raw_spin_unlock_irq(&stopper->lock);

	if (work) {
		cpu_stop_fn_t fn = work->fn;
		void *arg = work->arg;
		struct cpu_stop_done *done = work->done;
		int ret;

		/* cpu stop callbacks must not sleep, make in_atomic() == T */
		preempt_count_inc();
		ret = fn(arg);
		if (done) {
			if (ret)
				done->ret = ret;
			cpu_stop_signal_done(done);
		}
		preempt_count_dec();
		WARN_ONCE(preempt_count(),
			  "cpu_stop: %pf(%p) leaked preempt count\n", fn, arg);
		goto repeat;
	}
}

void stop_machine_park(int cpu)
{
	struct cpu_stopper *stopper = &per_cpu(cpu_stopper, cpu);
	/*
	 * Lockless. cpu_stopper_thread() will take stopper->lock and flush
	 * the pending works before it parks, until then it is fine to queue
	 * the new works.
	 */
	stopper->enabled = false;
	kthread_park(stopper->thread);
}

extern void sched_set_stop_task(int cpu, struct task_struct *stop);

static void cpu_stop_create(unsigned int cpu)
{
	sched_set_stop_task(cpu, per_cpu(cpu_stopper.thread, cpu));
}

static void cpu_stop_park(unsigned int cpu)
{
	struct cpu_stopper *stopper = &per_cpu(cpu_stopper, cpu);

	WARN_ON(!list_empty(&stopper->works));
}

void stop_machine_unpark(int cpu)
{
	struct cpu_stopper *stopper = &per_cpu(cpu_stopper, cpu);

	stopper->enabled = true;
	kthread_unpark(stopper->thread);
}

static struct smp_hotplug_thread cpu_stop_threads = {
	.store			= &cpu_stopper.thread,
	.thread_should_run	= cpu_stop_should_run,
	.thread_fn		= cpu_stopper_thread,
	.thread_comm		= "migration/%u",
	.create			= cpu_stop_create,
	.park			= cpu_stop_park,
	.selfparking		= true,
};

static int __init cpu_stop_init(void)
{
	unsigned int cpu;

	for_each_possible_cpu(cpu) {
		struct cpu_stopper *stopper = &per_cpu(cpu_stopper, cpu);

		raw_spin_lock_init(&stopper->lock);
		INIT_LIST_HEAD(&stopper->works);
	}

	BUG_ON(smpboot_register_percpu_thread(&cpu_stop_threads));
	stop_machine_unpark(raw_smp_processor_id());
	stop_machine_initialized = true;
	return 0;
}
early_initcall(cpu_stop_init);

int stop_machine_cpuslocked(cpu_stop_fn_t fn, void *data,
			    const struct cpumask *cpus)
{
	struct multi_stop_data msdata = {
		.fn = fn,
		.data = data,
		.num_threads = num_online_cpus(),
		.active_cpus = cpus,
	};

	lockdep_assert_cpus_held();

	if (!stop_machine_initialized) {
		/*
		 * Handle the case where stop_machine() is called
		 * early in boot before stop_machine() has been
		 * initialized.
		 */
		unsigned long flags;
		int ret;

		WARN_ON_ONCE(msdata.num_threads != 1);

		local_irq_save(flags);
		hard_irq_disable();
		ret = (*fn)(data);
		local_irq_restore(flags);

		return ret;
	}

	/* Set the initial state and stop all online cpus. */
	set_state(&msdata, MULTI_STOP_PREPARE);
	return stop_cpus(cpu_online_mask, multi_cpu_stop, &msdata);
}

int stop_machine(cpu_stop_fn_t fn, void *data, const struct cpumask *cpus)
{
	int ret;

	/* No CPUs can come up or down during this. */
	cpus_read_lock();
	ret = stop_machine_cpuslocked(fn, data, cpus);
	cpus_read_unlock();
	return ret;
}
EXPORT_SYMBOL_GPL(stop_machine);

/**
 * stop_machine_from_inactive_cpu - stop_machine() from inactive CPU
 * @fn: the function to run
 * @data: the data ptr for the @fn()
 * @cpus: the cpus to run the @fn() on (NULL = any online cpu)
 *
 * This is identical to stop_machine() but can be called from a CPU which
 * is not active.  The local CPU is in the process of hotplug (so no other
 * CPU hotplug can start) and not marked active and doesn't have enough
 * context to sleep.
 *
 * This function provides stop_machine() functionality for such state by
 * using busy-wait for synchronization and executing @fn directly for local
 * CPU.
 *
 * CONTEXT:
 * Local CPU is inactive.  Temporarily stops all active CPUs.
 *
 * RETURNS:
 * 0 if all executions of @fn returned 0, any non zero return value if any
 * returned non zero.
 */
int stop_machine_from_inactive_cpu(cpu_stop_fn_t fn, void *data,
				  const struct cpumask *cpus)
{
	struct multi_stop_data msdata = { .fn = fn, .data = data,
					    .active_cpus = cpus };
	struct cpu_stop_done done;
	int ret;

	/* Local CPU must be inactive and CPU hotplug in progress. */
	BUG_ON(cpu_active(raw_smp_processor_id()));
	msdata.num_threads = num_active_cpus() + 1;	/* +1 for local */

	/* No proper task established and can't sleep - busy wait for lock. */
	while (!mutex_trylock(&stop_cpus_mutex))
		cpu_relax();

	/* Schedule work on other CPUs and execute directly for local CPU */
	set_state(&msdata, MULTI_STOP_PREPARE);
	cpu_stop_init_done(&done, num_active_cpus());
	queue_stop_cpus_work(cpu_active_mask, multi_cpu_stop, &msdata,
			     &done);
	ret = multi_cpu_stop(&msdata);

	/* Busy wait for completion. */
	while (!completion_done(&done.completion))
		cpu_relax();

	mutex_unlock(&stop_cpus_mutex);
	return ret ?: done.ret;
}<|MERGE_RESOLUTION|>--- conflicted
+++ resolved
@@ -82,11 +82,7 @@
 	bool enabled;
 
 	preempt_disable();
-<<<<<<< HEAD
-	spin_lock_irqsave(&stopper->lock, flags);
-=======
 	raw_spin_lock_irqsave(&stopper->lock, flags);
->>>>>>> 753e04cd
 	enabled = stopper->enabled;
 	if (enabled)
 		__cpu_stop_queue_work(stopper, work, &wakeq);
