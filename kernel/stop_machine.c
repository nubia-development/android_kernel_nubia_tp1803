/*
 * kernel/stop_machine.c
 *
 * Copyright (C) 2008, 2005	IBM Corporation.
 * Copyright (C) 2008, 2005	Rusty Russell rusty@rustcorp.com.au
 * Copyright (C) 2010		SUSE Linux Products GmbH
 * Copyright (C) 2010		Tejun Heo <tj@kernel.org>
 *
 * This file is released under the GPLv2 and any later version.
 */
#include <linux/completion.h>
#include <linux/cpu.h>
#include <linux/init.h>
#include <linux/kthread.h>
#include <linux/export.h>
#include <linux/percpu.h>
#include <linux/sched.h>
#include <linux/stop_machine.h>
#include <linux/interrupt.h>
#include <linux/kallsyms.h>
#include <linux/smpboot.h>
#include <linux/atomic.h>
#include <linux/nmi.h>
#include <linux/sched/wake_q.h>

/*
 * Structure to determine completion condition and record errors.  May
 * be shared by works on different cpus.
 */
struct cpu_stop_done {
	atomic_t		nr_todo;	/* nr left to execute */
	int			ret;		/* collected return value */
	struct completion	completion;	/* fired if nr_todo reaches 0 */
};

/* the actual stopper, one per every possible cpu, enabled on online cpus */
struct cpu_stopper {
	struct task_struct	*thread;

	raw_spinlock_t		lock;
	bool			enabled;	/* is this stopper enabled? */
	struct list_head	works;		/* list of pending works */

	struct cpu_stop_work	stop_work;	/* for stop_cpus */
};

static DEFINE_PER_CPU(struct cpu_stopper, cpu_stopper);
static bool stop_machine_initialized = false;

/* static data for stop_cpus */
static DEFINE_MUTEX(stop_cpus_mutex);
static bool stop_cpus_in_progress;

static void cpu_stop_init_done(struct cpu_stop_done *done, unsigned int nr_todo)
{
	memset(done, 0, sizeof(*done));
	atomic_set(&done->nr_todo, nr_todo);
	init_completion(&done->completion);
}

/* signal completion unless @done is NULL */
static void cpu_stop_signal_done(struct cpu_stop_done *done)
{
	if (atomic_dec_and_test(&done->nr_todo))
		complete(&done->completion);
}

static void __cpu_stop_queue_work(struct cpu_stopper *stopper,
					struct cpu_stop_work *work,
					struct wake_q_head *wakeq)
{
	list_add_tail(&work->list, &stopper->works);
	wake_q_add(wakeq, stopper->thread);
}

/* queue @work to @stopper.  if offline, @work is completed immediately */
static bool cpu_stop_queue_work(unsigned int cpu, struct cpu_stop_work *work)
{
	struct cpu_stopper *stopper = &per_cpu(cpu_stopper, cpu);
	DEFINE_WAKE_Q(wakeq);
	unsigned long flags;
	bool enabled;

<<<<<<< HEAD
	preempt_disable();
	spin_lock_irqsave(&stopper->lock, flags);
=======
	raw_spin_lock_irqsave(&stopper->lock, flags);
>>>>>>> b7e55e84
	enabled = stopper->enabled;
	if (enabled)
		__cpu_stop_queue_work(stopper, work, &wakeq);
	else if (work->done)
		cpu_stop_signal_done(work->done);
	raw_spin_unlock_irqrestore(&stopper->lock, flags);

	wake_up_q(&wakeq);
	preempt_enable();

	return enabled;
}

/**
 * stop_one_cpu - stop a cpu
 * @cpu: cpu to stop
 * @fn: function to execute
 * @arg: argument to @fn
 *
 * Execute @fn(@arg) on @cpu.  @fn is run in a process context with
 * the highest priority preempting any task on the cpu and
 * monopolizing it.  This function returns after the execution is
 * complete.
 *
 * This function doesn't guarantee @cpu stays online till @fn
 * completes.  If @cpu goes down in the middle, execution may happen
 * partially or fully on different cpus.  @fn should either be ready
 * for that or the caller should ensure that @cpu stays online until
 * this function completes.
 *
 * CONTEXT:
 * Might sleep.
 *
 * RETURNS:
 * -ENOENT if @fn(@arg) was not executed because @cpu was offline;
 * otherwise, the return value of @fn.
 */
int stop_one_cpu(unsigned int cpu, cpu_stop_fn_t fn, void *arg)
{
	struct cpu_stop_done done;
	struct cpu_stop_work work = { .fn = fn, .arg = arg, .done = &done };

	cpu_stop_init_done(&done, 1);
	if (!cpu_stop_queue_work(cpu, &work))
		return -ENOENT;
	/*
	 * In case @cpu == smp_proccessor_id() we can avoid a sleep+wakeup
	 * cycle by doing a preemption:
	 */
	cond_resched();
	wait_for_completion(&done.completion);
	return done.ret;
}

/* This controls the threads on each CPU. */
enum multi_stop_state {
	/* Dummy starting state for thread. */
	MULTI_STOP_NONE,
	/* Awaiting everyone to be scheduled. */
	MULTI_STOP_PREPARE,
	/* Disable interrupts. */
	MULTI_STOP_DISABLE_IRQ,
	/* Run the function */
	MULTI_STOP_RUN,
	/* Exit */
	MULTI_STOP_EXIT,
};

struct multi_stop_data {
	cpu_stop_fn_t		fn;
	void			*data;
	/* Like num_online_cpus(), but hotplug cpu uses us, so we need this. */
	unsigned int		num_threads;
	const struct cpumask	*active_cpus;

	enum multi_stop_state	state;
	atomic_t		thread_ack;
};

static void set_state(struct multi_stop_data *msdata,
		      enum multi_stop_state newstate)
{
	/* Reset ack counter. */
	atomic_set(&msdata->thread_ack, msdata->num_threads);
	smp_wmb();
	msdata->state = newstate;
}

/* Last one to ack a state moves to the next state. */
static void ack_state(struct multi_stop_data *msdata)
{
	if (atomic_dec_and_test(&msdata->thread_ack))
		set_state(msdata, msdata->state + 1);
}

/* This is the cpu_stop function which stops the CPU. */
static int multi_cpu_stop(void *data)
{
	struct multi_stop_data *msdata = data;
	enum multi_stop_state curstate = MULTI_STOP_NONE;
	int cpu = smp_processor_id(), err = 0;
	unsigned long flags;
	bool is_active;

	/*
	 * When called from stop_machine_from_inactive_cpu(), irq might
	 * already be disabled.  Save the state and restore it on exit.
	 */
	local_save_flags(flags);

	if (!msdata->active_cpus)
		is_active = cpu == cpumask_first(cpu_online_mask);
	else
		is_active = cpumask_test_cpu(cpu, msdata->active_cpus);

	/* Simple state machine */
	do {
		/* Chill out and ensure we re-read multi_stop_state. */
		cpu_relax_yield();
		if (msdata->state != curstate) {
			curstate = msdata->state;
			switch (curstate) {
			case MULTI_STOP_DISABLE_IRQ:
				local_irq_disable();
				hard_irq_disable();
				break;
			case MULTI_STOP_RUN:
				if (is_active)
					err = msdata->fn(msdata->data);
				break;
			default:
				break;
			}
			ack_state(msdata);
		} else if (curstate > MULTI_STOP_PREPARE) {
			/*
			 * At this stage all other CPUs we depend on must spin
			 * in the same loop. Any reason for hard-lockup should
			 * be detected and reported on their side.
			 */
			touch_nmi_watchdog();
		}
	} while (curstate != MULTI_STOP_EXIT);

	local_irq_restore(flags);
	return err;
}

static int cpu_stop_queue_two_works(int cpu1, struct cpu_stop_work *work1,
				    int cpu2, struct cpu_stop_work *work2)
{
	struct cpu_stopper *stopper1 = per_cpu_ptr(&cpu_stopper, cpu1);
	struct cpu_stopper *stopper2 = per_cpu_ptr(&cpu_stopper, cpu2);
	DEFINE_WAKE_Q(wakeq);
	int err;
retry:
	raw_spin_lock_irq(&stopper1->lock);
	raw_spin_lock_nested(&stopper2->lock, SINGLE_DEPTH_NESTING);

	err = -ENOENT;
	if (!stopper1->enabled || !stopper2->enabled)
		goto unlock;
	/*
	 * Ensure that if we race with __stop_cpus() the stoppers won't get
	 * queued up in reverse order leading to system deadlock.
	 *
	 * We can't miss stop_cpus_in_progress if queue_stop_cpus_work() has
	 * queued a work on cpu1 but not on cpu2, we hold both locks.
	 *
	 * It can be falsely true but it is safe to spin until it is cleared,
	 * queue_stop_cpus_work() does everything under preempt_disable().
	 */
	err = -EDEADLK;
	if (unlikely(stop_cpus_in_progress))
			goto unlock;

	err = 0;
	__cpu_stop_queue_work(stopper1, work1, &wakeq);
	__cpu_stop_queue_work(stopper2, work2, &wakeq);
	/*
	 * The waking up of stopper threads has to happen
	 * in the same scheduling context as the queueing.
	 * Otherwise, there is a possibility of one of the
	 * above stoppers being woken up by another CPU,
	 * and preempting us. This will cause us to not
	 * wake up the other stopper forever.
	 */
	preempt_disable();
unlock:
	raw_spin_unlock(&stopper2->lock);
	raw_spin_unlock_irq(&stopper1->lock);

	if (unlikely(err == -EDEADLK)) {
		while (stop_cpus_in_progress)
			cpu_relax();
		goto retry;
	}

	if (!err) {
<<<<<<< HEAD
=======
		preempt_disable();
>>>>>>> b7e55e84
		wake_up_q(&wakeq);
		preempt_enable();
	}

	return err;
}
/**
 * stop_two_cpus - stops two cpus
 * @cpu1: the cpu to stop
 * @cpu2: the other cpu to stop
 * @fn: function to execute
 * @arg: argument to @fn
 *
 * Stops both the current and specified CPU and runs @fn on one of them.
 *
 * returns when both are completed.
 */
int stop_two_cpus(unsigned int cpu1, unsigned int cpu2, cpu_stop_fn_t fn, void *arg)
{
	struct cpu_stop_done done;
	struct cpu_stop_work work1, work2;
	struct multi_stop_data msdata;

	msdata = (struct multi_stop_data){
		.fn = fn,
		.data = arg,
		.num_threads = 2,
		.active_cpus = cpumask_of(cpu1),
	};

	work1 = work2 = (struct cpu_stop_work){
		.fn = multi_cpu_stop,
		.arg = &msdata,
		.done = &done
	};

	cpu_stop_init_done(&done, 2);
	set_state(&msdata, MULTI_STOP_PREPARE);

	if (cpu1 > cpu2)
		swap(cpu1, cpu2);
	if (cpu_stop_queue_two_works(cpu1, &work1, cpu2, &work2))
		return -ENOENT;

	wait_for_completion(&done.completion);
	return done.ret;
}

/**
 * stop_one_cpu_nowait - stop a cpu but don't wait for completion
 * @cpu: cpu to stop
 * @fn: function to execute
 * @arg: argument to @fn
 * @work_buf: pointer to cpu_stop_work structure
 *
 * Similar to stop_one_cpu() but doesn't wait for completion.  The
 * caller is responsible for ensuring @work_buf is currently unused
 * and will remain untouched until stopper starts executing @fn.
 *
 * CONTEXT:
 * Don't care.
 *
 * RETURNS:
 * true if cpu_stop_work was queued successfully and @fn will be called,
 * false otherwise.
 */
bool stop_one_cpu_nowait(unsigned int cpu, cpu_stop_fn_t fn, void *arg,
			struct cpu_stop_work *work_buf)
{
	*work_buf = (struct cpu_stop_work){ .fn = fn, .arg = arg, };
	return cpu_stop_queue_work(cpu, work_buf);
}

static bool queue_stop_cpus_work(const struct cpumask *cpumask,
				 cpu_stop_fn_t fn, void *arg,
				 struct cpu_stop_done *done)
{
	struct cpu_stop_work *work;
	unsigned int cpu;
	bool queued = false;

	/*
	 * Disable preemption while queueing to avoid getting
	 * preempted by a stopper which might wait for other stoppers
	 * to enter @fn which can lead to deadlock.
	 */
	preempt_disable();
	stop_cpus_in_progress = true;
	for_each_cpu(cpu, cpumask) {
		work = &per_cpu(cpu_stopper.stop_work, cpu);
		work->fn = fn;
		work->arg = arg;
		work->done = done;
		if (cpu_stop_queue_work(cpu, work))
			queued = true;
	}
	stop_cpus_in_progress = false;
	preempt_enable();

	return queued;
}

static int __stop_cpus(const struct cpumask *cpumask,
		       cpu_stop_fn_t fn, void *arg)
{
	struct cpu_stop_done done;

	cpu_stop_init_done(&done, cpumask_weight(cpumask));
	if (!queue_stop_cpus_work(cpumask, fn, arg, &done))
		return -ENOENT;
	wait_for_completion(&done.completion);
	return done.ret;
}

/**
 * stop_cpus - stop multiple cpus
 * @cpumask: cpus to stop
 * @fn: function to execute
 * @arg: argument to @fn
 *
 * Execute @fn(@arg) on online cpus in @cpumask.  On each target cpu,
 * @fn is run in a process context with the highest priority
 * preempting any task on the cpu and monopolizing it.  This function
 * returns after all executions are complete.
 *
 * This function doesn't guarantee the cpus in @cpumask stay online
 * till @fn completes.  If some cpus go down in the middle, execution
 * on the cpu may happen partially or fully on different cpus.  @fn
 * should either be ready for that or the caller should ensure that
 * the cpus stay online until this function completes.
 *
 * All stop_cpus() calls are serialized making it safe for @fn to wait
 * for all cpus to start executing it.
 *
 * CONTEXT:
 * Might sleep.
 *
 * RETURNS:
 * -ENOENT if @fn(@arg) was not executed at all because all cpus in
 * @cpumask were offline; otherwise, 0 if all executions of @fn
 * returned 0, any non zero return value if any returned non zero.
 */
int stop_cpus(const struct cpumask *cpumask, cpu_stop_fn_t fn, void *arg)
{
	int ret;

	/* static works are used, process one request at a time */
	mutex_lock(&stop_cpus_mutex);
	ret = __stop_cpus(cpumask, fn, arg);
	mutex_unlock(&stop_cpus_mutex);
	return ret;
}

/**
 * try_stop_cpus - try to stop multiple cpus
 * @cpumask: cpus to stop
 * @fn: function to execute
 * @arg: argument to @fn
 *
 * Identical to stop_cpus() except that it fails with -EAGAIN if
 * someone else is already using the facility.
 *
 * CONTEXT:
 * Might sleep.
 *
 * RETURNS:
 * -EAGAIN if someone else is already stopping cpus, -ENOENT if
 * @fn(@arg) was not executed at all because all cpus in @cpumask were
 * offline; otherwise, 0 if all executions of @fn returned 0, any non
 * zero return value if any returned non zero.
 */
int try_stop_cpus(const struct cpumask *cpumask, cpu_stop_fn_t fn, void *arg)
{
	int ret;

	/* static works are used, process one request at a time */
	if (!mutex_trylock(&stop_cpus_mutex))
		return -EAGAIN;
	ret = __stop_cpus(cpumask, fn, arg);
	mutex_unlock(&stop_cpus_mutex);
	return ret;
}

static int cpu_stop_should_run(unsigned int cpu)
{
	struct cpu_stopper *stopper = &per_cpu(cpu_stopper, cpu);
	unsigned long flags;
	int run;

	raw_spin_lock_irqsave(&stopper->lock, flags);
	run = !list_empty(&stopper->works);
	raw_spin_unlock_irqrestore(&stopper->lock, flags);
	return run;
}

static void cpu_stopper_thread(unsigned int cpu)
{
	struct cpu_stopper *stopper = &per_cpu(cpu_stopper, cpu);
	struct cpu_stop_work *work;

repeat:
	work = NULL;
	raw_spin_lock_irq(&stopper->lock);
	if (!list_empty(&stopper->works)) {
		work = list_first_entry(&stopper->works,
					struct cpu_stop_work, list);
		list_del_init(&work->list);
	}
	raw_spin_unlock_irq(&stopper->lock);

	if (work) {
		cpu_stop_fn_t fn = work->fn;
		void *arg = work->arg;
		struct cpu_stop_done *done = work->done;
		int ret;

		/* cpu stop callbacks must not sleep, make in_atomic() == T */
		preempt_count_inc();
		ret = fn(arg);
		if (done) {
			if (ret)
				done->ret = ret;
			cpu_stop_signal_done(done);
		}
		preempt_count_dec();
		WARN_ONCE(preempt_count(),
			  "cpu_stop: %pf(%p) leaked preempt count\n", fn, arg);
		goto repeat;
	}
}

void stop_machine_park(int cpu)
{
	struct cpu_stopper *stopper = &per_cpu(cpu_stopper, cpu);
	/*
	 * Lockless. cpu_stopper_thread() will take stopper->lock and flush
	 * the pending works before it parks, until then it is fine to queue
	 * the new works.
	 */
	stopper->enabled = false;
	kthread_park(stopper->thread);
}

extern void sched_set_stop_task(int cpu, struct task_struct *stop);

static void cpu_stop_create(unsigned int cpu)
{
	sched_set_stop_task(cpu, per_cpu(cpu_stopper.thread, cpu));
}

static void cpu_stop_park(unsigned int cpu)
{
	struct cpu_stopper *stopper = &per_cpu(cpu_stopper, cpu);

	WARN_ON(!list_empty(&stopper->works));
}

void stop_machine_unpark(int cpu)
{
	struct cpu_stopper *stopper = &per_cpu(cpu_stopper, cpu);

	stopper->enabled = true;
	kthread_unpark(stopper->thread);
}

static struct smp_hotplug_thread cpu_stop_threads = {
	.store			= &cpu_stopper.thread,
	.thread_should_run	= cpu_stop_should_run,
	.thread_fn		= cpu_stopper_thread,
	.thread_comm		= "migration/%u",
	.create			= cpu_stop_create,
	.park			= cpu_stop_park,
	.selfparking		= true,
};

static int __init cpu_stop_init(void)
{
	unsigned int cpu;

	for_each_possible_cpu(cpu) {
		struct cpu_stopper *stopper = &per_cpu(cpu_stopper, cpu);

		raw_spin_lock_init(&stopper->lock);
		INIT_LIST_HEAD(&stopper->works);
	}

	BUG_ON(smpboot_register_percpu_thread(&cpu_stop_threads));
	stop_machine_unpark(raw_smp_processor_id());
	stop_machine_initialized = true;
	return 0;
}
early_initcall(cpu_stop_init);

int stop_machine_cpuslocked(cpu_stop_fn_t fn, void *data,
			    const struct cpumask *cpus)
{
	struct multi_stop_data msdata = {
		.fn = fn,
		.data = data,
		.num_threads = num_online_cpus(),
		.active_cpus = cpus,
	};

	lockdep_assert_cpus_held();

	if (!stop_machine_initialized) {
		/*
		 * Handle the case where stop_machine() is called
		 * early in boot before stop_machine() has been
		 * initialized.
		 */
		unsigned long flags;
		int ret;

		WARN_ON_ONCE(msdata.num_threads != 1);

		local_irq_save(flags);
		hard_irq_disable();
		ret = (*fn)(data);
		local_irq_restore(flags);

		return ret;
	}

	/* Set the initial state and stop all online cpus. */
	set_state(&msdata, MULTI_STOP_PREPARE);
	return stop_cpus(cpu_online_mask, multi_cpu_stop, &msdata);
}

int stop_machine(cpu_stop_fn_t fn, void *data, const struct cpumask *cpus)
{
	int ret;

	/* No CPUs can come up or down during this. */
	cpus_read_lock();
	ret = stop_machine_cpuslocked(fn, data, cpus);
	cpus_read_unlock();
	return ret;
}
EXPORT_SYMBOL_GPL(stop_machine);

/**
 * stop_machine_from_inactive_cpu - stop_machine() from inactive CPU
 * @fn: the function to run
 * @data: the data ptr for the @fn()
 * @cpus: the cpus to run the @fn() on (NULL = any online cpu)
 *
 * This is identical to stop_machine() but can be called from a CPU which
 * is not active.  The local CPU is in the process of hotplug (so no other
 * CPU hotplug can start) and not marked active and doesn't have enough
 * context to sleep.
 *
 * This function provides stop_machine() functionality for such state by
 * using busy-wait for synchronization and executing @fn directly for local
 * CPU.
 *
 * CONTEXT:
 * Local CPU is inactive.  Temporarily stops all active CPUs.
 *
 * RETURNS:
 * 0 if all executions of @fn returned 0, any non zero return value if any
 * returned non zero.
 */
int stop_machine_from_inactive_cpu(cpu_stop_fn_t fn, void *data,
				  const struct cpumask *cpus)
{
	struct multi_stop_data msdata = { .fn = fn, .data = data,
					    .active_cpus = cpus };
	struct cpu_stop_done done;
	int ret;

	/* Local CPU must be inactive and CPU hotplug in progress. */
	BUG_ON(cpu_active(raw_smp_processor_id()));
	msdata.num_threads = num_active_cpus() + 1;	/* +1 for local */

	/* No proper task established and can't sleep - busy wait for lock. */
	while (!mutex_trylock(&stop_cpus_mutex))
		cpu_relax();

	/* Schedule work on other CPUs and execute directly for local CPU */
	set_state(&msdata, MULTI_STOP_PREPARE);
	cpu_stop_init_done(&done, num_active_cpus());
	queue_stop_cpus_work(cpu_active_mask, multi_cpu_stop, &msdata,
			     &done);
	ret = multi_cpu_stop(&msdata);

	/* Busy wait for completion. */
	while (!completion_done(&done.completion))
		cpu_relax();

	mutex_unlock(&stop_cpus_mutex);
	return ret ?: done.ret;
}<|MERGE_RESOLUTION|>--- conflicted
+++ resolved
@@ -81,12 +81,8 @@
 	unsigned long flags;
 	bool enabled;
 
-<<<<<<< HEAD
 	preempt_disable();
-	spin_lock_irqsave(&stopper->lock, flags);
-=======
 	raw_spin_lock_irqsave(&stopper->lock, flags);
->>>>>>> b7e55e84
 	enabled = stopper->enabled;
 	if (enabled)
 		__cpu_stop_queue_work(stopper, work, &wakeq);
@@ -286,10 +282,6 @@
 	}
 
 	if (!err) {
-<<<<<<< HEAD
-=======
-		preempt_disable();
->>>>>>> b7e55e84
 		wake_up_q(&wakeq);
 		preempt_enable();
 	}
