/*
 * kernel/sched/debug.c
 *
 * Print the CFS rbtree
 *
 * Copyright(C) 2007, Red Hat, Inc., Ingo Molnar
 *
 * This program is free software; you can redistribute it and/or modify
 * it under the terms of the GNU General Public License version 2 as
 * published by the Free Software Foundation.
 */

#include <linux/proc_fs.h>
#include <linux/sched/mm.h>
#include <linux/sched/task.h>
#include <linux/seq_file.h>
#include <linux/kallsyms.h>
#include <linux/utsname.h>
#include <linux/mempolicy.h>
#include <linux/debugfs.h>

#include "sched.h"

static DEFINE_SPINLOCK(sched_debug_lock);

/*
 * This allows printing both to /proc/sched_debug and
 * to the console
 */
#define SEQ_printf(m, x...)			\
 do {						\
	if (m)					\
		seq_printf(m, x);		\
	else					\
		printk(x);			\
 } while (0)

/*
 * Ease the printing of nsec fields:
 */
static long long nsec_high(unsigned long long nsec)
{
	if ((long long)nsec < 0) {
		nsec = -nsec;
		do_div(nsec, 1000000);
		return -nsec;
	}
	do_div(nsec, 1000000);

	return nsec;
}

static unsigned long nsec_low(unsigned long long nsec)
{
	if ((long long)nsec < 0)
		nsec = -nsec;

	return do_div(nsec, 1000000);
}

#define SPLIT_NS(x) nsec_high(x), nsec_low(x)

#define SCHED_FEAT(name, enabled)	\
	#name ,

static const char * const sched_feat_names[] = {
#include "features.h"
};

#undef SCHED_FEAT

static int sched_feat_show(struct seq_file *m, void *v)
{
	int i;

	for (i = 0; i < __SCHED_FEAT_NR; i++) {
		if (!(sysctl_sched_features & (1UL << i)))
			seq_puts(m, "NO_");
		seq_printf(m, "%s ", sched_feat_names[i]);
	}
	seq_puts(m, "\n");

	return 0;
}

#ifdef HAVE_JUMP_LABEL

#define jump_label_key__true  STATIC_KEY_INIT_TRUE
#define jump_label_key__false STATIC_KEY_INIT_FALSE

#define SCHED_FEAT(name, enabled)	\
	jump_label_key__##enabled ,

struct static_key sched_feat_keys[__SCHED_FEAT_NR] = {
#include "features.h"
};

#undef SCHED_FEAT

static void sched_feat_disable(int i)
{
	static_key_disable(&sched_feat_keys[i]);
}

static void sched_feat_enable(int i)
{
	static_key_enable(&sched_feat_keys[i]);
}
#else
static void sched_feat_disable(int i) { };
static void sched_feat_enable(int i) { };
#endif /* HAVE_JUMP_LABEL */

static int sched_feat_set(char *cmp)
{
	int i;
	int neg = 0;

	if (strncmp(cmp, "NO_", 3) == 0) {
		neg = 1;
		cmp += 3;
	}

	for (i = 0; i < __SCHED_FEAT_NR; i++) {
		if (strcmp(cmp, sched_feat_names[i]) == 0) {
			if (neg) {
				sysctl_sched_features &= ~(1UL << i);
				sched_feat_disable(i);
			} else {
				sysctl_sched_features |= (1UL << i);
				sched_feat_enable(i);
			}
			break;
		}
	}

	return i;
}

static ssize_t
sched_feat_write(struct file *filp, const char __user *ubuf,
		size_t cnt, loff_t *ppos)
{
	char buf[64];
	char *cmp;
	int i;
	struct inode *inode;

	if (cnt > 63)
		cnt = 63;

	if (copy_from_user(&buf, ubuf, cnt))
		return -EFAULT;

	buf[cnt] = 0;
	cmp = strstrip(buf);

	/* Ensure the static_key remains in a consistent state */
	inode = file_inode(filp);
	inode_lock(inode);
	i = sched_feat_set(cmp);
	inode_unlock(inode);
	if (i == __SCHED_FEAT_NR)
		return -EINVAL;

	*ppos += cnt;

	return cnt;
}

static int sched_feat_open(struct inode *inode, struct file *filp)
{
	return single_open(filp, sched_feat_show, NULL);
}

static const struct file_operations sched_feat_fops = {
	.open		= sched_feat_open,
	.write		= sched_feat_write,
	.read		= seq_read,
	.llseek		= seq_lseek,
	.release	= single_release,
};

__read_mostly bool sched_debug_enabled;

static __init int sched_init_debug(void)
{
	debugfs_create_file("sched_features", 0644, NULL, NULL,
			&sched_feat_fops);

	debugfs_create_bool("sched_debug", 0644, NULL,
			&sched_debug_enabled);

	return 0;
}
late_initcall(sched_init_debug);

#ifdef CONFIG_SMP

#ifdef CONFIG_SYSCTL

static struct ctl_table sd_ctl_dir[] = {
	{
		.procname	= "sched_domain",
		.mode		= 0555,
	},
	{}
};

static struct ctl_table sd_ctl_root[] = {
	{
		.procname	= "kernel",
		.mode		= 0555,
		.child		= sd_ctl_dir,
	},
	{}
};

static struct ctl_table *sd_alloc_ctl_entry(int n)
{
	struct ctl_table *entry =
		kcalloc(n, sizeof(struct ctl_table), GFP_KERNEL);

	return entry;
}

static void sd_free_ctl_entry(struct ctl_table **tablep)
{
	struct ctl_table *entry;

	/*
	 * In the intermediate directories, both the child directory and
	 * procname are dynamically allocated and could fail but the mode
	 * will always be set. In the lowest directory the names are
	 * static strings and all have proc handlers.
	 */
	for (entry = *tablep; entry->mode; entry++) {
		if (entry->child)
			sd_free_ctl_entry(&entry->child);
		if (entry->proc_handler == NULL)
			kfree(entry->procname);
	}

	kfree(*tablep);
	*tablep = NULL;
}

static int min_load_idx = 0;
static int max_load_idx = CPU_LOAD_IDX_MAX-1;

static void
set_table_entry(struct ctl_table *entry,
		const char *procname, void *data, int maxlen,
		umode_t mode, proc_handler *proc_handler,
		bool load_idx)
{
	entry->procname = procname;
	entry->data = data;
	entry->maxlen = maxlen;
	entry->mode = mode;
	entry->proc_handler = proc_handler;

	if (load_idx) {
		entry->extra1 = &min_load_idx;
		entry->extra2 = &max_load_idx;
	}
}

static struct ctl_table *
sd_alloc_ctl_energy_table(struct sched_group_energy *sge)
{
	struct ctl_table *table = sd_alloc_ctl_entry(5);

	if (table == NULL)
		return NULL;

	set_table_entry(&table[0], "nr_idle_states", &sge->nr_idle_states,
<<<<<<< HEAD
			sizeof(int), 0644, proc_dointvec_minmax, false);
	set_table_entry(&table[1], "idle_states", &sge->idle_states[0].power,
			sge->nr_idle_states*sizeof(struct idle_state), 0644,
			proc_doulongvec_minmax, false);
	set_table_entry(&table[2], "nr_cap_states", &sge->nr_cap_states,
			sizeof(int), 0644, proc_dointvec_minmax, false);
	set_table_entry(&table[3], "cap_states", &sge->cap_states[0].cap,
			sge->nr_cap_states*sizeof(struct capacity_state), 0644,
=======
			sizeof(int), 0444, proc_dointvec_minmax, false);
	set_table_entry(&table[1], "idle_states", &sge->idle_states[0].power,
			sge->nr_idle_states*sizeof(struct idle_state), 0444,
			proc_doulongvec_minmax, false);
	set_table_entry(&table[2], "nr_cap_states", &sge->nr_cap_states,
			sizeof(int), 0444, proc_dointvec_minmax, false);
	set_table_entry(&table[3], "cap_states", &sge->cap_states[0].cap,
			sge->nr_cap_states*sizeof(struct capacity_state), 0444,
>>>>>>> fab7352c
			proc_doulongvec_minmax, false);

	return table;
}

static struct ctl_table *
sd_alloc_ctl_group_table(struct sched_group *sg)
{
	struct ctl_table *table = sd_alloc_ctl_entry(2);

	if (table == NULL)
		return NULL;

	table->procname = kstrdup("energy", GFP_KERNEL);
	table->mode = 0555;
	table->child = sd_alloc_ctl_energy_table((struct sched_group_energy *)sg->sge);

	return table;
}

static struct ctl_table *
sd_alloc_ctl_domain_table(struct sched_domain *sd)
{
	struct ctl_table *table;
	unsigned int nr_entries = 14;

	int i = 0;
	struct sched_group *sg = sd->groups;

	if (sg->sge) {
		int nr_sgs = 0;

		do {} while (nr_sgs++, sg = sg->next, sg != sd->groups);

		nr_entries += nr_sgs;
	}

	table = sd_alloc_ctl_entry(nr_entries);

	if (table == NULL)
		return NULL;

	set_table_entry(&table[0], "min_interval", &sd->min_interval,
		sizeof(long), 0644, proc_doulongvec_minmax, false);
	set_table_entry(&table[1], "max_interval", &sd->max_interval,
		sizeof(long), 0644, proc_doulongvec_minmax, false);
	set_table_entry(&table[2], "busy_idx", &sd->busy_idx,
		sizeof(int), 0644, proc_dointvec_minmax, true);
	set_table_entry(&table[3], "idle_idx", &sd->idle_idx,
		sizeof(int), 0644, proc_dointvec_minmax, true);
	set_table_entry(&table[4], "newidle_idx", &sd->newidle_idx,
		sizeof(int), 0644, proc_dointvec_minmax, true);
	set_table_entry(&table[5], "wake_idx", &sd->wake_idx,
		sizeof(int), 0644, proc_dointvec_minmax, true);
	set_table_entry(&table[6], "forkexec_idx", &sd->forkexec_idx,
		sizeof(int), 0644, proc_dointvec_minmax, true);
	set_table_entry(&table[7], "busy_factor", &sd->busy_factor,
		sizeof(int), 0644, proc_dointvec_minmax, false);
	set_table_entry(&table[8], "imbalance_pct", &sd->imbalance_pct,
		sizeof(int), 0644, proc_dointvec_minmax, false);
	set_table_entry(&table[9], "cache_nice_tries",
		&sd->cache_nice_tries,
		sizeof(int), 0644, proc_dointvec_minmax, false);
	set_table_entry(&table[10], "flags", &sd->flags,
		sizeof(int), 0644, proc_dointvec_minmax, false);
	set_table_entry(&table[11], "max_newidle_lb_cost",
		&sd->max_newidle_lb_cost,
		sizeof(long), 0644, proc_doulongvec_minmax, false);
	set_table_entry(&table[12], "name", sd->name,
		CORENAME_MAX_SIZE, 0444, proc_dostring, false);
	sg = sd->groups;
	if (sg->sge) {
		char buf[32];
		struct ctl_table *entry = &table[13];

		do {
			snprintf(buf, 32, "group%d", i);
			entry->procname = kstrdup(buf, GFP_KERNEL);
			entry->mode = 0555;
			entry->child = sd_alloc_ctl_group_table(sg);
		} while (entry++, i++, sg = sg->next, sg != sd->groups);
	}
	/* &table[nr_entries-1] is terminator */

	return table;
}

static struct ctl_table *sd_alloc_ctl_cpu_table(int cpu)
{
	struct ctl_table *entry, *table;
	struct sched_domain *sd;
	int domain_num = 0, i;
	char buf[32];

	for_each_domain(cpu, sd)
		domain_num++;
	entry = table = sd_alloc_ctl_entry(domain_num + 1);
	if (table == NULL)
		return NULL;

	i = 0;
	for_each_domain(cpu, sd) {
		snprintf(buf, 32, "domain%d", i);
		entry->procname = kstrdup(buf, GFP_KERNEL);
		entry->mode = 0555;
		entry->child = sd_alloc_ctl_domain_table(sd);
		entry++;
		i++;
	}
	return table;
}

static cpumask_var_t sd_sysctl_cpus;
static struct ctl_table_header *sd_sysctl_header;

void register_sched_domain_sysctl(void)
{
	static struct ctl_table *cpu_entries;
	static struct ctl_table **cpu_idx;
	char buf[32];
	int i;

	if (!cpu_entries) {
		cpu_entries = sd_alloc_ctl_entry(num_possible_cpus() + 1);
		if (!cpu_entries)
			return;

		WARN_ON(sd_ctl_dir[0].child);
		sd_ctl_dir[0].child = cpu_entries;
	}

	if (!cpu_idx) {
		struct ctl_table *e = cpu_entries;

		cpu_idx = kcalloc(nr_cpu_ids, sizeof(struct ctl_table*), GFP_KERNEL);
		if (!cpu_idx)
			return;

		/* deal with sparse possible map */
		for_each_possible_cpu(i) {
			cpu_idx[i] = e;
			e++;
		}
	}

	if (!cpumask_available(sd_sysctl_cpus)) {
		if (!alloc_cpumask_var(&sd_sysctl_cpus, GFP_KERNEL))
			return;

		/* init to possible to not have holes in @cpu_entries */
		cpumask_copy(sd_sysctl_cpus, cpu_possible_mask);
	}

	for_each_cpu(i, sd_sysctl_cpus) {
		struct ctl_table *e = cpu_idx[i];

		if (e->child)
			sd_free_ctl_entry(&e->child);

		if (!e->procname) {
			snprintf(buf, 32, "cpu%d", i);
			e->procname = kstrdup(buf, GFP_KERNEL);
		}
		e->mode = 0555;
		e->child = sd_alloc_ctl_cpu_table(i);

		__cpumask_clear_cpu(i, sd_sysctl_cpus);
	}

	WARN_ON(sd_sysctl_header);
	sd_sysctl_header = register_sysctl_table(sd_ctl_root);
}

void dirty_sched_domain_sysctl(int cpu)
{
	if (cpumask_available(sd_sysctl_cpus))
		__cpumask_set_cpu(cpu, sd_sysctl_cpus);
}

/* may be called multiple times per register */
void unregister_sched_domain_sysctl(void)
{
	unregister_sysctl_table(sd_sysctl_header);
	sd_sysctl_header = NULL;
}
#endif /* CONFIG_SYSCTL */
#endif /* CONFIG_SMP */

#ifdef CONFIG_FAIR_GROUP_SCHED
static void print_cfs_group_stats(struct seq_file *m, int cpu, struct task_group *tg)
{
	struct sched_entity *se = tg->se[cpu];

#define P(F) \
	SEQ_printf(m, "  .%-30s: %lld\n", #F, (long long)F)
#define P_SCHEDSTAT(F) \
	SEQ_printf(m, "  .%-30s: %lld\n", #F, (long long)schedstat_val(F))
#define PN(F) \
	SEQ_printf(m, "  .%-30s: %lld.%06ld\n", #F, SPLIT_NS((long long)F))
#define PN_SCHEDSTAT(F) \
	SEQ_printf(m, "  .%-30s: %lld.%06ld\n", #F, SPLIT_NS((long long)schedstat_val(F)))

	if (!se)
		return;

	PN(se->exec_start);
	PN(se->vruntime);
	PN(se->sum_exec_runtime);
	if (schedstat_enabled()) {
		PN_SCHEDSTAT(se->statistics.wait_start);
		PN_SCHEDSTAT(se->statistics.sleep_start);
		PN_SCHEDSTAT(se->statistics.block_start);
		PN_SCHEDSTAT(se->statistics.sleep_max);
		PN_SCHEDSTAT(se->statistics.block_max);
		PN_SCHEDSTAT(se->statistics.exec_max);
		PN_SCHEDSTAT(se->statistics.slice_max);
		PN_SCHEDSTAT(se->statistics.wait_max);
		PN_SCHEDSTAT(se->statistics.wait_sum);
		P_SCHEDSTAT(se->statistics.wait_count);
	}
	P(se->load.weight);
#ifdef CONFIG_SMP
	P(se->avg.load_avg);
	P(se->avg.util_avg);
#endif

#undef PN_SCHEDSTAT
#undef PN
#undef P_SCHEDSTAT
#undef P
}
#endif

#ifdef CONFIG_CGROUP_SCHED
static char group_path[PATH_MAX];

static char *task_group_path(struct task_group *tg)
{
	if (autogroup_path(tg, group_path, PATH_MAX))
		return group_path;

	cgroup_path(tg->css.cgroup, group_path, PATH_MAX);
	return group_path;
}
#endif

static void
print_task(struct seq_file *m, struct rq *rq, struct task_struct *p)
{
	if (rq->curr == p)
		SEQ_printf(m, ">R");
	else
		SEQ_printf(m, " %c", task_state_to_char(p));

	SEQ_printf(m, "%15s %5d %9Ld.%06ld %9Ld %5d ",
		p->comm, task_pid_nr(p),
		SPLIT_NS(p->se.vruntime),
		(long long)(p->nvcsw + p->nivcsw),
		p->prio);

	SEQ_printf(m, "%9Ld.%06ld %9Ld.%06ld %9Ld.%06ld",
		SPLIT_NS(schedstat_val_or_zero(p->se.statistics.wait_sum)),
		SPLIT_NS(p->se.sum_exec_runtime),
		SPLIT_NS(schedstat_val_or_zero(p->se.statistics.sum_sleep_runtime)));

#ifdef CONFIG_NUMA_BALANCING
	SEQ_printf(m, " %d %d", task_node(p), task_numa_group_id(p));
#endif
#ifdef CONFIG_CGROUP_SCHED
	SEQ_printf(m, " %s", task_group_path(task_group(p)));
#endif

	SEQ_printf(m, "\n");
}

static void print_rq(struct seq_file *m, struct rq *rq, int rq_cpu)
{
	struct task_struct *g, *p;

	SEQ_printf(m,
	"\nrunnable tasks:\n"
	" S           task   PID         tree-key  switches  prio"
	"     wait-time             sum-exec        sum-sleep\n"
	"-------------------------------------------------------"
	"----------------------------------------------------\n");

	rcu_read_lock();
	for_each_process_thread(g, p) {
		if (task_cpu(p) != rq_cpu)
			continue;

		print_task(m, rq, p);
	}
	rcu_read_unlock();
}

void print_cfs_rq(struct seq_file *m, int cpu, struct cfs_rq *cfs_rq)
{
	s64 MIN_vruntime = -1, min_vruntime, max_vruntime = -1,
		spread, rq0_min_vruntime, spread0;
	struct rq *rq = cpu_rq(cpu);
	struct sched_entity *last;
	unsigned long flags;

#ifdef CONFIG_FAIR_GROUP_SCHED
	SEQ_printf(m, "\ncfs_rq[%d]:%s\n", cpu, task_group_path(cfs_rq->tg));
#else
	SEQ_printf(m, "\ncfs_rq[%d]:\n", cpu);
#endif
	SEQ_printf(m, "  .%-30s: %Ld.%06ld\n", "exec_clock",
			SPLIT_NS(cfs_rq->exec_clock));

	raw_spin_lock_irqsave(&rq->lock, flags);
	if (rb_first_cached(&cfs_rq->tasks_timeline))
		MIN_vruntime = (__pick_first_entity(cfs_rq))->vruntime;
	last = __pick_last_entity(cfs_rq);
	if (last)
		max_vruntime = last->vruntime;
	min_vruntime = cfs_rq->min_vruntime;
	rq0_min_vruntime = cpu_rq(0)->cfs.min_vruntime;
	raw_spin_unlock_irqrestore(&rq->lock, flags);
	SEQ_printf(m, "  .%-30s: %Ld.%06ld\n", "MIN_vruntime",
			SPLIT_NS(MIN_vruntime));
	SEQ_printf(m, "  .%-30s: %Ld.%06ld\n", "min_vruntime",
			SPLIT_NS(min_vruntime));
	SEQ_printf(m, "  .%-30s: %Ld.%06ld\n", "max_vruntime",
			SPLIT_NS(max_vruntime));
	spread = max_vruntime - MIN_vruntime;
	SEQ_printf(m, "  .%-30s: %Ld.%06ld\n", "spread",
			SPLIT_NS(spread));
	spread0 = min_vruntime - rq0_min_vruntime;
	SEQ_printf(m, "  .%-30s: %Ld.%06ld\n", "spread0",
			SPLIT_NS(spread0));
	SEQ_printf(m, "  .%-30s: %d\n", "nr_spread_over",
			cfs_rq->nr_spread_over);
	SEQ_printf(m, "  .%-30s: %d\n", "nr_running", cfs_rq->nr_running);
	SEQ_printf(m, "  .%-30s: %ld\n", "load", cfs_rq->load.weight);
#ifdef CONFIG_SMP
	SEQ_printf(m, "  .%-30s: %lu\n", "load_avg",
			cfs_rq->avg.load_avg);
	SEQ_printf(m, "  .%-30s: %lu\n", "runnable_load_avg",
			cfs_rq->runnable_load_avg);
	SEQ_printf(m, "  .%-30s: %lu\n", "util_avg",
			cfs_rq->avg.util_avg);
	SEQ_printf(m, "  .%-30s: %u\n", "util_est_enqueued",
			cfs_rq->avg.util_est.enqueued);
	SEQ_printf(m, "  .%-30s: %ld\n", "removed_load_avg",
			atomic_long_read(&cfs_rq->removed_load_avg));
	SEQ_printf(m, "  .%-30s: %ld\n", "removed_util_avg",
			atomic_long_read(&cfs_rq->removed_util_avg));
#ifdef CONFIG_FAIR_GROUP_SCHED
	SEQ_printf(m, "  .%-30s: %lu\n", "tg_load_avg_contrib",
			cfs_rq->tg_load_avg_contrib);
	SEQ_printf(m, "  .%-30s: %ld\n", "tg_load_avg",
			atomic_long_read(&cfs_rq->tg->load_avg));
#endif
#endif
#ifdef CONFIG_CFS_BANDWIDTH
	SEQ_printf(m, "  .%-30s: %d\n", "throttled",
			cfs_rq->throttled);
	SEQ_printf(m, "  .%-30s: %d\n", "throttle_count",
			cfs_rq->throttle_count);
#endif

#ifdef CONFIG_FAIR_GROUP_SCHED
	print_cfs_group_stats(m, cpu, cfs_rq->tg);
#endif
}

void print_rt_rq(struct seq_file *m, int cpu, struct rt_rq *rt_rq)
{
#ifdef CONFIG_RT_GROUP_SCHED
	SEQ_printf(m, "\nrt_rq[%d]:%s\n", cpu, task_group_path(rt_rq->tg));
#else
	SEQ_printf(m, "\nrt_rq[%d]:\n", cpu);
#endif

#define P(x) \
	SEQ_printf(m, "  .%-30s: %Ld\n", #x, (long long)(rt_rq->x))
#define PU(x) \
	SEQ_printf(m, "  .%-30s: %lu\n", #x, (unsigned long)(rt_rq->x))
#define PN(x) \
	SEQ_printf(m, "  .%-30s: %Ld.%06ld\n", #x, SPLIT_NS(rt_rq->x))

	PU(rt_nr_running);
#ifdef CONFIG_SMP
	PU(rt_nr_migratory);
#endif
	P(rt_throttled);
	PN(rt_time);
	PN(rt_runtime);

#undef PN
#undef PU
#undef P
}

void print_dl_rq(struct seq_file *m, int cpu, struct dl_rq *dl_rq)
{
	struct dl_bw *dl_bw;

	SEQ_printf(m, "\ndl_rq[%d]:\n", cpu);

#define PU(x) \
	SEQ_printf(m, "  .%-30s: %lu\n", #x, (unsigned long)(dl_rq->x))

	PU(dl_nr_running);
#ifdef CONFIG_SMP
	PU(dl_nr_migratory);
	dl_bw = &cpu_rq(cpu)->rd->dl_bw;
#else
	dl_bw = &dl_rq->dl_bw;
#endif
	SEQ_printf(m, "  .%-30s: %lld\n", "dl_bw->bw", dl_bw->bw);
	SEQ_printf(m, "  .%-30s: %lld\n", "dl_bw->total_bw", dl_bw->total_bw);

#undef PU
}

extern __read_mostly int sched_clock_running;

static void print_cpu(struct seq_file *m, int cpu)
{
	struct rq *rq = cpu_rq(cpu);
	unsigned long flags;

#ifdef CONFIG_X86
	{
		unsigned int freq = cpu_khz ? : 1;

		SEQ_printf(m, "cpu#%d, %u.%03u MHz\n",
			   cpu, freq / 1000, (freq % 1000));
	}
#else
	SEQ_printf(m, "cpu#%d\n", cpu);
#endif

#define P(x)								\
do {									\
	if (sizeof(rq->x) == 4)						\
		SEQ_printf(m, "  .%-30s: %ld\n", #x, (long)(rq->x));	\
	else								\
		SEQ_printf(m, "  .%-30s: %Ld\n", #x, (long long)(rq->x));\
} while (0)

#define PN(x) \
	SEQ_printf(m, "  .%-30s: %Ld.%06ld\n", #x, SPLIT_NS(rq->x))

	P(nr_running);
	SEQ_printf(m, "  .%-30s: %lu\n", "load",
		   rq->load.weight);
	P(nr_switches);
	P(nr_load_updates);
	P(nr_uninterruptible);
	PN(next_balance);
	SEQ_printf(m, "  .%-30s: %ld\n", "curr->pid", (long)(task_pid_nr(rq->curr)));
	PN(clock);
	PN(clock_task);
	P(cpu_load[0]);
	P(cpu_load[1]);
	P(cpu_load[2]);
	P(cpu_load[3]);
	P(cpu_load[4]);
#ifdef CONFIG_SMP
	P(cpu_capacity);
#endif
#ifdef CONFIG_SCHED_WALT
	P(cluster->load_scale_factor);
	P(cluster->capacity);
	P(cluster->max_possible_capacity);
	P(cluster->efficiency);
	P(cluster->cur_freq);
	P(cluster->max_freq);
	P(cluster->exec_scale_factor);
	P(walt_stats.nr_big_tasks);
	SEQ_printf(m, "  .%-30s: %llu\n", "walt_stats.cumulative_runnable_avg",
			rq->walt_stats.cumulative_runnable_avg_scaled);
#endif
#undef P
#undef PN

#ifdef CONFIG_SMP
#define P64(n) SEQ_printf(m, "  .%-30s: %Ld\n", #n, rq->n);
	P64(avg_idle);
	P64(max_idle_balance_cost);
#undef P64
#endif

#define P(n) SEQ_printf(m, "  .%-30s: %d\n", #n, schedstat_val(rq->n));
	if (schedstat_enabled()) {
		P(yld_count);
		P(sched_count);
		P(sched_goidle);
		P(ttwu_count);
		P(ttwu_local);
	}
#undef P

	spin_lock_irqsave(&sched_debug_lock, flags);
	print_cfs_stats(m, cpu);
	print_rt_stats(m, cpu);
	print_dl_stats(m, cpu);

	print_rq(m, rq, cpu);
	spin_unlock_irqrestore(&sched_debug_lock, flags);
	SEQ_printf(m, "\n");
}

static const char *sched_tunable_scaling_names[] = {
	"none",
	"logaritmic",
	"linear"
};

static void sched_debug_header(struct seq_file *m)
{
	u64 ktime, sched_clk, cpu_clk;
	unsigned long flags;

	local_irq_save(flags);
	ktime = ktime_to_ns(ktime_get());
	sched_clk = sched_clock();
	cpu_clk = local_clock();
	local_irq_restore(flags);

	SEQ_printf(m, "Sched Debug Version: v0.11, %s %.*s\n",
		init_utsname()->release,
		(int)strcspn(init_utsname()->version, " "),
		init_utsname()->version);

#define P(x) \
	SEQ_printf(m, "%-40s: %Ld\n", #x, (long long)(x))
#define PN(x) \
	SEQ_printf(m, "%-40s: %Ld.%06ld\n", #x, SPLIT_NS(x))
	PN(ktime);
	PN(sched_clk);
	PN(cpu_clk);
	P(jiffies);
#ifdef CONFIG_HAVE_UNSTABLE_SCHED_CLOCK
	P(sched_clock_stable());
#endif
#undef PN
#undef P

	SEQ_printf(m, "\n");
	SEQ_printf(m, "sysctl_sched\n");

#define P(x) \
	SEQ_printf(m, "  .%-40s: %Ld\n", #x, (long long)(x))
#define PN(x) \
	SEQ_printf(m, "  .%-40s: %Ld.%06ld\n", #x, SPLIT_NS(x))
	PN(sysctl_sched_latency);
	PN(sysctl_sched_min_granularity);
	PN(sysctl_sched_wakeup_granularity);
	P(sysctl_sched_child_runs_first);
	P(sysctl_sched_features);
#ifdef CONFIG_SCHED_WALT
	P(sched_init_task_load_windows);
	P(min_capacity);
	P(max_capacity);
	P(sched_ravg_window);
	P(sched_load_granule);
#endif
#undef PN
#undef P

	SEQ_printf(m, "  .%-40s: %d (%s)\n",
		"sysctl_sched_tunable_scaling",
		sysctl_sched_tunable_scaling,
		sched_tunable_scaling_names[sysctl_sched_tunable_scaling]);
	SEQ_printf(m, "\n");
}

static int sched_debug_show(struct seq_file *m, void *v)
{
	int cpu = (unsigned long)(v - 2);

	if (cpu != -1)
		print_cpu(m, cpu);
	else
		sched_debug_header(m);

	return 0;
}

void sysrq_sched_debug_show(void)
{
	int cpu;

	sched_debug_header(NULL);
	for_each_online_cpu(cpu)
		print_cpu(NULL, cpu);

}

/*
 * This itererator needs some explanation.
 * It returns 1 for the header position.
 * This means 2 is cpu 0.
 * In a hotplugged system some cpus, including cpu 0, may be missing so we have
 * to use cpumask_* to iterate over the cpus.
 */
static void *sched_debug_start(struct seq_file *file, loff_t *offset)
{
	unsigned long n = *offset;

	if (n == 0)
		return (void *) 1;

	n--;

	if (n > 0)
		n = cpumask_next(n - 1, cpu_online_mask);
	else
		n = cpumask_first(cpu_online_mask);

	*offset = n + 1;

	if (n < nr_cpu_ids)
		return (void *)(unsigned long)(n + 2);
	return NULL;
}

static void *sched_debug_next(struct seq_file *file, void *data, loff_t *offset)
{
	(*offset)++;
	return sched_debug_start(file, offset);
}

static void sched_debug_stop(struct seq_file *file, void *data)
{
}

static const struct seq_operations sched_debug_sops = {
	.start = sched_debug_start,
	.next = sched_debug_next,
	.stop = sched_debug_stop,
	.show = sched_debug_show,
};

static int sched_debug_release(struct inode *inode, struct file *file)
{
	seq_release(inode, file);

	return 0;
}

static int sched_debug_open(struct inode *inode, struct file *filp)
{
	int ret = 0;

	ret = seq_open(filp, &sched_debug_sops);

	return ret;
}

static const struct file_operations sched_debug_fops = {
	.open		= sched_debug_open,
	.read		= seq_read,
	.llseek		= seq_lseek,
	.release	= sched_debug_release,
};

static int __init init_sched_debug_procfs(void)
{
	struct proc_dir_entry *pe;

	pe = proc_create("sched_debug", 0444, NULL, &sched_debug_fops);
	if (!pe)
		return -ENOMEM;
	return 0;
}

__initcall(init_sched_debug_procfs);

#define __P(F) \
	SEQ_printf(m, "%-45s:%21Ld\n", #F, (long long)F)
#define P(F) \
	SEQ_printf(m, "%-45s:%21Ld\n", #F, (long long)p->F)
#define __PN(F) \
	SEQ_printf(m, "%-45s:%14Ld.%06ld\n", #F, SPLIT_NS((long long)F))
#define PN(F) \
	SEQ_printf(m, "%-45s:%14Ld.%06ld\n", #F, SPLIT_NS((long long)p->F))


#ifdef CONFIG_NUMA_BALANCING
void print_numa_stats(struct seq_file *m, int node, unsigned long tsf,
		unsigned long tpf, unsigned long gsf, unsigned long gpf)
{
	SEQ_printf(m, "numa_faults node=%d ", node);
	SEQ_printf(m, "task_private=%lu task_shared=%lu ", tsf, tpf);
	SEQ_printf(m, "group_private=%lu group_shared=%lu\n", gsf, gpf);
}
#endif


static void sched_show_numa(struct task_struct *p, struct seq_file *m)
{
#ifdef CONFIG_NUMA_BALANCING
	struct mempolicy *pol;

	if (p->mm)
		P(mm->numa_scan_seq);

	task_lock(p);
	pol = p->mempolicy;
	if (pol && !(pol->flags & MPOL_F_MORON))
		pol = NULL;
	mpol_get(pol);
	task_unlock(p);

	P(numa_pages_migrated);
	P(numa_preferred_nid);
	P(total_numa_faults);
	SEQ_printf(m, "current_node=%d, numa_group_id=%d\n",
			task_node(p), task_numa_group_id(p));
	show_numa_stats(p, m);
	mpol_put(pol);
#endif
}

void proc_sched_show_task(struct task_struct *p, struct pid_namespace *ns,
						  struct seq_file *m)
{
	unsigned long nr_switches;

	SEQ_printf(m, "%s (%d, #threads: %d)\n", p->comm, task_pid_nr_ns(p, ns),
						get_nr_threads(p));
	SEQ_printf(m,
		"---------------------------------------------------------"
		"----------\n");
#define __P(F) \
	SEQ_printf(m, "%-45s:%21Ld\n", #F, (long long)F)
#define P(F) \
	SEQ_printf(m, "%-45s:%21Ld\n", #F, (long long)p->F)
#define P_SCHEDSTAT(F) \
	SEQ_printf(m, "%-45s:%21Ld\n", #F, (long long)schedstat_val(p->F))
#define __PN(F) \
	SEQ_printf(m, "%-45s:%14Ld.%06ld\n", #F, SPLIT_NS((long long)F))
#define PN(F) \
	SEQ_printf(m, "%-45s:%14Ld.%06ld\n", #F, SPLIT_NS((long long)p->F))
#define PN_SCHEDSTAT(F) \
	SEQ_printf(m, "%-45s:%14Ld.%06ld\n", #F, SPLIT_NS((long long)schedstat_val(p->F)))

	PN(se.exec_start);
	PN(se.vruntime);
	PN(se.sum_exec_runtime);

	nr_switches = p->nvcsw + p->nivcsw;

	P(se.nr_migrations);

	if (schedstat_enabled()) {
		u64 avg_atom, avg_per_cpu;

		PN_SCHEDSTAT(se.statistics.sum_sleep_runtime);
		PN_SCHEDSTAT(se.statistics.wait_start);
		PN_SCHEDSTAT(se.statistics.sleep_start);
		PN_SCHEDSTAT(se.statistics.block_start);
		PN_SCHEDSTAT(se.statistics.sleep_max);
		PN_SCHEDSTAT(se.statistics.block_max);
		PN_SCHEDSTAT(se.statistics.exec_max);
		PN_SCHEDSTAT(se.statistics.slice_max);
		PN_SCHEDSTAT(se.statistics.wait_max);
		PN_SCHEDSTAT(se.statistics.wait_sum);
		P_SCHEDSTAT(se.statistics.wait_count);
		PN_SCHEDSTAT(se.statistics.iowait_sum);
		P_SCHEDSTAT(se.statistics.iowait_count);
		P_SCHEDSTAT(se.statistics.nr_migrations_cold);
		P_SCHEDSTAT(se.statistics.nr_failed_migrations_affine);
		P_SCHEDSTAT(se.statistics.nr_failed_migrations_running);
		P_SCHEDSTAT(se.statistics.nr_failed_migrations_hot);
		P_SCHEDSTAT(se.statistics.nr_forced_migrations);
		P_SCHEDSTAT(se.statistics.nr_wakeups);
		P_SCHEDSTAT(se.statistics.nr_wakeups_sync);
		P_SCHEDSTAT(se.statistics.nr_wakeups_migrate);
		P_SCHEDSTAT(se.statistics.nr_wakeups_local);
		P_SCHEDSTAT(se.statistics.nr_wakeups_remote);
		P_SCHEDSTAT(se.statistics.nr_wakeups_affine);
		P_SCHEDSTAT(se.statistics.nr_wakeups_affine_attempts);
		P_SCHEDSTAT(se.statistics.nr_wakeups_passive);
		P_SCHEDSTAT(se.statistics.nr_wakeups_idle);

#ifdef CONFIG_SCHED_WALT
		P(ravg.demand);
#endif
		avg_atom = p->se.sum_exec_runtime;
		if (nr_switches)
			avg_atom = div64_ul(avg_atom, nr_switches);
		else
			avg_atom = -1LL;

		avg_per_cpu = p->se.sum_exec_runtime;
		if (p->se.nr_migrations) {
			avg_per_cpu = div64_u64(avg_per_cpu,
						p->se.nr_migrations);
		} else {
			avg_per_cpu = -1LL;
		}

		__PN(avg_atom);
		__PN(avg_per_cpu);
	}

	__P(nr_switches);
	SEQ_printf(m, "%-45s:%21Ld\n",
		   "nr_voluntary_switches", (long long)p->nvcsw);
	SEQ_printf(m, "%-45s:%21Ld\n",
		   "nr_involuntary_switches", (long long)p->nivcsw);

	P(se.load.weight);
#ifdef CONFIG_SMP
	P(se.avg.load_sum);
	P(se.avg.util_sum);
	P(se.avg.load_avg);
	P(se.avg.util_avg);
	P(se.avg.last_update_time);
	P(se.avg.util_est.ewma);
	P(se.avg.util_est.enqueued);
#endif
	P(policy);
	P(prio);
	if (p->policy == SCHED_DEADLINE) {
		P(dl.runtime);
		P(dl.deadline);
	}
#undef PN_SCHEDSTAT
#undef PN
#undef __PN
#undef P_SCHEDSTAT
#undef P
#undef __P

	{
		unsigned int this_cpu = raw_smp_processor_id();
		u64 t0, t1;

		t0 = cpu_clock(this_cpu);
		t1 = cpu_clock(this_cpu);
		SEQ_printf(m, "%-45s:%21Ld\n",
			   "clock-delta", (long long)(t1-t0));
	}

	sched_show_numa(p, m);
}

void proc_sched_set_task(struct task_struct *p)
{
#ifdef CONFIG_SCHEDSTATS
	memset(&p->se.statistics, 0, sizeof(p->se.statistics));
#endif
}<|MERGE_RESOLUTION|>--- conflicted
+++ resolved
@@ -275,16 +275,6 @@
 		return NULL;
 
 	set_table_entry(&table[0], "nr_idle_states", &sge->nr_idle_states,
-<<<<<<< HEAD
-			sizeof(int), 0644, proc_dointvec_minmax, false);
-	set_table_entry(&table[1], "idle_states", &sge->idle_states[0].power,
-			sge->nr_idle_states*sizeof(struct idle_state), 0644,
-			proc_doulongvec_minmax, false);
-	set_table_entry(&table[2], "nr_cap_states", &sge->nr_cap_states,
-			sizeof(int), 0644, proc_dointvec_minmax, false);
-	set_table_entry(&table[3], "cap_states", &sge->cap_states[0].cap,
-			sge->nr_cap_states*sizeof(struct capacity_state), 0644,
-=======
 			sizeof(int), 0444, proc_dointvec_minmax, false);
 	set_table_entry(&table[1], "idle_states", &sge->idle_states[0].power,
 			sge->nr_idle_states*sizeof(struct idle_state), 0444,
@@ -293,7 +283,6 @@
 			sizeof(int), 0444, proc_dointvec_minmax, false);
 	set_table_entry(&table[3], "cap_states", &sge->cap_states[0].cap,
 			sge->nr_cap_states*sizeof(struct capacity_state), 0444,
->>>>>>> fab7352c
 			proc_doulongvec_minmax, false);
 
 	return table;
