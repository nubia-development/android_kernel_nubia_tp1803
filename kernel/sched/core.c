/*
 *  kernel/sched/core.c
 *
 *  Core kernel scheduler code and related syscalls
 *
 *  Copyright (C) 1991-2002  Linus Torvalds
 */
#include <linux/sched.h>
#include <linux/sched/clock.h>
#include <uapi/linux/sched/types.h>
#include <linux/sched/loadavg.h>
#include <linux/sched/hotplug.h>
#include <linux/wait_bit.h>
#include <linux/cpuset.h>
#include <linux/delayacct.h>
#include <linux/init_task.h>
#include <linux/context_tracking.h>
#include <linux/rcupdate_wait.h>

#include <linux/blkdev.h>
#include <linux/kprobes.h>
#include <linux/mmu_context.h>
#include <linux/module.h>
#include <linux/nmi.h>
#include <linux/prefetch.h>
#include <linux/profile.h>
#include <linux/security.h>
#include <linux/syscalls.h>
#include <linux/irq.h>
#include <linux/delay.h>

#include <linux/kthread.h>

#include <asm/switch_to.h>
#include <asm/tlb.h>
#ifdef CONFIG_PARAVIRT
#include <asm/paravirt.h>
#endif

#include "sched.h"
#include "walt.h"
#include "../workqueue_internal.h"
#include "../smpboot.h"

#define CREATE_TRACE_POINTS
#include <trace/events/sched.h>

DEFINE_PER_CPU_SHARED_ALIGNED(struct rq, runqueues);

/*
 * Debugging: various feature bits
 */

#define SCHED_FEAT(name, enabled)	\
	(1UL << __SCHED_FEAT_##name) * enabled |

const_debug unsigned int sysctl_sched_features =
#include "features.h"
	0;

#undef SCHED_FEAT

/*
 * Number of tasks to iterate in a single balance run.
 * Limited because this is done with IRQs disabled.
 */
const_debug unsigned int sysctl_sched_nr_migrate = 32;

/*
 * period over which we average the RT time consumption, measured
 * in ms.
 *
 * default: 1s
 */
const_debug unsigned int sysctl_sched_time_avg = MSEC_PER_SEC;

/*
 * period over which we measure -rt task CPU usage in us.
 * default: 1s
 */
unsigned int sysctl_sched_rt_period = 1000000;

__read_mostly int scheduler_running;

/*
 * part of the period that we allow rt tasks to run in us.
 * default: 0.95s
 */
int sysctl_sched_rt_runtime = 950000;

/* CPUs with isolated domains */
cpumask_var_t cpu_isolated_map;

/*
 * __task_rq_lock - lock the rq @p resides on.
 */
struct rq *__task_rq_lock(struct task_struct *p, struct rq_flags *rf)
	__acquires(rq->lock)
{
	struct rq *rq;

	lockdep_assert_held(&p->pi_lock);

	for (;;) {
		rq = task_rq(p);
		raw_spin_lock(&rq->lock);
		if (likely(rq == task_rq(p) && !task_on_rq_migrating(p))) {
			rq_pin_lock(rq, rf);
			return rq;
		}
		raw_spin_unlock(&rq->lock);

		while (unlikely(task_on_rq_migrating(p)))
			cpu_relax();
	}
}

/*
 * task_rq_lock - lock p->pi_lock and lock the rq @p resides on.
 */
struct rq *task_rq_lock(struct task_struct *p, struct rq_flags *rf)
	__acquires(p->pi_lock)
	__acquires(rq->lock)
{
	struct rq *rq;

	for (;;) {
		raw_spin_lock_irqsave(&p->pi_lock, rf->flags);
		rq = task_rq(p);
		raw_spin_lock(&rq->lock);
		/*
		 *	move_queued_task()		task_rq_lock()
		 *
		 *	ACQUIRE (rq->lock)
		 *	[S] ->on_rq = MIGRATING		[L] rq = task_rq()
		 *	WMB (__set_task_cpu())		ACQUIRE (rq->lock);
		 *	[S] ->cpu = new_cpu		[L] task_rq()
		 *					[L] ->on_rq
		 *	RELEASE (rq->lock)
		 *
		 * If we observe the old cpu in task_rq_lock, the acquire of
		 * the old rq->lock will fully serialize against the stores.
		 *
		 * If we observe the new CPU in task_rq_lock, the acquire will
		 * pair with the WMB to ensure we must then also see migrating.
		 */
		if (likely(rq == task_rq(p) && !task_on_rq_migrating(p))) {
			rq_pin_lock(rq, rf);
			return rq;
		}
		raw_spin_unlock(&rq->lock);
		raw_spin_unlock_irqrestore(&p->pi_lock, rf->flags);

		while (unlikely(task_on_rq_migrating(p)))
			cpu_relax();
	}
}

/*
 * RQ-clock updating methods:
 */

static void update_rq_clock_task(struct rq *rq, s64 delta)
{
/*
 * In theory, the compile should just see 0 here, and optimize out the call
 * to sched_rt_avg_update. But I don't trust it...
 */
#if defined(CONFIG_IRQ_TIME_ACCOUNTING) || defined(CONFIG_PARAVIRT_TIME_ACCOUNTING)
	s64 steal = 0, irq_delta = 0;
#endif
#ifdef CONFIG_IRQ_TIME_ACCOUNTING
	irq_delta = irq_time_read(cpu_of(rq)) - rq->prev_irq_time;

	/*
	 * Since irq_time is only updated on {soft,}irq_exit, we might run into
	 * this case when a previous update_rq_clock() happened inside a
	 * {soft,}irq region.
	 *
	 * When this happens, we stop ->clock_task and only update the
	 * prev_irq_time stamp to account for the part that fit, so that a next
	 * update will consume the rest. This ensures ->clock_task is
	 * monotonic.
	 *
	 * It does however cause some slight miss-attribution of {soft,}irq
	 * time, a more accurate solution would be to update the irq_time using
	 * the current rq->clock timestamp, except that would require using
	 * atomic ops.
	 */
	if (irq_delta > delta)
		irq_delta = delta;

	rq->prev_irq_time += irq_delta;
	delta -= irq_delta;
#endif
#ifdef CONFIG_PARAVIRT_TIME_ACCOUNTING
	if (static_key_false((&paravirt_steal_rq_enabled))) {
		steal = paravirt_steal_clock(cpu_of(rq));
		steal -= rq->prev_steal_time_rq;

		if (unlikely(steal > delta))
			steal = delta;

		rq->prev_steal_time_rq += steal;
		delta -= steal;
	}
#endif

	rq->clock_task += delta;

#if defined(CONFIG_IRQ_TIME_ACCOUNTING) || defined(CONFIG_PARAVIRT_TIME_ACCOUNTING)
	if ((irq_delta + steal) && sched_feat(NONTASK_CAPACITY))
		sched_rt_avg_update(rq, irq_delta + steal);
#endif
}

void update_rq_clock(struct rq *rq)
{
	s64 delta;

	lockdep_assert_held(&rq->lock);

	if (rq->clock_update_flags & RQCF_ACT_SKIP)
		return;

#ifdef CONFIG_SCHED_DEBUG
	if (sched_feat(WARN_DOUBLE_CLOCK))
		SCHED_WARN_ON(rq->clock_update_flags & RQCF_UPDATED);
	rq->clock_update_flags |= RQCF_UPDATED;
#endif

	delta = sched_clock_cpu(cpu_of(rq)) - rq->clock;
	if (delta < 0)
		return;
	rq->clock += delta;
	update_rq_clock_task(rq, delta);
}


#ifdef CONFIG_SCHED_HRTICK
/*
 * Use HR-timers to deliver accurate preemption points.
 */

static void hrtick_clear(struct rq *rq)
{
	if (hrtimer_active(&rq->hrtick_timer))
		hrtimer_cancel(&rq->hrtick_timer);
}

/*
 * High-resolution timer tick.
 * Runs from hardirq context with interrupts disabled.
 */
static enum hrtimer_restart hrtick(struct hrtimer *timer)
{
	struct rq *rq = container_of(timer, struct rq, hrtick_timer);
	struct rq_flags rf;

	WARN_ON_ONCE(cpu_of(rq) != smp_processor_id());

	rq_lock(rq, &rf);
	update_rq_clock(rq);
	rq->curr->sched_class->task_tick(rq, rq->curr, 1);
	rq_unlock(rq, &rf);

	return HRTIMER_NORESTART;
}

#ifdef CONFIG_SMP

static void __hrtick_restart(struct rq *rq)
{
	struct hrtimer *timer = &rq->hrtick_timer;

	hrtimer_start_expires(timer, HRTIMER_MODE_ABS_PINNED);
}

/*
 * called from hardirq (IPI) context
 */
static void __hrtick_start(void *arg)
{
	struct rq *rq = arg;
	struct rq_flags rf;

	rq_lock(rq, &rf);
	__hrtick_restart(rq);
	rq->hrtick_csd_pending = 0;
	rq_unlock(rq, &rf);
}

/*
 * Called to set the hrtick timer state.
 *
 * called with rq->lock held and irqs disabled
 */
void hrtick_start(struct rq *rq, u64 delay)
{
	struct hrtimer *timer = &rq->hrtick_timer;
	ktime_t time;
	s64 delta;

	/*
	 * Don't schedule slices shorter than 10000ns, that just
	 * doesn't make sense and can cause timer DoS.
	 */
	delta = max_t(s64, delay, 10000LL);
	time = ktime_add_ns(timer->base->get_time(), delta);

	hrtimer_set_expires(timer, time);

	if (rq == this_rq()) {
		__hrtick_restart(rq);
	} else if (!rq->hrtick_csd_pending) {
		smp_call_function_single_async(cpu_of(rq), &rq->hrtick_csd);
		rq->hrtick_csd_pending = 1;
	}
}

#else
/*
 * Called to set the hrtick timer state.
 *
 * called with rq->lock held and irqs disabled
 */
void hrtick_start(struct rq *rq, u64 delay)
{
	/*
	 * Don't schedule slices shorter than 10000ns, that just
	 * doesn't make sense. Rely on vruntime for fairness.
	 */
	delay = max_t(u64, delay, 10000LL);
	hrtimer_start(&rq->hrtick_timer, ns_to_ktime(delay),
		      HRTIMER_MODE_REL_PINNED);
}
#endif /* CONFIG_SMP */

static void init_rq_hrtick(struct rq *rq)
{
#ifdef CONFIG_SMP
	rq->hrtick_csd_pending = 0;

	rq->hrtick_csd.flags = 0;
	rq->hrtick_csd.func = __hrtick_start;
	rq->hrtick_csd.info = rq;
#endif

	hrtimer_init(&rq->hrtick_timer, CLOCK_MONOTONIC, HRTIMER_MODE_REL);
	rq->hrtick_timer.function = hrtick;
}
#else	/* CONFIG_SCHED_HRTICK */
static inline void hrtick_clear(struct rq *rq)
{
}

static inline void init_rq_hrtick(struct rq *rq)
{
}
#endif	/* CONFIG_SCHED_HRTICK */

/*
 * cmpxchg based fetch_or, macro so it works for different integer types
 */
#define fetch_or(ptr, mask)						\
	({								\
		typeof(ptr) _ptr = (ptr);				\
		typeof(mask) _mask = (mask);				\
		typeof(*_ptr) _old, _val = *_ptr;			\
									\
		for (;;) {						\
			_old = cmpxchg(_ptr, _val, _val | _mask);	\
			if (_old == _val)				\
				break;					\
			_val = _old;					\
		}							\
	_old;								\
})

#if defined(CONFIG_SMP) && defined(TIF_POLLING_NRFLAG)
/*
 * Atomically set TIF_NEED_RESCHED and test for TIF_POLLING_NRFLAG,
 * this avoids any races wrt polling state changes and thereby avoids
 * spurious IPIs.
 */
static bool set_nr_and_not_polling(struct task_struct *p)
{
	struct thread_info *ti = task_thread_info(p);
	return !(fetch_or(&ti->flags, _TIF_NEED_RESCHED) & _TIF_POLLING_NRFLAG);
}

/*
 * Atomically set TIF_NEED_RESCHED if TIF_POLLING_NRFLAG is set.
 *
 * If this returns true, then the idle task promises to call
 * sched_ttwu_pending() and reschedule soon.
 */
static bool set_nr_if_polling(struct task_struct *p)
{
	struct thread_info *ti = task_thread_info(p);
	typeof(ti->flags) old, val = READ_ONCE(ti->flags);

	for (;;) {
		if (!(val & _TIF_POLLING_NRFLAG))
			return false;
		if (val & _TIF_NEED_RESCHED)
			return true;
		old = cmpxchg(&ti->flags, val, val | _TIF_NEED_RESCHED);
		if (old == val)
			break;
		val = old;
	}
	return true;
}

#else
static bool set_nr_and_not_polling(struct task_struct *p)
{
	set_tsk_need_resched(p);
	return true;
}

#ifdef CONFIG_SMP
static bool set_nr_if_polling(struct task_struct *p)
{
	return false;
}
#endif
#endif

void wake_q_add(struct wake_q_head *head, struct task_struct *task)
{
	struct wake_q_node *node = &task->wake_q;

	/*
	 * Atomically grab the task, if ->wake_q is !nil already it means
	 * its already queued (either by us or someone else) and will get the
	 * wakeup due to that.
	 *
	 * This cmpxchg() implies a full barrier, which pairs with the write
	 * barrier implied by the wakeup in wake_up_q().
	 */
	if (cmpxchg(&node->next, NULL, WAKE_Q_TAIL))
		return;

	head->count++;

	get_task_struct(task);

	/*
	 * The head is context local, there can be no concurrency.
	 */
	*head->lastp = node;
	head->lastp = &node->next;
}

static int
try_to_wake_up(struct task_struct *p, unsigned int state, int wake_flags,
	       int sibling_count_hint);

void wake_up_q(struct wake_q_head *head)
{
	struct wake_q_node *node = head->first;

	while (node != WAKE_Q_TAIL) {
		struct task_struct *task;

		task = container_of(node, struct task_struct, wake_q);
		BUG_ON(!task);
		/* Task can safely be re-inserted now: */
		node = node->next;
		task->wake_q.next = NULL;

		/*
		 * try_to_wake_up() implies a wmb() to pair with the queueing
		 * in wake_q_add() so as not to miss wakeups.
		 */
		try_to_wake_up(task, TASK_NORMAL, 0, head->count);
		put_task_struct(task);
	}
}

/*
 * resched_curr - mark rq's current task 'to be rescheduled now'.
 *
 * On UP this means the setting of the need_resched flag, on SMP it
 * might also involve a cross-CPU call to trigger the scheduler on
 * the target CPU.
 */
void resched_curr(struct rq *rq)
{
	struct task_struct *curr = rq->curr;
	int cpu;

	lockdep_assert_held(&rq->lock);

	if (test_tsk_need_resched(curr))
		return;

	cpu = cpu_of(rq);

	if (cpu == smp_processor_id()) {
		set_tsk_need_resched(curr);
		set_preempt_need_resched();
		return;
	}

	if (set_nr_and_not_polling(curr))
		smp_send_reschedule(cpu);
	else
		trace_sched_wake_idle_without_ipi(cpu);
}

void resched_cpu(int cpu)
{
	struct rq *rq = cpu_rq(cpu);
	unsigned long flags;

	raw_spin_lock_irqsave(&rq->lock, flags);
	if (cpu_online(cpu) || cpu == smp_processor_id())
		resched_curr(rq);
	raw_spin_unlock_irqrestore(&rq->lock, flags);
}

#ifdef CONFIG_SMP
#ifdef CONFIG_NO_HZ_COMMON
/*
 * In the semi idle case, use the nearest busy CPU for migrating timers
 * from an idle CPU.  This is good for power-savings.
 *
 * We don't do similar optimization for completely idle system, as
 * selecting an idle CPU will add more delays to the timers than intended
 * (as that CPU's timer base may not be uptodate wrt jiffies etc).
 */
int get_nohz_timer_target(void)
{
	int i, cpu = smp_processor_id();
	struct sched_domain *sd;

	if (!idle_cpu(cpu) && is_housekeeping_cpu(cpu))
		return cpu;

	rcu_read_lock();
	for_each_domain(cpu, sd) {
		for_each_cpu(i, sched_domain_span(sd)) {
			if (cpu == i)
				continue;

			if (!idle_cpu(i) && is_housekeeping_cpu(i)) {
				cpu = i;
				goto unlock;
			}
		}
	}

	if (!is_housekeeping_cpu(cpu))
		cpu = housekeeping_any_cpu();
unlock:
	rcu_read_unlock();
	return cpu;
}

/*
 * When add_timer_on() enqueues a timer into the timer wheel of an
 * idle CPU then this timer might expire before the next timer event
 * which is scheduled to wake up that CPU. In case of a completely
 * idle system the next event might even be infinite time into the
 * future. wake_up_idle_cpu() ensures that the CPU is woken up and
 * leaves the inner idle loop so the newly added timer is taken into
 * account when the CPU goes back to idle and evaluates the timer
 * wheel for the next timer event.
 */
static void wake_up_idle_cpu(int cpu)
{
	struct rq *rq = cpu_rq(cpu);

	if (cpu == smp_processor_id())
		return;

	if (set_nr_and_not_polling(rq->idle))
		smp_send_reschedule(cpu);
	else
		trace_sched_wake_idle_without_ipi(cpu);
}

static bool wake_up_full_nohz_cpu(int cpu)
{
	/*
	 * We just need the target to call irq_exit() and re-evaluate
	 * the next tick. The nohz full kick at least implies that.
	 * If needed we can still optimize that later with an
	 * empty IRQ.
	 */
	if (cpu_is_offline(cpu))
		return true;  /* Don't try to wake offline CPUs. */
	if (tick_nohz_full_cpu(cpu)) {
		if (cpu != smp_processor_id() ||
		    tick_nohz_tick_stopped())
			tick_nohz_full_kick_cpu(cpu);
		return true;
	}

	return false;
}

/*
 * Wake up the specified CPU.  If the CPU is going offline, it is the
 * caller's responsibility to deal with the lost wakeup, for example,
 * by hooking into the CPU_DEAD notifier like timers and hrtimers do.
 */
void wake_up_nohz_cpu(int cpu)
{
	if (!wake_up_full_nohz_cpu(cpu))
		wake_up_idle_cpu(cpu);
}

static inline bool got_nohz_idle_kick(void)
{
	int cpu = smp_processor_id();

	if (!test_bit(NOHZ_BALANCE_KICK, nohz_flags(cpu)))
		return false;

	if (idle_cpu(cpu) && !need_resched())
		return true;

	/*
	 * We can't run Idle Load Balance on this CPU for this time so we
	 * cancel it and clear NOHZ_BALANCE_KICK
	 */
	clear_bit(NOHZ_BALANCE_KICK, nohz_flags(cpu));
	return false;
}

#else /* CONFIG_NO_HZ_COMMON */

static inline bool got_nohz_idle_kick(void)
{
	return false;
}

#endif /* CONFIG_NO_HZ_COMMON */

#ifdef CONFIG_NO_HZ_FULL
bool sched_can_stop_tick(struct rq *rq)
{
	int fifo_nr_running;

	/* Deadline tasks, even if single, need the tick */
	if (rq->dl.dl_nr_running)
		return false;

	/*
	 * If there are more than one RR tasks, we need the tick to effect the
	 * actual RR behaviour.
	 */
	if (rq->rt.rr_nr_running) {
		if (rq->rt.rr_nr_running == 1)
			return true;
		else
			return false;
	}

	/*
	 * If there's no RR tasks, but FIFO tasks, we can skip the tick, no
	 * forced preemption between FIFO tasks.
	 */
	fifo_nr_running = rq->rt.rt_nr_running - rq->rt.rr_nr_running;
	if (fifo_nr_running)
		return true;

	/*
	 * If there are no DL,RR/FIFO tasks, there must only be CFS tasks left;
	 * if there's more than one we need the tick for involuntary
	 * preemption.
	 */
	if (rq->nr_running > 1)
		return false;

	return true;
}
#endif /* CONFIG_NO_HZ_FULL */

void sched_avg_update(struct rq *rq)
{
	s64 period = sched_avg_period();

	while ((s64)(rq_clock(rq) - rq->age_stamp) > period) {
		/*
		 * Inline assembly required to prevent the compiler
		 * optimising this loop into a divmod call.
		 * See __iter_div_u64_rem() for another example of this.
		 */
		asm("" : "+rm" (rq->age_stamp));
		rq->age_stamp += period;
		rq->rt_avg /= 2;
	}
}

#endif /* CONFIG_SMP */

#if defined(CONFIG_RT_GROUP_SCHED) || (defined(CONFIG_FAIR_GROUP_SCHED) && \
			(defined(CONFIG_SMP) || defined(CONFIG_CFS_BANDWIDTH)))
/*
 * Iterate task_group tree rooted at *from, calling @down when first entering a
 * node and @up when leaving it for the final time.
 *
 * Caller must hold rcu_lock or sufficient equivalent.
 */
int walk_tg_tree_from(struct task_group *from,
			     tg_visitor down, tg_visitor up, void *data)
{
	struct task_group *parent, *child;
	int ret;

	parent = from;

down:
	ret = (*down)(parent, data);
	if (ret)
		goto out;
	list_for_each_entry_rcu(child, &parent->children, siblings) {
		parent = child;
		goto down;

up:
		continue;
	}
	ret = (*up)(parent, data);
	if (ret || parent == from)
		goto out;

	child = parent;
	parent = parent->parent;
	if (parent)
		goto up;
out:
	return ret;
}

int tg_nop(struct task_group *tg, void *data)
{
	return 0;
}
#endif

static void set_load_weight(struct task_struct *p)
{
	int prio = p->static_prio - MAX_RT_PRIO;
	struct load_weight *load = &p->se.load;

	/*
	 * SCHED_IDLE tasks get minimal weight:
	 */
	if (idle_policy(p->policy)) {
		load->weight = scale_load(WEIGHT_IDLEPRIO);
		load->inv_weight = WMULT_IDLEPRIO;
		return;
	}

	load->weight = scale_load(sched_prio_to_weight[prio]);
	load->inv_weight = sched_prio_to_wmult[prio];
}

static inline void enqueue_task(struct rq *rq, struct task_struct *p, int flags)
{
	if (!(flags & ENQUEUE_NOCLOCK))
		update_rq_clock(rq);

	if (!(flags & ENQUEUE_RESTORE))
		sched_info_queued(rq, p);

	p->sched_class->enqueue_task(rq, p, flags);
	walt_update_last_enqueue(p);
	trace_sched_enq_deq_task(p, 1, cpumask_bits(&p->cpus_allowed)[0]);
}

static inline void dequeue_task(struct rq *rq, struct task_struct *p, int flags)
{
	if (!(flags & DEQUEUE_NOCLOCK))
		update_rq_clock(rq);

	if (!(flags & DEQUEUE_SAVE))
		sched_info_dequeued(rq, p);

	p->sched_class->dequeue_task(rq, p, flags);
#ifdef CONFIG_SCHED_WALT
	if (p == rq->ed_task)
		early_detection_notify(rq, sched_ktime_clock());
#endif
	trace_sched_enq_deq_task(p, 0, cpumask_bits(&p->cpus_allowed)[0]);
}

void activate_task(struct rq *rq, struct task_struct *p, int flags)
{
	if (task_contributes_to_load(p))
		rq->nr_uninterruptible--;

	enqueue_task(rq, p, flags);
}

void deactivate_task(struct rq *rq, struct task_struct *p, int flags)
{
	if (task_contributes_to_load(p))
		rq->nr_uninterruptible++;

	if (flags & DEQUEUE_SLEEP)
		clear_ed_task(p, rq);

	dequeue_task(rq, p, flags);
}

/*
 * __normal_prio - return the priority that is based on the static prio
 */
static inline int __normal_prio(struct task_struct *p)
{
	return p->static_prio;
}

/*
 * Calculate the expected normal priority: i.e. priority
 * without taking RT-inheritance into account. Might be
 * boosted by interactivity modifiers. Changes upon fork,
 * setprio syscalls, and whenever the interactivity
 * estimator recalculates.
 */
static inline int normal_prio(struct task_struct *p)
{
	int prio;

	if (task_has_dl_policy(p))
		prio = MAX_DL_PRIO-1;
	else if (task_has_rt_policy(p))
		prio = MAX_RT_PRIO-1 - p->rt_priority;
	else
		prio = __normal_prio(p);
	return prio;
}

/*
 * Calculate the current priority, i.e. the priority
 * taken into account by the scheduler. This value might
 * be boosted by RT tasks, or might be boosted by
 * interactivity modifiers. Will be RT if the task got
 * RT-boosted. If not then it returns p->normal_prio.
 */
static int effective_prio(struct task_struct *p)
{
	p->normal_prio = normal_prio(p);
	/*
	 * If we are RT tasks or we were boosted to RT priority,
	 * keep the priority unchanged. Otherwise, update priority
	 * to the normal priority:
	 */
	if (!rt_prio(p->prio))
		return p->normal_prio;
	return p->prio;
}

/**
 * task_curr - is this task currently executing on a CPU?
 * @p: the task in question.
 *
 * Return: 1 if the task is currently executing. 0 otherwise.
 */
inline int task_curr(const struct task_struct *p)
{
	return cpu_curr(task_cpu(p)) == p;
}

/*
 * switched_from, switched_to and prio_changed must _NOT_ drop rq->lock,
 * use the balance_callback list if you want balancing.
 *
 * this means any call to check_class_changed() must be followed by a call to
 * balance_callback().
 */
static inline void check_class_changed(struct rq *rq, struct task_struct *p,
				       const struct sched_class *prev_class,
				       int oldprio)
{
	if (prev_class != p->sched_class) {
		if (prev_class->switched_from)
			prev_class->switched_from(rq, p);

		p->sched_class->switched_to(rq, p);
	} else if (oldprio != p->prio || dl_task(p))
		p->sched_class->prio_changed(rq, p, oldprio);
}

void check_preempt_curr(struct rq *rq, struct task_struct *p, int flags)
{
	const struct sched_class *class;

	if (p->sched_class == rq->curr->sched_class) {
		rq->curr->sched_class->check_preempt_curr(rq, p, flags);
	} else {
		for_each_class(class) {
			if (class == rq->curr->sched_class)
				break;
			if (class == p->sched_class) {
				resched_curr(rq);
				break;
			}
		}
	}

	/*
	 * A queue event has occurred, and we're going to schedule.  In
	 * this case, we can save a useless back to back clock update.
	 */
	if (task_on_rq_queued(rq->curr) && test_tsk_need_resched(rq->curr))
		rq_clock_skip_update(rq, true);
}

#ifdef CONFIG_SMP

static inline bool is_per_cpu_kthread(struct task_struct *p)
{
	if (!(p->flags & PF_KTHREAD))
		return false;

	if (p->nr_cpus_allowed != 1)
		return false;

	return true;
}

/*
 * Per-CPU kthreads are allowed to run on !actie && online CPUs, see
 * __set_cpus_allowed_ptr() and select_fallback_rq().
 */
static inline bool is_cpu_allowed(struct task_struct *p, int cpu)
{
	if (!cpumask_test_cpu(cpu, &p->cpus_allowed))
		return false;

	if (is_per_cpu_kthread(p))
		return cpu_online(cpu);

	return cpu_active(cpu);
}

/*
 * This is how migration works:
 *
 * 1) we invoke migration_cpu_stop() on the target CPU using
 *    stop_one_cpu().
 * 2) stopper starts to run (implicitly forcing the migrated thread
 *    off the CPU)
 * 3) it checks whether the migrated task is still in the wrong runqueue.
 * 4) if it's in the wrong runqueue then the migration thread removes
 *    it and puts it into the right queue.
 * 5) stopper completes and stop_one_cpu() returns and the migration
 *    is done.
 */

/*
 * move_queued_task - move a queued task to new rq.
 *
 * Returns (locked) new rq. Old rq's lock is released.
 */
static struct rq *move_queued_task(struct rq *rq, struct rq_flags *rf,
				   struct task_struct *p, int new_cpu)
{
	lockdep_assert_held(&rq->lock);

	p->on_rq = TASK_ON_RQ_MIGRATING;
	dequeue_task(rq, p, DEQUEUE_NOCLOCK);
	double_lock_balance(rq, cpu_rq(new_cpu));
	set_task_cpu(p, new_cpu);
	double_rq_unlock(cpu_rq(new_cpu), rq);

	rq = cpu_rq(new_cpu);

	rq_lock(rq, rf);
	BUG_ON(task_cpu(p) != new_cpu);
	enqueue_task(rq, p, 0);
	p->on_rq = TASK_ON_RQ_QUEUED;
	check_preempt_curr(rq, p, 0);

	return rq;
}

struct migration_arg {
	struct task_struct *task;
	int dest_cpu;
};

/*
 * Move (not current) task off this CPU, onto the destination CPU. We're doing
 * this because either it can't run here any more (set_cpus_allowed()
 * away from this CPU, or CPU going down), or because we're
 * attempting to rebalance this task on exec (sched_exec).
 *
 * So we race with normal scheduler movements, but that's OK, as long
 * as the task is no longer on this CPU.
 */
static struct rq *__migrate_task(struct rq *rq, struct rq_flags *rf,
				 struct task_struct *p, int dest_cpu)
{
	/* Affinity changed (again). */
	if (!is_cpu_allowed(p, dest_cpu))
		return rq;

	update_rq_clock(rq);
	rq = move_queued_task(rq, rf, p, dest_cpu);

	return rq;
}

/*
 * migration_cpu_stop - this will be executed by a highprio stopper thread
 * and performs thread migration by bumping thread off CPU then
 * 'pushing' onto another runqueue.
 */
static int migration_cpu_stop(void *data)
{
	struct migration_arg *arg = data;
	struct task_struct *p = arg->task;
	struct rq *rq = this_rq();
	struct rq_flags rf;

	/*
	 * The original target CPU might have gone down and we might
	 * be on another CPU but it doesn't matter.
	 */
	local_irq_disable();
	/*
	 * We need to explicitly wake pending tasks before running
	 * __migrate_task() such that we will not miss enforcing cpus_allowed
	 * during wakeups, see set_cpus_allowed_ptr()'s TASK_WAKING test.
	 */
	sched_ttwu_pending();

	raw_spin_lock(&p->pi_lock);
	rq_lock(rq, &rf);
	/*
	 * If task_rq(p) != rq, it cannot be migrated here, because we're
	 * holding rq->lock, if p->on_rq == 0 it cannot get enqueued because
	 * we're holding p->pi_lock.
	 */
	if (task_rq(p) == rq) {
		if (task_on_rq_queued(p))
			rq = __migrate_task(rq, &rf, p, arg->dest_cpu);
		else
			p->wake_cpu = arg->dest_cpu;
	}
	rq_unlock(rq, &rf);
	raw_spin_unlock(&p->pi_lock);

	local_irq_enable();
	return 0;
}

/*
 * sched_class::set_cpus_allowed must do the below, but is not required to
 * actually call this function.
 */
void set_cpus_allowed_common(struct task_struct *p, const struct cpumask *new_mask)
{
	cpumask_copy(&p->cpus_allowed, new_mask);
	p->nr_cpus_allowed = cpumask_weight(new_mask);
}

void do_set_cpus_allowed(struct task_struct *p, const struct cpumask *new_mask)
{
	struct rq *rq = task_rq(p);
	bool queued, running;

	lockdep_assert_held(&p->pi_lock);

	queued = task_on_rq_queued(p);
	running = task_current(rq, p);

	if (queued) {
		/*
		 * Because __kthread_bind() calls this on blocked tasks without
		 * holding rq->lock.
		 */
		lockdep_assert_held(&rq->lock);
		dequeue_task(rq, p, DEQUEUE_SAVE | DEQUEUE_NOCLOCK);
	}
	if (running)
		put_prev_task(rq, p);

	p->sched_class->set_cpus_allowed(p, new_mask);

	if (queued)
		enqueue_task(rq, p, ENQUEUE_RESTORE | ENQUEUE_NOCLOCK);
	if (running)
		set_curr_task(rq, p);
}

/*
 * Change a given task's CPU affinity. Migrate the thread to a
 * proper CPU and schedule it away if the CPU it's executing on
 * is removed from the allowed bitmask.
 *
 * NOTE: the caller must have a valid reference to the task, the
 * task must not exit() & deallocate itself prematurely. The
 * call is not atomic; no spinlocks may be held.
 */
static int __set_cpus_allowed_ptr(struct task_struct *p,
				  const struct cpumask *new_mask, bool check)
{
	const struct cpumask *cpu_valid_mask = cpu_active_mask;
	unsigned int dest_cpu;
	struct rq_flags rf;
	struct rq *rq;
	int ret = 0;
	cpumask_t allowed_mask;

	rq = task_rq_lock(p, &rf);
	update_rq_clock(rq);

	if (p->flags & PF_KTHREAD) {
		/*
		 * Kernel threads are allowed on online && !active CPUs
		 */
		cpu_valid_mask = cpu_online_mask;
	}

	/*
	 * Must re-check here, to close a race against __kthread_bind(),
	 * sched_setaffinity() is not guaranteed to observe the flag.
	 */
	if (check && (p->flags & PF_NO_SETAFFINITY)) {
		ret = -EINVAL;
		goto out;
	}

	if (cpumask_equal(&p->cpus_allowed, new_mask))
		goto out;

	cpumask_andnot(&allowed_mask, new_mask, cpu_isolated_mask);
	cpumask_and(&allowed_mask, &allowed_mask, cpu_valid_mask);

	dest_cpu = cpumask_any(&allowed_mask);
	if (dest_cpu >= nr_cpu_ids) {
		cpumask_and(&allowed_mask, cpu_valid_mask, new_mask);
		dest_cpu = cpumask_any(&allowed_mask);
		if (!cpumask_intersects(new_mask, cpu_valid_mask)) {
			ret = -EINVAL;
			goto out;
		}
	}

	do_set_cpus_allowed(p, new_mask);

	if (p->flags & PF_KTHREAD) {
		/*
		 * For kernel threads that do indeed end up on online &&
		 * !active we want to ensure they are strict per-CPU threads.
		 */
		WARN_ON(cpumask_intersects(new_mask, cpu_online_mask) &&
			!cpumask_intersects(new_mask, cpu_active_mask) &&
			p->nr_cpus_allowed != 1);
	}

	/* Can the task run on the task's current CPU? If so, we're done */
	if (cpumask_test_cpu(task_cpu(p), &allowed_mask))
		goto out;

	if (task_running(rq, p) || p->state == TASK_WAKING) {
		struct migration_arg arg = { p, dest_cpu };
		/* Need help from migration thread: drop lock and wait. */
		task_rq_unlock(rq, p, &rf);
		stop_one_cpu(cpu_of(rq), migration_cpu_stop, &arg);
		tlb_migrate_finish(p->mm);
		return 0;
	} else if (task_on_rq_queued(p)) {
		/*
		 * OK, since we're going to drop the lock immediately
		 * afterwards anyway.
		 */
		rq = move_queued_task(rq, &rf, p, dest_cpu);
	}
out:
	task_rq_unlock(rq, p, &rf);

	return ret;
}

int set_cpus_allowed_ptr(struct task_struct *p, const struct cpumask *new_mask)
{
	return __set_cpus_allowed_ptr(p, new_mask, false);
}
EXPORT_SYMBOL_GPL(set_cpus_allowed_ptr);

void set_task_cpu(struct task_struct *p, unsigned int new_cpu)
{
#ifdef CONFIG_SCHED_DEBUG
	/*
	 * We should never call set_task_cpu() on a blocked task,
	 * ttwu() will sort out the placement.
	 */
	WARN_ON_ONCE(p->state != TASK_RUNNING && p->state != TASK_WAKING &&
			!p->on_rq);

	/*
	 * Migrating fair class task must have p->on_rq = TASK_ON_RQ_MIGRATING,
	 * because schedstat_wait_{start,end} rebase migrating task's wait_start
	 * time relying on p->on_rq.
	 */
	WARN_ON_ONCE(p->state == TASK_RUNNING &&
		     p->sched_class == &fair_sched_class &&
		     (p->on_rq && !task_on_rq_migrating(p)));

#ifdef CONFIG_LOCKDEP
	/*
	 * The caller should hold either p->pi_lock or rq->lock, when changing
	 * a task's CPU. ->pi_lock for waking tasks, rq->lock for runnable tasks.
	 *
	 * sched_move_task() holds both and thus holding either pins the cgroup,
	 * see task_group().
	 *
	 * Furthermore, all task_rq users should acquire both locks, see
	 * task_rq_lock().
	 */
	WARN_ON_ONCE(debug_locks && !(lockdep_is_held(&p->pi_lock) ||
				      lockdep_is_held(&task_rq(p)->lock)));
#endif
	/*
	 * Clearly, migrating tasks to offline CPUs is a fairly daft thing.
	 */
	WARN_ON_ONCE(!cpu_online(new_cpu));
#endif

	trace_sched_migrate_task(p, new_cpu);

	if (task_cpu(p) != new_cpu) {
		if (p->sched_class->migrate_task_rq)
			p->sched_class->migrate_task_rq(p);
		p->se.nr_migrations++;
		perf_event_task_migrate(p);

		fixup_busy_time(p, new_cpu);
	}

	__set_task_cpu(p, new_cpu);
}

static void __migrate_swap_task(struct task_struct *p, int cpu)
{
	if (task_on_rq_queued(p)) {
		struct rq *src_rq, *dst_rq;
		struct rq_flags srf, drf;

		src_rq = task_rq(p);
		dst_rq = cpu_rq(cpu);

		rq_pin_lock(src_rq, &srf);
		rq_pin_lock(dst_rq, &drf);

		p->on_rq = TASK_ON_RQ_MIGRATING;
		deactivate_task(src_rq, p, 0);
		set_task_cpu(p, cpu);
		activate_task(dst_rq, p, 0);
		p->on_rq = TASK_ON_RQ_QUEUED;
		check_preempt_curr(dst_rq, p, 0);

		rq_unpin_lock(dst_rq, &drf);
		rq_unpin_lock(src_rq, &srf);

	} else {
		/*
		 * Task isn't running anymore; make it appear like we migrated
		 * it before it went to sleep. This means on wakeup we make the
		 * previous CPU our target instead of where it really is.
		 */
		p->wake_cpu = cpu;
	}
}

struct migration_swap_arg {
	struct task_struct *src_task, *dst_task;
	int src_cpu, dst_cpu;
};

static int migrate_swap_stop(void *data)
{
	struct migration_swap_arg *arg = data;
	struct rq *src_rq, *dst_rq;
	int ret = -EAGAIN;

	if (!cpu_active(arg->src_cpu) || !cpu_active(arg->dst_cpu))
		return -EAGAIN;

	src_rq = cpu_rq(arg->src_cpu);
	dst_rq = cpu_rq(arg->dst_cpu);

	double_raw_lock(&arg->src_task->pi_lock,
			&arg->dst_task->pi_lock);
	double_rq_lock(src_rq, dst_rq);

	if (task_cpu(arg->dst_task) != arg->dst_cpu)
		goto unlock;

	if (task_cpu(arg->src_task) != arg->src_cpu)
		goto unlock;

	if (!cpumask_test_cpu(arg->dst_cpu, &arg->src_task->cpus_allowed))
		goto unlock;

	if (!cpumask_test_cpu(arg->src_cpu, &arg->dst_task->cpus_allowed))
		goto unlock;

	__migrate_swap_task(arg->src_task, arg->dst_cpu);
	__migrate_swap_task(arg->dst_task, arg->src_cpu);

	ret = 0;

unlock:
	double_rq_unlock(src_rq, dst_rq);
	raw_spin_unlock(&arg->dst_task->pi_lock);
	raw_spin_unlock(&arg->src_task->pi_lock);

	return ret;
}

/*
 * Cross migrate two tasks
 */
int migrate_swap(struct task_struct *cur, struct task_struct *p)
{
	struct migration_swap_arg arg;
	int ret = -EINVAL;

	arg = (struct migration_swap_arg){
		.src_task = cur,
		.src_cpu = task_cpu(cur),
		.dst_task = p,
		.dst_cpu = task_cpu(p),
	};

	if (arg.src_cpu == arg.dst_cpu)
		goto out;

	/*
	 * These three tests are all lockless; this is OK since all of them
	 * will be re-checked with proper locks held further down the line.
	 */
	if (!cpu_active(arg.src_cpu) || !cpu_active(arg.dst_cpu))
		goto out;

	if (!cpumask_test_cpu(arg.dst_cpu, &arg.src_task->cpus_allowed))
		goto out;

	if (!cpumask_test_cpu(arg.src_cpu, &arg.dst_task->cpus_allowed))
		goto out;

	trace_sched_swap_numa(cur, arg.src_cpu, p, arg.dst_cpu);
	ret = stop_two_cpus(arg.dst_cpu, arg.src_cpu, migrate_swap_stop, &arg);

out:
	return ret;
}

/*
 * wait_task_inactive - wait for a thread to unschedule.
 *
 * If @match_state is nonzero, it's the @p->state value just checked and
 * not expected to change.  If it changes, i.e. @p might have woken up,
 * then return zero.  When we succeed in waiting for @p to be off its CPU,
 * we return a positive number (its total switch count).  If a second call
 * a short while later returns the same number, the caller can be sure that
 * @p has remained unscheduled the whole time.
 *
 * The caller must ensure that the task *will* unschedule sometime soon,
 * else this function might spin for a *long* time. This function can't
 * be called with interrupts off, or it may introduce deadlock with
 * smp_call_function() if an IPI is sent by the same process we are
 * waiting to become inactive.
 */
unsigned long wait_task_inactive(struct task_struct *p, long match_state)
{
	int running, queued;
	struct rq_flags rf;
	unsigned long ncsw;
	struct rq *rq;

	for (;;) {
		/*
		 * We do the initial early heuristics without holding
		 * any task-queue locks at all. We'll only try to get
		 * the runqueue lock when things look like they will
		 * work out!
		 */
		rq = task_rq(p);

		/*
		 * If the task is actively running on another CPU
		 * still, just relax and busy-wait without holding
		 * any locks.
		 *
		 * NOTE! Since we don't hold any locks, it's not
		 * even sure that "rq" stays as the right runqueue!
		 * But we don't care, since "task_running()" will
		 * return false if the runqueue has changed and p
		 * is actually now running somewhere else!
		 */
		while (task_running(rq, p)) {
			if (match_state && unlikely(p->state != match_state))
				return 0;
			cpu_relax();
		}

		/*
		 * Ok, time to look more closely! We need the rq
		 * lock now, to be *sure*. If we're wrong, we'll
		 * just go back and repeat.
		 */
		rq = task_rq_lock(p, &rf);
		trace_sched_wait_task(p);
		running = task_running(rq, p);
		queued = task_on_rq_queued(p);
		ncsw = 0;
		if (!match_state || p->state == match_state)
			ncsw = p->nvcsw | LONG_MIN; /* sets MSB */
		task_rq_unlock(rq, p, &rf);

		/*
		 * If it changed from the expected state, bail out now.
		 */
		if (unlikely(!ncsw))
			break;

		/*
		 * Was it really running after all now that we
		 * checked with the proper locks actually held?
		 *
		 * Oops. Go back and try again..
		 */
		if (unlikely(running)) {
			cpu_relax();
			continue;
		}

		/*
		 * It's not enough that it's not actively running,
		 * it must be off the runqueue _entirely_, and not
		 * preempted!
		 *
		 * So if it was still runnable (but just not actively
		 * running right now), it's preempted, and we should
		 * yield - it could be a while.
		 */
		if (unlikely(queued)) {
			ktime_t to = NSEC_PER_MSEC / HZ;

			set_current_state(TASK_UNINTERRUPTIBLE);
			schedule_hrtimeout(&to, HRTIMER_MODE_REL);
			continue;
		}

		/*
		 * Ahh, all good. It wasn't running, and it wasn't
		 * runnable, which means that it will never become
		 * running in the future either. We're all done!
		 */
		break;
	}

	return ncsw;
}

/***
 * kick_process - kick a running thread to enter/exit the kernel
 * @p: the to-be-kicked thread
 *
 * Cause a process which is running on another CPU to enter
 * kernel-mode, without any delay. (to get signals handled.)
 *
 * NOTE: this function doesn't have to take the runqueue lock,
 * because all it wants to ensure is that the remote task enters
 * the kernel. If the IPI races and the task has been migrated
 * to another CPU then no harm is done and the purpose has been
 * achieved as well.
 */
void kick_process(struct task_struct *p)
{
	int cpu;

	preempt_disable();
	cpu = task_cpu(p);
	if ((cpu != smp_processor_id()) && task_curr(p))
		smp_send_reschedule(cpu);
	preempt_enable();
}
EXPORT_SYMBOL_GPL(kick_process);

/*
 * ->cpus_allowed is protected by both rq->lock and p->pi_lock
 *
 * A few notes on cpu_active vs cpu_online:
 *
 *  - cpu_active must be a subset of cpu_online
 *
 *  - on cpu-up we allow per-cpu kthreads on the online && !active cpu,
 *    see __set_cpus_allowed_ptr(). At this point the newly online
 *    CPU isn't yet part of the sched domains, and balancing will not
 *    see it.
 *
 *  - on CPU-down we clear cpu_active() to mask the sched domains and
 *    avoid the load balancer to place new tasks on the to be removed
 *    CPU. Existing tasks will remain running there and will be taken
 *    off.
 *
 * This means that fallback selection must not select !active CPUs.
 * And can assume that any active CPU must be online. Conversely
 * select_task_rq() below may allow selection of !active CPUs in order
 * to satisfy the above rules.
 */
static int select_fallback_rq(int cpu, struct task_struct *p, bool allow_iso)
{
	int nid = cpu_to_node(cpu);
	const struct cpumask *nodemask = NULL;
	enum { cpuset, possible, fail, bug } state = cpuset;
	int dest_cpu;
	int isolated_candidate = -1;

	/*
	 * If the node that the CPU is on has been offlined, cpu_to_node()
	 * will return -1. There is no CPU on the node, and we should
	 * select the CPU on the other node.
	 */
	if (nid != -1) {
		nodemask = cpumask_of_node(nid);

		/* Look for allowed, online CPU in same node. */
		for_each_cpu(dest_cpu, nodemask) {
			if (!cpu_active(dest_cpu))
				continue;
			if (cpu_isolated(dest_cpu))
				continue;
			if (cpumask_test_cpu(dest_cpu, &p->cpus_allowed))
				return dest_cpu;
		}
	}

	for (;;) {
		/* Any allowed, online CPU? */
		for_each_cpu(dest_cpu, &p->cpus_allowed) {
			if (!is_cpu_allowed(p, dest_cpu))
				continue;
			if (cpu_isolated(dest_cpu)) {
				if (allow_iso)
					isolated_candidate = dest_cpu;
				continue;
			}
			goto out;
		}

		if (isolated_candidate != -1) {
			dest_cpu = isolated_candidate;
			goto out;
		}

		/* No more Mr. Nice Guy. */
		switch (state) {
		case cpuset:
			if (IS_ENABLED(CONFIG_CPUSETS)) {
				cpuset_cpus_allowed_fallback(p);
				state = possible;
				break;
			}
			/* Fall-through */
		case possible:
			do_set_cpus_allowed(p, cpu_possible_mask);
			state = fail;
			break;

		case fail:
			allow_iso = true;
			state = bug;
			break;

		case bug:
			BUG();
			break;
		}
	}

out:
	if (state != cpuset) {
		/*
		 * Don't tell them about moving exiting tasks or
		 * kernel threads (both mm NULL), since they never
		 * leave kernel.
		 */
		if (p->mm && printk_ratelimit()) {
			printk_deferred("process %d (%s) no longer affine to cpu%d\n",
					task_pid_nr(p), p->comm, cpu);
		}
	}

	return dest_cpu;
}

/*
 * The caller (fork, wakeup) owns p->pi_lock, ->cpus_allowed is stable.
 */
static inline
int select_task_rq(struct task_struct *p, int cpu, int sd_flags, int wake_flags,
		   int sibling_count_hint)
{
	bool allow_isolated = (p->flags & PF_KTHREAD);

	lockdep_assert_held(&p->pi_lock);

	if (p->nr_cpus_allowed > 1)
		cpu = p->sched_class->select_task_rq(p, cpu, sd_flags, wake_flags,
						     sibling_count_hint);
	else
		cpu = cpumask_any(&p->cpus_allowed);

	/*
	 * In order not to call set_task_cpu() on a blocking task we need
	 * to rely on ttwu() to place the task on a valid ->cpus_allowed
	 * CPU.
	 *
	 * Since this is common to all placement strategies, this lives here.
	 *
	 * [ this allows ->select_task() to simply return task_cpu(p) and
	 *   not worry about this generic constraint ]
	 */
	if (unlikely(!is_cpu_allowed(p, cpu)) || (cpu_isolated(cpu) &&
						 !allow_isolated))
		cpu = select_fallback_rq(task_cpu(p), p, allow_isolated);

	return cpu;
}

static void update_avg(u64 *avg, u64 sample)
{
	s64 diff = sample - *avg;
	*avg += diff >> 3;
}

void sched_set_stop_task(int cpu, struct task_struct *stop)
{
	struct sched_param param = { .sched_priority = MAX_RT_PRIO - 1 };
	struct task_struct *old_stop = cpu_rq(cpu)->stop;

	if (stop) {
		/*
		 * Make it appear like a SCHED_FIFO task, its something
		 * userspace knows about and won't get confused about.
		 *
		 * Also, it will make PI more or less work without too
		 * much confusion -- but then, stop work should not
		 * rely on PI working anyway.
		 */
		sched_setscheduler_nocheck(stop, SCHED_FIFO, &param);

		stop->sched_class = &stop_sched_class;
	}

	cpu_rq(cpu)->stop = stop;

	if (old_stop) {
		/*
		 * Reset it back to a normal scheduling class so that
		 * it can die in pieces.
		 */
		old_stop->sched_class = &rt_sched_class;
	}
}

#else

static inline int __set_cpus_allowed_ptr(struct task_struct *p,
					 const struct cpumask *new_mask, bool check)
{
	return set_cpus_allowed_ptr(p, new_mask);
}

#endif /* CONFIG_SMP */

static void
ttwu_stat(struct task_struct *p, int cpu, int wake_flags)
{
	struct rq *rq;

	if (!schedstat_enabled())
		return;

	rq = this_rq();

#ifdef CONFIG_SMP
	if (cpu == rq->cpu) {
		schedstat_inc(rq->ttwu_local);
		schedstat_inc(p->se.statistics.nr_wakeups_local);
	} else {
		struct sched_domain *sd;

		schedstat_inc(p->se.statistics.nr_wakeups_remote);
		rcu_read_lock();
		for_each_domain(rq->cpu, sd) {
			if (cpumask_test_cpu(cpu, sched_domain_span(sd))) {
				schedstat_inc(sd->ttwu_wake_remote);
				break;
			}
		}
		rcu_read_unlock();
	}

	if (wake_flags & WF_MIGRATED)
		schedstat_inc(p->se.statistics.nr_wakeups_migrate);
#endif /* CONFIG_SMP */

	schedstat_inc(rq->ttwu_count);
	schedstat_inc(p->se.statistics.nr_wakeups);

	if (wake_flags & WF_SYNC)
		schedstat_inc(p->se.statistics.nr_wakeups_sync);
}

static inline void ttwu_activate(struct rq *rq, struct task_struct *p, int en_flags)
{
	activate_task(rq, p, en_flags);
	p->on_rq = TASK_ON_RQ_QUEUED;

	/* If a worker is waking up, notify the workqueue: */
	if (p->flags & PF_WQ_WORKER)
		wq_worker_waking_up(p, cpu_of(rq));
}

/*
 * Mark the task runnable and perform wakeup-preemption.
 */
static void ttwu_do_wakeup(struct rq *rq, struct task_struct *p, int wake_flags,
			   struct rq_flags *rf)
{
	check_preempt_curr(rq, p, wake_flags);
	p->state = TASK_RUNNING;
	trace_sched_wakeup(p);

#ifdef CONFIG_SMP
	if (p->sched_class->task_woken) {
		/*
		 * Our task @p is fully woken up and running; so its safe to
		 * drop the rq->lock, hereafter rq is only used for statistics.
		 */
		rq_unpin_lock(rq, rf);
		p->sched_class->task_woken(rq, p);
		rq_repin_lock(rq, rf);
	}

	if (rq->idle_stamp) {
		u64 delta = rq_clock(rq) - rq->idle_stamp;
		u64 max = 2*rq->max_idle_balance_cost;

		update_avg(&rq->avg_idle, delta);

		if (rq->avg_idle > max)
			rq->avg_idle = max;

		rq->idle_stamp = 0;
	}
#endif
}

static void
ttwu_do_activate(struct rq *rq, struct task_struct *p, int wake_flags,
		 struct rq_flags *rf)
{
	int en_flags = ENQUEUE_WAKEUP | ENQUEUE_NOCLOCK;

	lockdep_assert_held(&rq->lock);

#ifdef CONFIG_SMP
	if (p->sched_contributes_to_load)
		rq->nr_uninterruptible--;

	if (wake_flags & WF_MIGRATED)
		en_flags |= ENQUEUE_MIGRATED;
#endif

	ttwu_activate(rq, p, en_flags);
	ttwu_do_wakeup(rq, p, wake_flags, rf);
}

/*
 * Called in case the task @p isn't fully descheduled from its runqueue,
 * in this case we must do a remote wakeup. Its a 'light' wakeup though,
 * since all we need to do is flip p->state to TASK_RUNNING, since
 * the task is still ->on_rq.
 */
static int ttwu_remote(struct task_struct *p, int wake_flags)
{
	struct rq_flags rf;
	struct rq *rq;
	int ret = 0;

	rq = __task_rq_lock(p, &rf);
	if (task_on_rq_queued(p)) {
		/* check_preempt_curr() may use rq clock */
		update_rq_clock(rq);
		ttwu_do_wakeup(rq, p, wake_flags, &rf);
		ret = 1;
	}
	__task_rq_unlock(rq, &rf);

	return ret;
}

#ifdef CONFIG_SMP
void sched_ttwu_pending(void)
{
	struct rq *rq = this_rq();
	struct llist_node *llist = llist_del_all(&rq->wake_list);
	struct task_struct *p, *t;
	struct rq_flags rf;

	if (!llist)
		return;

	rq_lock_irqsave(rq, &rf);
	update_rq_clock(rq);

	llist_for_each_entry_safe(p, t, llist, wake_entry)
		ttwu_do_activate(rq, p, p->sched_remote_wakeup ? WF_MIGRATED : 0, &rf);

	rq_unlock_irqrestore(rq, &rf);
}

void scheduler_ipi(void)
{
	int cpu = smp_processor_id();
	/*
	 * Fold TIF_NEED_RESCHED into the preempt_count; anybody setting
	 * TIF_NEED_RESCHED remotely (for the first time) will also send
	 * this IPI.
	 */
	preempt_fold_need_resched();

	if (llist_empty(&this_rq()->wake_list) && !got_nohz_idle_kick()
		&& !got_boost_kick())
		return;

	if (got_boost_kick()) {
		struct rq *rq = cpu_rq(cpu);

		if (rq->curr->sched_class == &fair_sched_class)
			check_for_migration(rq, rq->curr);
		clear_boost_kick(cpu);
	}

	/*
	 * Not all reschedule IPI handlers call irq_enter/irq_exit, since
	 * traditionally all their work was done from the interrupt return
	 * path. Now that we actually do some work, we need to make sure
	 * we do call them.
	 *
	 * Some archs already do call them, luckily irq_enter/exit nest
	 * properly.
	 *
	 * Arguably we should visit all archs and update all handlers,
	 * however a fair share of IPIs are still resched only so this would
	 * somewhat pessimize the simple resched case.
	 */
	irq_enter();
	sched_ttwu_pending();

	/*
	 * Check if someone kicked us for doing the nohz idle load balance.
	 */
	if (unlikely(got_nohz_idle_kick()) && !cpu_isolated(cpu)) {
		this_rq()->idle_balance = 1;
		raise_softirq_irqoff(SCHED_SOFTIRQ);
	}
	irq_exit();
}

static void ttwu_queue_remote(struct task_struct *p, int cpu, int wake_flags)
{
	struct rq *rq = cpu_rq(cpu);

	p->sched_remote_wakeup = !!(wake_flags & WF_MIGRATED);

	if (llist_add(&p->wake_entry, &cpu_rq(cpu)->wake_list)) {
		if (!set_nr_if_polling(rq->idle))
			smp_send_reschedule(cpu);
		else
			trace_sched_wake_idle_without_ipi(cpu);
	}
}

void wake_up_if_idle(int cpu)
{
	struct rq *rq = cpu_rq(cpu);
	struct rq_flags rf;

	rcu_read_lock();

	if (!is_idle_task(rcu_dereference(rq->curr)))
		goto out;

	if (set_nr_if_polling(rq->idle)) {
		trace_sched_wake_idle_without_ipi(cpu);
	} else {
		rq_lock_irqsave(rq, &rf);
		if (is_idle_task(rq->curr))
			smp_send_reschedule(cpu);
		/* Else CPU is not idle, do nothing here: */
		rq_unlock_irqrestore(rq, &rf);
	}

out:
	rcu_read_unlock();
}

bool cpus_share_cache(int this_cpu, int that_cpu)
{
	return per_cpu(sd_llc_id, this_cpu) == per_cpu(sd_llc_id, that_cpu);
}
#endif /* CONFIG_SMP */

static void ttwu_queue(struct task_struct *p, int cpu, int wake_flags)
{
	struct rq *rq = cpu_rq(cpu);
	struct rq_flags rf;

#if defined(CONFIG_SMP)
	if (sched_feat(TTWU_QUEUE) && !cpus_share_cache(smp_processor_id(), cpu)) {
		sched_clock_cpu(cpu); /* Sync clocks across CPUs */
		ttwu_queue_remote(p, cpu, wake_flags);
		return;
	}
#endif

	rq_lock(rq, &rf);
	update_rq_clock(rq);
	ttwu_do_activate(rq, p, wake_flags, &rf);
	rq_unlock(rq, &rf);
}

/*
 * Notes on Program-Order guarantees on SMP systems.
 *
 *  MIGRATION
 *
 * The basic program-order guarantee on SMP systems is that when a task [t]
 * migrates, all its activity on its old CPU [c0] happens-before any subsequent
 * execution on its new CPU [c1].
 *
 * For migration (of runnable tasks) this is provided by the following means:
 *
 *  A) UNLOCK of the rq(c0)->lock scheduling out task t
 *  B) migration for t is required to synchronize *both* rq(c0)->lock and
 *     rq(c1)->lock (if not at the same time, then in that order).
 *  C) LOCK of the rq(c1)->lock scheduling in task
 *
 * Transitivity guarantees that B happens after A and C after B.
 * Note: we only require RCpc transitivity.
 * Note: the CPU doing B need not be c0 or c1
 *
 * Example:
 *
 *   CPU0            CPU1            CPU2
 *
 *   LOCK rq(0)->lock
 *   sched-out X
 *   sched-in Y
 *   UNLOCK rq(0)->lock
 *
 *                                   LOCK rq(0)->lock // orders against CPU0
 *                                   dequeue X
 *                                   UNLOCK rq(0)->lock
 *
 *                                   LOCK rq(1)->lock
 *                                   enqueue X
 *                                   UNLOCK rq(1)->lock
 *
 *                   LOCK rq(1)->lock // orders against CPU2
 *                   sched-out Z
 *                   sched-in X
 *                   UNLOCK rq(1)->lock
 *
 *
 *  BLOCKING -- aka. SLEEP + WAKEUP
 *
 * For blocking we (obviously) need to provide the same guarantee as for
 * migration. However the means are completely different as there is no lock
 * chain to provide order. Instead we do:
 *
 *   1) smp_store_release(X->on_cpu, 0)
 *   2) smp_cond_load_acquire(!X->on_cpu)
 *
 * Example:
 *
 *   CPU0 (schedule)  CPU1 (try_to_wake_up) CPU2 (schedule)
 *
 *   LOCK rq(0)->lock LOCK X->pi_lock
 *   dequeue X
 *   sched-out X
 *   smp_store_release(X->on_cpu, 0);
 *
 *                    smp_cond_load_acquire(&X->on_cpu, !VAL);
 *                    X->state = WAKING
 *                    set_task_cpu(X,2)
 *
 *                    LOCK rq(2)->lock
 *                    enqueue X
 *                    X->state = RUNNING
 *                    UNLOCK rq(2)->lock
 *
 *                                          LOCK rq(2)->lock // orders against CPU1
 *                                          sched-out Z
 *                                          sched-in X
 *                                          UNLOCK rq(2)->lock
 *
 *                    UNLOCK X->pi_lock
 *   UNLOCK rq(0)->lock
 *
 *
 * However; for wakeups there is a second guarantee we must provide, namely we
 * must observe the state that lead to our wakeup. That is, not only must our
 * task observe its own prior state, it must also observe the stores prior to
 * its wakeup.
 *
 * This means that any means of doing remote wakeups must order the CPU doing
 * the wakeup against the CPU the task is going to end up running on. This,
 * however, is already required for the regular Program-Order guarantee above,
 * since the waking CPU is the one issueing the ACQUIRE (smp_cond_load_acquire).
 *
 */

#ifdef CONFIG_SMP
#ifdef CONFIG_SCHED_WALT
/* utility function to update walt signals at wakeup */
static inline void walt_try_to_wake_up(struct task_struct *p)
{
	struct rq *rq = cpu_rq(task_cpu(p));
	struct rq_flags rf;
	u64 wallclock;
	unsigned int old_load;
	struct related_thread_group *grp = NULL;

	rq_lock_irqsave(rq, &rf);
	old_load = task_load(p);
	wallclock = sched_ktime_clock();
	update_task_ravg(rq->curr, rq, TASK_UPDATE, wallclock, 0);
	update_task_ravg(p, rq, TASK_WAKE, wallclock, 0);
	note_task_waking(p, wallclock);
	rq_unlock_irqrestore(rq, &rf);

	rcu_read_lock();
	grp = task_related_thread_group(p);
	if (update_preferred_cluster(grp, p, old_load))
		set_preferred_cluster(grp);
	rcu_read_unlock();
}
#else
#define walt_try_to_wake_up(a) {}
#endif
#endif

/**
 * try_to_wake_up - wake up a thread
 * @p: the thread to be awakened
 * @state: the mask of task states that can be woken
 * @wake_flags: wake modifier flags (WF_*)
 * @sibling_count_hint: A hint at the number of threads that are being woken up
 *                      in this event.
 *
 * If (@state & @p->state) @p->state = TASK_RUNNING.
 *
 * If the task was not queued/runnable, also place it back on a runqueue.
 *
 * Atomic against schedule() which would dequeue a task, also see
 * set_current_state().
 *
 * Return: %true if @p->state changes (an actual wakeup was done),
 *	   %false otherwise.
 */
static int
try_to_wake_up(struct task_struct *p, unsigned int state, int wake_flags,
	       int sibling_count_hint)
{
	unsigned long flags;
	int cpu, success = 0;

	/*
	 * If we are going to wake up a thread waiting for CONDITION we
	 * need to ensure that CONDITION=1 done by the caller can not be
	 * reordered with p->state check below. This pairs with mb() in
	 * set_current_state() the waiting thread does.
	 */
	raw_spin_lock_irqsave(&p->pi_lock, flags);
	smp_mb__after_spinlock();
	if (!(p->state & state))
		goto out;

	trace_sched_waking(p);

	/* We're going to change ->state: */
	success = 1;
	cpu = task_cpu(p);

	/*
	 * Ensure we load p->on_rq _after_ p->state, otherwise it would
	 * be possible to, falsely, observe p->on_rq == 0 and get stuck
	 * in smp_cond_load_acquire() below.
	 *
	 * sched_ttwu_pending()                 try_to_wake_up()
	 *   [S] p->on_rq = 1;                  [L] P->state
	 *       UNLOCK rq->lock  -----.
	 *                              \
	 *				 +---   RMB
	 * schedule()                   /
	 *       LOCK rq->lock    -----'
	 *       UNLOCK rq->lock
	 *
	 * [task p]
	 *   [S] p->state = UNINTERRUPTIBLE     [L] p->on_rq
	 *
	 * Pairs with the UNLOCK+LOCK on rq->lock from the
	 * last wakeup of our task and the schedule that got our task
	 * current.
	 */
	smp_rmb();
	if (p->on_rq && ttwu_remote(p, wake_flags))
		goto stat;

#ifdef CONFIG_SMP
	/*
	 * Ensure we load p->on_cpu _after_ p->on_rq, otherwise it would be
	 * possible to, falsely, observe p->on_cpu == 0.
	 *
	 * One must be running (->on_cpu == 1) in order to remove oneself
	 * from the runqueue.
	 *
	 *  [S] ->on_cpu = 1;	[L] ->on_rq
	 *      UNLOCK rq->lock
	 *			RMB
	 *      LOCK   rq->lock
	 *  [S] ->on_rq = 0;    [L] ->on_cpu
	 *
	 * Pairs with the full barrier implied in the UNLOCK+LOCK on rq->lock
	 * from the consecutive calls to schedule(); the first switching to our
	 * task, the second putting it to sleep.
	 */
	smp_rmb();

	/*
	 * If the owning (remote) CPU is still in the middle of schedule() with
	 * this task as prev, wait until its done referencing the task.
	 *
	 * Pairs with the smp_store_release() in finish_lock_switch().
	 *
	 * This ensures that tasks getting woken will be fully ordered against
	 * their previous state and preserve Program Order.
	 */
	smp_cond_load_acquire(&p->on_cpu, !VAL);

	walt_try_to_wake_up(p);

	p->sched_contributes_to_load = !!task_contributes_to_load(p);
	p->state = TASK_WAKING;

	if (p->in_iowait) {
		delayacct_blkio_end(p);
		atomic_dec(&task_rq(p)->nr_iowait);
	}

	cpu = select_task_rq(p, p->wake_cpu, SD_BALANCE_WAKE, wake_flags,
			     sibling_count_hint);
	if (task_cpu(p) != cpu) {
		wake_flags |= WF_MIGRATED;
		set_task_cpu(p, cpu);
	}

<<<<<<< HEAD
	wallclock = sched_ktime_clock();
	note_task_waking(p, wallclock);
=======
>>>>>>> 4719c01d
#else /* CONFIG_SMP */

	if (p->in_iowait) {
		delayacct_blkio_end(p);
		atomic_dec(&task_rq(p)->nr_iowait);
	}

#endif /* CONFIG_SMP */

	ttwu_queue(p, cpu, wake_flags);
stat:
	ttwu_stat(p, cpu, wake_flags);
out:
	raw_spin_unlock_irqrestore(&p->pi_lock, flags);

	if (success && sched_predl) {
		raw_spin_lock_irqsave(&cpu_rq(cpu)->lock, flags);
		if (do_pl_notif(cpu_rq(cpu)))
			cpufreq_update_util(cpu_rq(cpu),
					    SCHED_CPUFREQ_WALT |
					    SCHED_CPUFREQ_PL);
		raw_spin_unlock_irqrestore(&cpu_rq(cpu)->lock, flags);
	}
	return success;
}

/**
 * try_to_wake_up_local - try to wake up a local task with rq lock held
 * @p: the thread to be awakened
 * @rf: request-queue flags for pinning
 *
 * Put @p on the run-queue if it's not already there. The caller must
 * ensure that this_rq() is locked, @p is bound to this_rq() and not
 * the current task.
 */
static void try_to_wake_up_local(struct task_struct *p, struct rq_flags *rf)
{
	struct rq *rq = task_rq(p);

	if (WARN_ON_ONCE(rq != this_rq()) ||
	    WARN_ON_ONCE(p == current))
		return;

	lockdep_assert_held(&rq->lock);

	if (!raw_spin_trylock(&p->pi_lock)) {
		/*
		 * This is OK, because current is on_cpu, which avoids it being
		 * picked for load-balance and preemption/IRQs are still
		 * disabled avoiding further scheduler activity on it and we've
		 * not yet picked a replacement task.
		 */
		rq_unlock(rq, rf);
		raw_spin_lock(&p->pi_lock);
		rq_relock(rq, rf);
	}

	if (!(p->state & TASK_NORMAL))
		goto out;

	trace_sched_waking(p);

	if (!task_on_rq_queued(p)) {
		u64 wallclock = sched_ktime_clock();

		update_task_ravg(rq->curr, rq, TASK_UPDATE, wallclock, 0);
		update_task_ravg(p, rq, TASK_WAKE, wallclock, 0);

		if (p->in_iowait) {
			delayacct_blkio_end(p);
			atomic_dec(&rq->nr_iowait);
		}
		ttwu_activate(rq, p, ENQUEUE_WAKEUP | ENQUEUE_NOCLOCK);
		note_task_waking(p, wallclock);
	}

	ttwu_do_wakeup(rq, p, 0, rf);
	ttwu_stat(p, smp_processor_id(), 0);
out:
	raw_spin_unlock(&p->pi_lock);
}

/**
 * wake_up_process - Wake up a specific process
 * @p: The process to be woken up.
 *
 * Attempt to wake up the nominated process and move it to the set of runnable
 * processes.
 *
 * Return: 1 if the process was woken up, 0 if it was already running.
 *
 * It may be assumed that this function implies a write memory barrier before
 * changing the task state if and only if any tasks are woken up.
 */
int wake_up_process(struct task_struct *p)
{
	return try_to_wake_up(p, TASK_NORMAL, 0, 1);
}
EXPORT_SYMBOL(wake_up_process);

int wake_up_state(struct task_struct *p, unsigned int state)
{
	return try_to_wake_up(p, state, 0, 1);
}

/*
 * Perform scheduler related setup for a newly forked process p.
 * p is forked by current.
 *
 * __sched_fork() is basic setup used by init_idle() too:
 */
static void __sched_fork(unsigned long clone_flags, struct task_struct *p)
{
	p->on_rq			= 0;

	p->se.on_rq			= 0;
	p->se.exec_start		= 0;
	p->se.sum_exec_runtime		= 0;
	p->se.prev_sum_exec_runtime	= 0;
	p->se.nr_migrations		= 0;
	p->se.vruntime			= 0;
	p->last_sleep_ts		= 0;

	INIT_LIST_HEAD(&p->se.group_node);

#ifdef CONFIG_FAIR_GROUP_SCHED
	p->se.cfs_rq			= NULL;
#endif

#ifdef CONFIG_SCHEDSTATS
	/* Even if schedstat is disabled, there should not be garbage */
	memset(&p->se.statistics, 0, sizeof(p->se.statistics));
#endif

	RB_CLEAR_NODE(&p->dl.rb_node);
	init_dl_task_timer(&p->dl);
	init_dl_inactive_task_timer(&p->dl);
	__dl_clear_params(p);

	INIT_LIST_HEAD(&p->rt.run_list);
	p->rt.timeout		= 0;
	p->rt.time_slice	= sched_rr_timeslice;
	p->rt.on_rq		= 0;
	p->rt.on_list		= 0;

#ifdef CONFIG_PREEMPT_NOTIFIERS
	INIT_HLIST_HEAD(&p->preempt_notifiers);
#endif

#ifdef CONFIG_NUMA_BALANCING
	if (p->mm && atomic_read(&p->mm->mm_users) == 1) {
		p->mm->numa_next_scan = jiffies + msecs_to_jiffies(sysctl_numa_balancing_scan_delay);
		p->mm->numa_scan_seq = 0;
	}

	if (clone_flags & CLONE_VM)
		p->numa_preferred_nid = current->numa_preferred_nid;
	else
		p->numa_preferred_nid = -1;

	p->node_stamp = 0ULL;
	p->numa_scan_seq = p->mm ? p->mm->numa_scan_seq : 0;
	p->numa_scan_period = sysctl_numa_balancing_scan_delay;
	p->numa_work.next = &p->numa_work;
	p->numa_faults = NULL;
	p->last_task_numa_placement = 0;
	p->last_sum_exec_runtime = 0;

	p->numa_group = NULL;
#endif /* CONFIG_NUMA_BALANCING */
}

DEFINE_STATIC_KEY_FALSE(sched_numa_balancing);

#ifdef CONFIG_NUMA_BALANCING

void set_numabalancing_state(bool enabled)
{
	if (enabled)
		static_branch_enable(&sched_numa_balancing);
	else
		static_branch_disable(&sched_numa_balancing);
}

#ifdef CONFIG_PROC_SYSCTL
int sysctl_numa_balancing(struct ctl_table *table, int write,
			 void __user *buffer, size_t *lenp, loff_t *ppos)
{
	struct ctl_table t;
	int err;
	int state = static_branch_likely(&sched_numa_balancing);

	if (write && !capable(CAP_SYS_ADMIN))
		return -EPERM;

	t = *table;
	t.data = &state;
	err = proc_dointvec_minmax(&t, write, buffer, lenp, ppos);
	if (err < 0)
		return err;
	if (write)
		set_numabalancing_state(state);
	return err;
}
#endif
#endif

#ifdef CONFIG_SCHEDSTATS

DEFINE_STATIC_KEY_FALSE(sched_schedstats);
static bool __initdata __sched_schedstats = false;

static void set_schedstats(bool enabled)
{
	if (enabled)
		static_branch_enable(&sched_schedstats);
	else
		static_branch_disable(&sched_schedstats);
}

void force_schedstat_enabled(void)
{
	if (!schedstat_enabled()) {
		pr_info("kernel profiling enabled schedstats, disable via kernel.sched_schedstats.\n");
		static_branch_enable(&sched_schedstats);
	}
}

static int __init setup_schedstats(char *str)
{
	int ret = 0;
	if (!str)
		goto out;

	/*
	 * This code is called before jump labels have been set up, so we can't
	 * change the static branch directly just yet.  Instead set a temporary
	 * variable so init_schedstats() can do it later.
	 */
	if (!strcmp(str, "enable")) {
		__sched_schedstats = true;
		ret = 1;
	} else if (!strcmp(str, "disable")) {
		__sched_schedstats = false;
		ret = 1;
	}
out:
	if (!ret)
		pr_warn("Unable to parse schedstats=\n");

	return ret;
}
__setup("schedstats=", setup_schedstats);

static void __init init_schedstats(void)
{
	set_schedstats(__sched_schedstats);
}

#ifdef CONFIG_PROC_SYSCTL
int sysctl_schedstats(struct ctl_table *table, int write,
			 void __user *buffer, size_t *lenp, loff_t *ppos)
{
	struct ctl_table t;
	int err;
	int state = static_branch_likely(&sched_schedstats);

	if (write && !capable(CAP_SYS_ADMIN))
		return -EPERM;

	t = *table;
	t.data = &state;
	err = proc_dointvec_minmax(&t, write, buffer, lenp, ppos);
	if (err < 0)
		return err;
	if (write)
		set_schedstats(state);
	return err;
}
#endif /* CONFIG_PROC_SYSCTL */
#else  /* !CONFIG_SCHEDSTATS */
static inline void init_schedstats(void) {}
#endif /* CONFIG_SCHEDSTATS */

/*
 * fork()/clone()-time setup:
 */
int sched_fork(unsigned long clone_flags, struct task_struct *p)
{
	unsigned long flags;
	int cpu;

	init_new_task_load(p, false);
	cpu = get_cpu();
	__sched_fork(clone_flags, p);
	/*
	 * We mark the process as NEW here. This guarantees that
	 * nobody will actually run it, and a signal or other external
	 * event cannot wake it up and insert it on the runqueue either.
	 */
	p->state = TASK_NEW;

	/*
	 * Make sure we do not leak PI boosting priority to the child.
	 */
	p->prio = current->normal_prio;

	/*
	 * Revert to default priority/policy on fork if requested.
	 */
	if (unlikely(p->sched_reset_on_fork)) {
		if (task_has_dl_policy(p) || task_has_rt_policy(p)) {
			p->policy = SCHED_NORMAL;
			p->static_prio = NICE_TO_PRIO(0);
			p->rt_priority = 0;
		} else if (PRIO_TO_NICE(p->static_prio) < 0)
			p->static_prio = NICE_TO_PRIO(0);

		p->prio = p->normal_prio = __normal_prio(p);
		set_load_weight(p);

		/*
		 * We don't need the reset flag anymore after the fork. It has
		 * fulfilled its duty:
		 */
		p->sched_reset_on_fork = 0;
	}

	if (dl_prio(p->prio)) {
		put_cpu();
		return -EAGAIN;
	} else if (rt_prio(p->prio)) {
		p->sched_class = &rt_sched_class;
	} else {
		p->sched_class = &fair_sched_class;
	}

	init_entity_runnable_average(&p->se);

	/*
	 * The child is not yet in the pid-hash so no cgroup attach races,
	 * and the cgroup is pinned to this child due to cgroup_fork()
	 * is ran before sched_fork().
	 *
	 * Silence PROVE_RCU.
	 */
	raw_spin_lock_irqsave(&p->pi_lock, flags);
	/*
	 * We're setting the CPU for the first time, we don't migrate,
	 * so use __set_task_cpu().
	 */
	__set_task_cpu(p, cpu);
	if (p->sched_class->task_fork)
		p->sched_class->task_fork(p);
	raw_spin_unlock_irqrestore(&p->pi_lock, flags);

#ifdef CONFIG_SCHED_INFO
	if (likely(sched_info_on()))
		memset(&p->sched_info, 0, sizeof(p->sched_info));
#endif
#if defined(CONFIG_SMP)
	p->on_cpu = 0;
#endif
	init_task_preempt_count(p);
#ifdef CONFIG_SMP
	plist_node_init(&p->pushable_tasks, MAX_PRIO);
	RB_CLEAR_NODE(&p->pushable_dl_tasks);
#endif

	put_cpu();
	return 0;
}

unsigned long to_ratio(u64 period, u64 runtime)
{
	if (runtime == RUNTIME_INF)
		return BW_UNIT;

	/*
	 * Doing this here saves a lot of checks in all
	 * the calling paths, and returning zero seems
	 * safe for them anyway.
	 */
	if (period == 0)
		return 0;

	return div64_u64(runtime << BW_SHIFT, period);
}

/*
 * wake_up_new_task - wake up a newly created task for the first time.
 *
 * This function will do some initial scheduler statistics housekeeping
 * that must be done for every newly created context, then puts the task
 * on the runqueue and wakes it.
 */
void wake_up_new_task(struct task_struct *p)
{
	struct rq_flags rf;
	struct rq *rq;

	add_new_task_to_grp(p);
	raw_spin_lock_irqsave(&p->pi_lock, rf.flags);

	p->state = TASK_RUNNING;
#ifdef CONFIG_SMP
	/*
	 * Fork balancing, do it here and not earlier because:
	 *  - cpus_allowed can change in the fork path
	 *  - any previously selected CPU might disappear through hotplug
	 *
	 * Use __set_task_cpu() to avoid calling sched_class::migrate_task_rq,
	 * as we're not fully set-up yet.
	 */
	__set_task_cpu(p, select_task_rq(p, task_cpu(p), SD_BALANCE_FORK, 0, 1));
#endif
	rq = __task_rq_lock(p, &rf);
	update_rq_clock(rq);
	post_init_entity_util_avg(&p->se);

	mark_task_starting(p);
	activate_task(rq, p, ENQUEUE_NOCLOCK);

	p->on_rq = TASK_ON_RQ_QUEUED;
	trace_sched_wakeup_new(p);
	check_preempt_curr(rq, p, WF_FORK);
#ifdef CONFIG_SMP
	if (p->sched_class->task_woken) {
		/*
		 * Nothing relies on rq->lock after this, so its fine to
		 * drop it.
		 */
		rq_unpin_lock(rq, &rf);
		p->sched_class->task_woken(rq, p);
		rq_repin_lock(rq, &rf);
	}
#endif
	task_rq_unlock(rq, p, &rf);
}

#ifdef CONFIG_PREEMPT_NOTIFIERS

static struct static_key preempt_notifier_key = STATIC_KEY_INIT_FALSE;

void preempt_notifier_inc(void)
{
	static_key_slow_inc(&preempt_notifier_key);
}
EXPORT_SYMBOL_GPL(preempt_notifier_inc);

void preempt_notifier_dec(void)
{
	static_key_slow_dec(&preempt_notifier_key);
}
EXPORT_SYMBOL_GPL(preempt_notifier_dec);

/**
 * preempt_notifier_register - tell me when current is being preempted & rescheduled
 * @notifier: notifier struct to register
 */
void preempt_notifier_register(struct preempt_notifier *notifier)
{
	if (!static_key_false(&preempt_notifier_key))
		WARN(1, "registering preempt_notifier while notifiers disabled\n");

	hlist_add_head(&notifier->link, &current->preempt_notifiers);
}
EXPORT_SYMBOL_GPL(preempt_notifier_register);

/**
 * preempt_notifier_unregister - no longer interested in preemption notifications
 * @notifier: notifier struct to unregister
 *
 * This is *not* safe to call from within a preemption notifier.
 */
void preempt_notifier_unregister(struct preempt_notifier *notifier)
{
	hlist_del(&notifier->link);
}
EXPORT_SYMBOL_GPL(preempt_notifier_unregister);

static void __fire_sched_in_preempt_notifiers(struct task_struct *curr)
{
	struct preempt_notifier *notifier;

	hlist_for_each_entry(notifier, &curr->preempt_notifiers, link)
		notifier->ops->sched_in(notifier, raw_smp_processor_id());
}

static __always_inline void fire_sched_in_preempt_notifiers(struct task_struct *curr)
{
	if (static_key_false(&preempt_notifier_key))
		__fire_sched_in_preempt_notifiers(curr);
}

static void
__fire_sched_out_preempt_notifiers(struct task_struct *curr,
				   struct task_struct *next)
{
	struct preempt_notifier *notifier;

	hlist_for_each_entry(notifier, &curr->preempt_notifiers, link)
		notifier->ops->sched_out(notifier, next);
}

static __always_inline void
fire_sched_out_preempt_notifiers(struct task_struct *curr,
				 struct task_struct *next)
{
	if (static_key_false(&preempt_notifier_key))
		__fire_sched_out_preempt_notifiers(curr, next);
}

#else /* !CONFIG_PREEMPT_NOTIFIERS */

static inline void fire_sched_in_preempt_notifiers(struct task_struct *curr)
{
}

static inline void
fire_sched_out_preempt_notifiers(struct task_struct *curr,
				 struct task_struct *next)
{
}

#endif /* CONFIG_PREEMPT_NOTIFIERS */

/**
 * prepare_task_switch - prepare to switch tasks
 * @rq: the runqueue preparing to switch
 * @prev: the current task that is being switched out
 * @next: the task we are going to switch to.
 *
 * This is called with the rq lock held and interrupts off. It must
 * be paired with a subsequent finish_task_switch after the context
 * switch.
 *
 * prepare_task_switch sets up locking and calls architecture specific
 * hooks.
 */
static inline void
prepare_task_switch(struct rq *rq, struct task_struct *prev,
		    struct task_struct *next)
{
	sched_info_switch(rq, prev, next);
	perf_event_task_sched_out(prev, next);
	fire_sched_out_preempt_notifiers(prev, next);
	prepare_lock_switch(rq, next);
	prepare_arch_switch(next);
}

/**
 * finish_task_switch - clean up after a task-switch
 * @prev: the thread we just switched away from.
 *
 * finish_task_switch must be called after the context switch, paired
 * with a prepare_task_switch call before the context switch.
 * finish_task_switch will reconcile locking set up by prepare_task_switch,
 * and do any other architecture-specific cleanup actions.
 *
 * Note that we may have delayed dropping an mm in context_switch(). If
 * so, we finish that here outside of the runqueue lock. (Doing it
 * with the lock held can cause deadlocks; see schedule() for
 * details.)
 *
 * The context switch have flipped the stack from under us and restored the
 * local variables which were saved when this task called schedule() in the
 * past. prev == current is still correct but we need to recalculate this_rq
 * because prev may have moved to another CPU.
 */
static struct rq *finish_task_switch(struct task_struct *prev)
	__releases(rq->lock)
{
	struct rq *rq = this_rq();
	struct mm_struct *mm = rq->prev_mm;
	long prev_state;

	/*
	 * The previous task will have left us with a preempt_count of 2
	 * because it left us after:
	 *
	 *	schedule()
	 *	  preempt_disable();			// 1
	 *	  __schedule()
	 *	    raw_spin_lock_irq(&rq->lock)	// 2
	 *
	 * Also, see FORK_PREEMPT_COUNT.
	 */
	if (WARN_ONCE(preempt_count() != 2*PREEMPT_DISABLE_OFFSET,
		      "corrupted preempt_count: %s/%d/0x%x\n",
		      current->comm, current->pid, preempt_count()))
		preempt_count_set(FORK_PREEMPT_COUNT);

	rq->prev_mm = NULL;

	/*
	 * A task struct has one reference for the use as "current".
	 * If a task dies, then it sets TASK_DEAD in tsk->state and calls
	 * schedule one last time. The schedule call will never return, and
	 * the scheduled task must drop that reference.
	 *
	 * We must observe prev->state before clearing prev->on_cpu (in
	 * finish_lock_switch), otherwise a concurrent wakeup can get prev
	 * running on another CPU and we could rave with its RUNNING -> DEAD
	 * transition, resulting in a double drop.
	 */
	prev_state = prev->state;
	vtime_task_switch(prev);
	perf_event_task_sched_in(prev, current);
	/*
	 * The membarrier system call requires a full memory barrier
	 * after storing to rq->curr, before going back to user-space.
	 *
	 * TODO: This smp_mb__after_unlock_lock can go away if PPC end
	 * up adding a full barrier to switch_mm(), or we should figure
	 * out if a smp_mb__after_unlock_lock is really the proper API
	 * to use.
	 */
	smp_mb__after_unlock_lock();
	finish_lock_switch(rq, prev);
	finish_arch_post_lock_switch();

	fire_sched_in_preempt_notifiers(current);
	if (mm)
		mmdrop(mm);
	if (unlikely(prev_state  == TASK_DEAD)) {
			if (prev->sched_class->task_dead)
				prev->sched_class->task_dead(prev);

			/*
			 * Remove function-return probe instances associated with this
			 * task and put them back on the free list.
			 */
			kprobe_flush_task(prev);

			/* Task is done with its stack. */
			put_task_stack(prev);

			put_task_struct(prev);

	}

	tick_nohz_task_switch();
	return rq;
}

#ifdef CONFIG_SMP

/* rq->lock is NOT held, but preemption is disabled */
static void __balance_callback(struct rq *rq)
{
	struct callback_head *head, *next;
	void (*func)(struct rq *rq);
	unsigned long flags;

	raw_spin_lock_irqsave(&rq->lock, flags);
	head = rq->balance_callback;
	rq->balance_callback = NULL;
	while (head) {
		func = (void (*)(struct rq *))head->func;
		next = head->next;
		head->next = NULL;
		head = next;

		func(rq);
	}
	raw_spin_unlock_irqrestore(&rq->lock, flags);
}

static inline void balance_callback(struct rq *rq)
{
	if (unlikely(rq->balance_callback))
		__balance_callback(rq);
}

#else

static inline void balance_callback(struct rq *rq)
{
}

#endif

/**
 * schedule_tail - first thing a freshly forked thread must call.
 * @prev: the thread we just switched away from.
 */
asmlinkage __visible void schedule_tail(struct task_struct *prev)
	__releases(rq->lock)
{
	struct rq *rq;

	/*
	 * New tasks start with FORK_PREEMPT_COUNT, see there and
	 * finish_task_switch() for details.
	 *
	 * finish_task_switch() will drop rq->lock() and lower preempt_count
	 * and the preempt_enable() will end up enabling preemption (on
	 * PREEMPT_COUNT kernels).
	 */

	rq = finish_task_switch(prev);
	balance_callback(rq);
	preempt_enable();

	if (current->set_child_tid)
		put_user(task_pid_vnr(current), current->set_child_tid);
}

/*
 * context_switch - switch to the new MM and the new thread's register state.
 */
static __always_inline struct rq *
context_switch(struct rq *rq, struct task_struct *prev,
	       struct task_struct *next, struct rq_flags *rf)
{
	struct mm_struct *mm, *oldmm;

	prepare_task_switch(rq, prev, next);

	mm = next->mm;
	oldmm = prev->active_mm;
	/*
	 * For paravirt, this is coupled with an exit in switch_to to
	 * combine the page table reload and the switch backend into
	 * one hypercall.
	 */
	arch_start_context_switch(prev);

	if (!mm) {
		next->active_mm = oldmm;
		mmgrab(oldmm);
		enter_lazy_tlb(oldmm, next);
	} else
		switch_mm_irqs_off(oldmm, mm, next);

	if (!prev->mm) {
		prev->active_mm = NULL;
		rq->prev_mm = oldmm;
	}

	rq->clock_update_flags &= ~(RQCF_ACT_SKIP|RQCF_REQ_SKIP);

	/*
	 * Since the runqueue lock will be released by the next
	 * task (which is an invalid locking op but in the case
	 * of the scheduler it's an obvious special-case), so we
	 * do an early lockdep release here:
	 */
	rq_unpin_lock(rq, rf);
	spin_release(&rq->lock.dep_map, 1, _THIS_IP_);

	/* Here we just switch the register state and the stack. */
	switch_to(prev, next, prev);
	barrier();

	return finish_task_switch(prev);
}

/*
 * nr_running and nr_context_switches:
 *
 * externally visible scheduler statistics: current number of runnable
 * threads, total number of context switches performed since bootup.
 */
unsigned long nr_running(void)
{
	unsigned long i, sum = 0;

	for_each_online_cpu(i)
		sum += cpu_rq(i)->nr_running;

	return sum;
}

/*
 * Check if only the current task is running on the CPU.
 *
 * Caution: this function does not check that the caller has disabled
 * preemption, thus the result might have a time-of-check-to-time-of-use
 * race.  The caller is responsible to use it correctly, for example:
 *
 * - from a non-preemptable section (of course)
 *
 * - from a thread that is bound to a single CPU
 *
 * - in a loop with very short iterations (e.g. a polling loop)
 */
bool single_task_running(void)
{
	return raw_rq()->nr_running == 1;
}
EXPORT_SYMBOL(single_task_running);

unsigned long long nr_context_switches(void)
{
	int i;
	unsigned long long sum = 0;

	for_each_possible_cpu(i)
		sum += cpu_rq(i)->nr_switches;

	return sum;
}

/*
 * IO-wait accounting, and how its mostly bollocks (on SMP).
 *
 * The idea behind IO-wait account is to account the idle time that we could
 * have spend running if it were not for IO. That is, if we were to improve the
 * storage performance, we'd have a proportional reduction in IO-wait time.
 *
 * This all works nicely on UP, where, when a task blocks on IO, we account
 * idle time as IO-wait, because if the storage were faster, it could've been
 * running and we'd not be idle.
 *
 * This has been extended to SMP, by doing the same for each CPU. This however
 * is broken.
 *
 * Imagine for instance the case where two tasks block on one CPU, only the one
 * CPU will have IO-wait accounted, while the other has regular idle. Even
 * though, if the storage were faster, both could've ran at the same time,
 * utilising both CPUs.
 *
 * This means, that when looking globally, the current IO-wait accounting on
 * SMP is a lower bound, by reason of under accounting.
 *
 * Worse, since the numbers are provided per CPU, they are sometimes
 * interpreted per CPU, and that is nonsensical. A blocked task isn't strictly
 * associated with any one particular CPU, it can wake to another CPU than it
 * blocked on. This means the per CPU IO-wait number is meaningless.
 *
 * Task CPU affinities can make all that even more 'interesting'.
 */

unsigned long nr_iowait(void)
{
	unsigned long i, sum = 0;

	for_each_possible_cpu(i)
		sum += atomic_read(&cpu_rq(i)->nr_iowait);

	return sum;
}

/*
 * Consumers of these two interfaces, like for example the cpufreq menu
 * governor are using nonsensical data. Boosting frequency for a CPU that has
 * IO-wait which might not even end up running the task when it does become
 * runnable.
 */

unsigned long nr_iowait_cpu(int cpu)
{
	struct rq *this = cpu_rq(cpu);
	return atomic_read(&this->nr_iowait);
}

void get_iowait_load(unsigned long *nr_waiters, unsigned long *load)
{
	struct rq *rq = this_rq();
	*nr_waiters = atomic_read(&rq->nr_iowait);
	*load = rq->load.weight;
}

#ifdef CONFIG_SMP

/*
 * sched_exec - execve() is a valuable balancing opportunity, because at
 * this point the task has the smallest effective memory and cache footprint.
 */
void sched_exec(void)
{
	struct task_struct *p = current;
	unsigned long flags;
	int dest_cpu;

	raw_spin_lock_irqsave(&p->pi_lock, flags);
	dest_cpu = p->sched_class->select_task_rq(p, task_cpu(p), SD_BALANCE_EXEC, 0, 1);
	if (dest_cpu == smp_processor_id())
		goto unlock;

	if (likely(cpu_active(dest_cpu) && likely(!cpu_isolated(dest_cpu)))) {
		struct migration_arg arg = { p, dest_cpu };

		raw_spin_unlock_irqrestore(&p->pi_lock, flags);
		stop_one_cpu(task_cpu(p), migration_cpu_stop, &arg);
		return;
	}
unlock:
	raw_spin_unlock_irqrestore(&p->pi_lock, flags);
}

#endif

DEFINE_PER_CPU(struct kernel_stat, kstat);
DEFINE_PER_CPU(struct kernel_cpustat, kernel_cpustat);

EXPORT_PER_CPU_SYMBOL(kstat);
EXPORT_PER_CPU_SYMBOL(kernel_cpustat);

/*
 * The function fair_sched_class.update_curr accesses the struct curr
 * and its field curr->exec_start; when called from task_sched_runtime(),
 * we observe a high rate of cache misses in practice.
 * Prefetching this data results in improved performance.
 */
static inline void prefetch_curr_exec_start(struct task_struct *p)
{
#ifdef CONFIG_FAIR_GROUP_SCHED
	struct sched_entity *curr = (&p->se)->cfs_rq->curr;
#else
	struct sched_entity *curr = (&task_rq(p)->cfs)->curr;
#endif
	prefetch(curr);
	prefetch(&curr->exec_start);
}

/*
 * Return accounted runtime for the task.
 * In case the task is currently running, return the runtime plus current's
 * pending runtime that have not been accounted yet.
 */
unsigned long long task_sched_runtime(struct task_struct *p)
{
	struct rq_flags rf;
	struct rq *rq;
	u64 ns;

#if defined(CONFIG_64BIT) && defined(CONFIG_SMP)
	/*
	 * 64-bit doesn't need locks to atomically read a 64bit value.
	 * So we have a optimization chance when the task's delta_exec is 0.
	 * Reading ->on_cpu is racy, but this is ok.
	 *
	 * If we race with it leaving CPU, we'll take a lock. So we're correct.
	 * If we race with it entering CPU, unaccounted time is 0. This is
	 * indistinguishable from the read occurring a few cycles earlier.
	 * If we see ->on_cpu without ->on_rq, the task is leaving, and has
	 * been accounted, so we're correct here as well.
	 */
	if (!p->on_cpu || !task_on_rq_queued(p))
		return p->se.sum_exec_runtime;
#endif

	rq = task_rq_lock(p, &rf);
	/*
	 * Must be ->curr _and_ ->on_rq.  If dequeued, we would
	 * project cycles that may never be accounted to this
	 * thread, breaking clock_gettime().
	 */
	if (task_current(rq, p) && task_on_rq_queued(p)) {
		prefetch_curr_exec_start(p);
		update_rq_clock(rq);
		p->sched_class->update_curr(rq);
	}
	ns = p->se.sum_exec_runtime;
	task_rq_unlock(rq, p, &rf);

	return ns;
}

unsigned int capacity_margin_freq = 1280; /* ~20% margin */

/*
 * This function gets called by the timer code, with HZ frequency.
 * We call it with interrupts disabled.
 */
void scheduler_tick(void)
{
	int cpu = smp_processor_id();
	struct rq *rq = cpu_rq(cpu);
	struct task_struct *curr = rq->curr;
	struct rq_flags rf;
	u64 wallclock;
	bool early_notif;
	u32 old_load;
	struct related_thread_group *grp;
	unsigned int flag = 0;

	sched_clock_tick();

	rq_lock(rq, &rf);

	old_load = task_load(curr);
	set_window_start(rq);
	wallclock = sched_ktime_clock();
	update_task_ravg(rq->curr, rq, TASK_UPDATE, wallclock, 0);
	update_rq_clock(rq);
	curr->sched_class->task_tick(rq, curr, 0);
	cpu_load_update_active(rq);
	calc_global_load_tick(rq);

	early_notif = early_detection_notify(rq, wallclock);
	if (early_notif)
		flag = SCHED_CPUFREQ_WALT | SCHED_CPUFREQ_EARLY_DET;

	cpufreq_update_util(rq, flag);
	rq_unlock(rq, &rf);

	perf_event_task_tick();

#ifdef CONFIG_SMP
	rq->idle_balance = idle_cpu(cpu);
	trigger_load_balance(rq);
#endif
	rq_last_tick_reset(rq);

	rcu_read_lock();
	grp = task_related_thread_group(curr);
	if (update_preferred_cluster(grp, curr, old_load))
		set_preferred_cluster(grp);
	rcu_read_unlock();

	if (curr->sched_class == &fair_sched_class)
		check_for_migration(rq, curr);
}

#ifdef CONFIG_NO_HZ_FULL
/**
 * scheduler_tick_max_deferment
 *
 * Keep at least one tick per second when a single
 * active task is running because the scheduler doesn't
 * yet completely support full dynticks environment.
 *
 * This makes sure that uptime, CFS vruntime, load
 * balancing, etc... continue to move forward, even
 * with a very low granularity.
 *
 * Return: Maximum deferment in nanoseconds.
 */
u64 scheduler_tick_max_deferment(void)
{
	struct rq *rq = this_rq();
	unsigned long next, now = READ_ONCE(jiffies);

	next = rq->last_sched_tick + HZ;

	if (time_before_eq(next, now))
		return 0;

	return jiffies_to_nsecs(next - now);
}
#endif

#if defined(CONFIG_PREEMPT) && (defined(CONFIG_DEBUG_PREEMPT) || \
				defined(CONFIG_PREEMPT_TRACER))
/*
 * preemptoff stack tracing threshold in ns.
 * default: 1ms
 */
unsigned int sysctl_preemptoff_tracing_threshold_ns = 1000000UL;

struct preempt_store {
	u64 ts;
	unsigned long caddr[4];
	bool irqs_disabled;
};

DEFINE_PER_CPU(struct preempt_store, the_ps);
/*
 * If the value passed in is equal to the current preempt count
 * then we just disabled preemption. Start timing the latency.
 */
static inline void preempt_latency_start(int val)
{
	struct preempt_store *ps = &per_cpu(the_ps, raw_smp_processor_id());

	if (preempt_count() == val) {
		unsigned long ip = get_lock_parent_ip();
#ifdef CONFIG_DEBUG_PREEMPT
		current->preempt_disable_ip = ip;
#endif
		ps->ts = sched_clock();
		ps->caddr[0] = CALLER_ADDR0;
		ps->caddr[1] = CALLER_ADDR1;
		ps->caddr[2] = CALLER_ADDR2;
		ps->caddr[3] = CALLER_ADDR3;
		ps->irqs_disabled = irqs_disabled();

		trace_preempt_off(CALLER_ADDR0, ip);
	}
}

void preempt_count_add(int val)
{
#ifdef CONFIG_DEBUG_PREEMPT
	/*
	 * Underflow?
	 */
	if (DEBUG_LOCKS_WARN_ON((preempt_count() < 0)))
		return;
#endif
	__preempt_count_add(val);
#ifdef CONFIG_DEBUG_PREEMPT
	/*
	 * Spinlock count overflowing soon?
	 */
	DEBUG_LOCKS_WARN_ON((preempt_count() & PREEMPT_MASK) >=
				PREEMPT_MASK - 10);
#endif
	preempt_latency_start(val);
}
EXPORT_SYMBOL(preempt_count_add);
NOKPROBE_SYMBOL(preempt_count_add);

/*
 * If the value passed in equals to the current preempt count
 * then we just enabled preemption. Stop timing the latency.
 */
static inline void preempt_latency_stop(int val)
{
	if (preempt_count() == val) {
		struct preempt_store *ps = &per_cpu(the_ps,
				raw_smp_processor_id());
		u64 delta = sched_clock() - ps->ts;

		/*
		 * Trace preempt disable stack if preemption
		 * is disabled for more than the threshold.
		 */
		if (delta > sysctl_preemptoff_tracing_threshold_ns)
			trace_sched_preempt_disable(delta, ps->irqs_disabled,
						ps->caddr[0], ps->caddr[1],
						ps->caddr[2], ps->caddr[3]);
		trace_preempt_on(CALLER_ADDR0, get_lock_parent_ip());
	}
}

void preempt_count_sub(int val)
{
#ifdef CONFIG_DEBUG_PREEMPT
	/*
	 * Underflow?
	 */
	if (DEBUG_LOCKS_WARN_ON(val > preempt_count()))
		return;
	/*
	 * Is the spinlock portion underflowing?
	 */
	if (DEBUG_LOCKS_WARN_ON((val < PREEMPT_MASK) &&
			!(preempt_count() & PREEMPT_MASK)))
		return;
#endif

	preempt_latency_stop(val);
	__preempt_count_sub(val);
}
EXPORT_SYMBOL(preempt_count_sub);
NOKPROBE_SYMBOL(preempt_count_sub);

#else
static inline void preempt_latency_start(int val) { }
static inline void preempt_latency_stop(int val) { }
#endif

static inline unsigned long get_preempt_disable_ip(struct task_struct *p)
{
#ifdef CONFIG_DEBUG_PREEMPT
	return p->preempt_disable_ip;
#else
	return 0;
#endif
}

/*
 * Print scheduling while atomic bug:
 */
static noinline void __schedule_bug(struct task_struct *prev)
{
	/* Save this before calling printk(), since that will clobber it */
	unsigned long preempt_disable_ip = get_preempt_disable_ip(current);

	if (oops_in_progress)
		return;

	printk(KERN_ERR "BUG: scheduling while atomic: %s/%d/0x%08x\n",
		prev->comm, prev->pid, preempt_count());

	debug_show_held_locks(prev);
	print_modules();
	if (irqs_disabled())
		print_irqtrace_events(prev);
	if (IS_ENABLED(CONFIG_DEBUG_PREEMPT)
	    && in_atomic_preempt_off()) {
		pr_err("Preemption disabled at:");
		print_ip_sym(preempt_disable_ip);
		pr_cont("\n");
	}
	if (panic_on_warn)
		panic("scheduling while atomic\n");

#ifdef CONFIG_PANIC_ON_SCHED_BUG
	BUG();
#endif
	dump_stack();
	add_taint(TAINT_WARN, LOCKDEP_STILL_OK);
}

/*
 * Various schedule()-time debugging checks and statistics:
 */
static inline void schedule_debug(struct task_struct *prev)
{
#ifdef CONFIG_SCHED_STACK_END_CHECK
	if (task_stack_end_corrupted(prev))
		panic("corrupted stack end detected inside scheduler\n");
#endif

	if (unlikely(in_atomic_preempt_off())) {
		__schedule_bug(prev);
		preempt_count_set(PREEMPT_DISABLED);
	}
	rcu_sleep_check();

	profile_hit(SCHED_PROFILING, __builtin_return_address(0));

	schedstat_inc(this_rq()->sched_count);
}

/*
 * Pick up the highest-prio task:
 */
static inline struct task_struct *
pick_next_task(struct rq *rq, struct task_struct *prev, struct rq_flags *rf)
{
	const struct sched_class *class;
	struct task_struct *p;

	/*
	 * Optimization: we know that if all tasks are in the fair class we can
	 * call that function directly, but only if the @prev task wasn't of a
	 * higher scheduling class, because otherwise those loose the
	 * opportunity to pull in more work from other CPUs.
	 */
	if (likely((prev->sched_class == &idle_sched_class ||
		    prev->sched_class == &fair_sched_class) &&
		   rq->nr_running == rq->cfs.h_nr_running)) {

		p = fair_sched_class.pick_next_task(rq, prev, rf);
		if (unlikely(p == RETRY_TASK))
			goto again;

		/* Assumes fair_sched_class->next == idle_sched_class */
		if (unlikely(!p))
			p = idle_sched_class.pick_next_task(rq, prev, rf);

		return p;
	}

again:
	for_each_class(class) {
		p = class->pick_next_task(rq, prev, rf);
		if (p) {
			if (unlikely(p == RETRY_TASK))
				goto again;
			return p;
		}
	}

	/* The idle class should always have a runnable task: */
	BUG();
}

/*
 * __schedule() is the main scheduler function.
 *
 * The main means of driving the scheduler and thus entering this function are:
 *
 *   1. Explicit blocking: mutex, semaphore, waitqueue, etc.
 *
 *   2. TIF_NEED_RESCHED flag is checked on interrupt and userspace return
 *      paths. For example, see arch/x86/entry_64.S.
 *
 *      To drive preemption between tasks, the scheduler sets the flag in timer
 *      interrupt handler scheduler_tick().
 *
 *   3. Wakeups don't really cause entry into schedule(). They add a
 *      task to the run-queue and that's it.
 *
 *      Now, if the new task added to the run-queue preempts the current
 *      task, then the wakeup sets TIF_NEED_RESCHED and schedule() gets
 *      called on the nearest possible occasion:
 *
 *       - If the kernel is preemptible (CONFIG_PREEMPT=y):
 *
 *         - in syscall or exception context, at the next outmost
 *           preempt_enable(). (this might be as soon as the wake_up()'s
 *           spin_unlock()!)
 *
 *         - in IRQ context, return from interrupt-handler to
 *           preemptible context
 *
 *       - If the kernel is not preemptible (CONFIG_PREEMPT is not set)
 *         then at the next:
 *
 *          - cond_resched() call
 *          - explicit schedule() call
 *          - return from syscall or exception to user-space
 *          - return from interrupt-handler to user-space
 *
 * WARNING: must be called with preemption disabled!
 */
static void __sched notrace __schedule(bool preempt)
{
	struct task_struct *prev, *next;
	unsigned long *switch_count;
	struct rq_flags rf;
	struct rq *rq;
	int cpu;
	u64 wallclock;

	cpu = smp_processor_id();
	rq = cpu_rq(cpu);
	prev = rq->curr;

	schedule_debug(prev);

	if (sched_feat(HRTICK))
		hrtick_clear(rq);

	local_irq_disable();
	rcu_note_context_switch(preempt);

	/*
	 * Make sure that signal_pending_state()->signal_pending() below
	 * can't be reordered with __set_current_state(TASK_INTERRUPTIBLE)
	 * done by the caller to avoid the race with signal_wake_up().
	 */
	rq_lock(rq, &rf);
	smp_mb__after_spinlock();

	/* Promote REQ to ACT */
	rq->clock_update_flags <<= 1;
	update_rq_clock(rq);

	switch_count = &prev->nivcsw;
	if (!preempt && prev->state) {
		if (unlikely(signal_pending_state(prev->state, prev))) {
			prev->state = TASK_RUNNING;
		} else {
			deactivate_task(rq, prev, DEQUEUE_SLEEP | DEQUEUE_NOCLOCK);
			prev->on_rq = 0;

			if (prev->in_iowait) {
				atomic_inc(&rq->nr_iowait);
				delayacct_blkio_start();
			}

			/*
			 * If a worker went to sleep, notify and ask workqueue
			 * whether it wants to wake up a task to maintain
			 * concurrency.
			 */
			if (prev->flags & PF_WQ_WORKER) {
				struct task_struct *to_wakeup;

				to_wakeup = wq_worker_sleeping(prev);
				if (to_wakeup)
					try_to_wake_up_local(to_wakeup, &rf);
			}
		}
		switch_count = &prev->nvcsw;
	}

	next = pick_next_task(rq, prev, &rf);
	clear_tsk_need_resched(prev);
	clear_preempt_need_resched();

	wallclock = sched_ktime_clock();
	if (likely(prev != next)) {
		if (!prev->on_rq)
			prev->last_sleep_ts = wallclock;

		update_task_ravg(prev, rq, PUT_PREV_TASK, wallclock, 0);
		update_task_ravg(next, rq, PICK_NEXT_TASK, wallclock, 0);
		rq->nr_switches++;
		rq->curr = next;
		/*
		 * The membarrier system call requires each architecture
		 * to have a full memory barrier after updating
		 * rq->curr, before returning to user-space. For TSO
		 * (e.g. x86), the architecture must provide its own
		 * barrier in switch_mm(). For weakly ordered machines
		 * for which spin_unlock() acts as a full memory
		 * barrier, finish_lock_switch() in common code takes
		 * care of this barrier. For weakly ordered machines for
		 * which spin_unlock() acts as a RELEASE barrier (only
		 * arm64 and PowerPC), arm64 has a full barrier in
		 * switch_to(), and PowerPC has
		 * smp_mb__after_unlock_lock() before
		 * finish_lock_switch().
		 */
		++*switch_count;

		trace_sched_switch(preempt, prev, next);

		/* Also unlocks the rq: */
		rq = context_switch(rq, prev, next, &rf);
	} else {
		update_task_ravg(prev, rq, TASK_UPDATE, wallclock, 0);
		rq->clock_update_flags &= ~(RQCF_ACT_SKIP|RQCF_REQ_SKIP);
		rq_unlock_irq(rq, &rf);
	}

	balance_callback(rq);
}

void __noreturn do_task_dead(void)
{
	/* Causes final put_task_struct in finish_task_switch(): */
	set_special_state(TASK_DEAD);

	/* Tell freezer to ignore us: */
	current->flags |= PF_NOFREEZE;

	__schedule(false);
	BUG();

	/* Avoid "noreturn function does return" - but don't continue if BUG() is a NOP: */
	for (;;)
		cpu_relax();
}

static inline void sched_submit_work(struct task_struct *tsk)
{
	if (!tsk->state || tsk_is_pi_blocked(tsk))
		return;
	/*
	 * If we are going to sleep and we have plugged IO queued,
	 * make sure to submit it to avoid deadlocks.
	 */
	if (blk_needs_flush_plug(tsk))
		blk_schedule_flush_plug(tsk);
}

asmlinkage __visible void __sched schedule(void)
{
	struct task_struct *tsk = current;

	sched_submit_work(tsk);
	do {
		preempt_disable();
		__schedule(false);
		sched_preempt_enable_no_resched();
	} while (need_resched());
}
EXPORT_SYMBOL(schedule);

/*
 * synchronize_rcu_tasks() makes sure that no task is stuck in preempted
 * state (have scheduled out non-voluntarily) by making sure that all
 * tasks have either left the run queue or have gone into user space.
 * As idle tasks do not do either, they must not ever be preempted
 * (schedule out non-voluntarily).
 *
 * schedule_idle() is similar to schedule_preempt_disable() except that it
 * never enables preemption because it does not call sched_submit_work().
 */
void __sched schedule_idle(void)
{
	/*
	 * As this skips calling sched_submit_work(), which the idle task does
	 * regardless because that function is a nop when the task is in a
	 * TASK_RUNNING state, make sure this isn't used someplace that the
	 * current task can be in any other state. Note, idle is always in the
	 * TASK_RUNNING state.
	 */
	WARN_ON_ONCE(current->state);
	do {
		__schedule(false);
	} while (need_resched());
}

#ifdef CONFIG_CONTEXT_TRACKING
asmlinkage __visible void __sched schedule_user(void)
{
	/*
	 * If we come here after a random call to set_need_resched(),
	 * or we have been woken up remotely but the IPI has not yet arrived,
	 * we haven't yet exited the RCU idle mode. Do it here manually until
	 * we find a better solution.
	 *
	 * NB: There are buggy callers of this function.  Ideally we
	 * should warn if prev_state != CONTEXT_USER, but that will trigger
	 * too frequently to make sense yet.
	 */
	enum ctx_state prev_state = exception_enter();
	schedule();
	exception_exit(prev_state);
}
#endif

/**
 * schedule_preempt_disabled - called with preemption disabled
 *
 * Returns with preemption disabled. Note: preempt_count must be 1
 */
void __sched schedule_preempt_disabled(void)
{
	sched_preempt_enable_no_resched();
	schedule();
	preempt_disable();
}

static void __sched notrace preempt_schedule_common(void)
{
	do {
		/*
		 * Because the function tracer can trace preempt_count_sub()
		 * and it also uses preempt_enable/disable_notrace(), if
		 * NEED_RESCHED is set, the preempt_enable_notrace() called
		 * by the function tracer will call this function again and
		 * cause infinite recursion.
		 *
		 * Preemption must be disabled here before the function
		 * tracer can trace. Break up preempt_disable() into two
		 * calls. One to disable preemption without fear of being
		 * traced. The other to still record the preemption latency,
		 * which can also be traced by the function tracer.
		 */
		preempt_disable_notrace();
		preempt_latency_start(1);
		__schedule(true);
		preempt_latency_stop(1);
		preempt_enable_no_resched_notrace();

		/*
		 * Check again in case we missed a preemption opportunity
		 * between schedule and now.
		 */
	} while (need_resched());
}

#ifdef CONFIG_PREEMPT
/*
 * this is the entry point to schedule() from in-kernel preemption
 * off of preempt_enable. Kernel preemptions off return from interrupt
 * occur there and call schedule directly.
 */
asmlinkage __visible void __sched notrace preempt_schedule(void)
{
	/*
	 * If there is a non-zero preempt_count or interrupts are disabled,
	 * we do not want to preempt the current task. Just return..
	 */
	if (likely(!preemptible()))
		return;

	preempt_schedule_common();
}
NOKPROBE_SYMBOL(preempt_schedule);
EXPORT_SYMBOL(preempt_schedule);

/**
 * preempt_schedule_notrace - preempt_schedule called by tracing
 *
 * The tracing infrastructure uses preempt_enable_notrace to prevent
 * recursion and tracing preempt enabling caused by the tracing
 * infrastructure itself. But as tracing can happen in areas coming
 * from userspace or just about to enter userspace, a preempt enable
 * can occur before user_exit() is called. This will cause the scheduler
 * to be called when the system is still in usermode.
 *
 * To prevent this, the preempt_enable_notrace will use this function
 * instead of preempt_schedule() to exit user context if needed before
 * calling the scheduler.
 */
asmlinkage __visible void __sched notrace preempt_schedule_notrace(void)
{
	enum ctx_state prev_ctx;

	if (likely(!preemptible()))
		return;

	do {
		/*
		 * Because the function tracer can trace preempt_count_sub()
		 * and it also uses preempt_enable/disable_notrace(), if
		 * NEED_RESCHED is set, the preempt_enable_notrace() called
		 * by the function tracer will call this function again and
		 * cause infinite recursion.
		 *
		 * Preemption must be disabled here before the function
		 * tracer can trace. Break up preempt_disable() into two
		 * calls. One to disable preemption without fear of being
		 * traced. The other to still record the preemption latency,
		 * which can also be traced by the function tracer.
		 */
		preempt_disable_notrace();
		preempt_latency_start(1);
		/*
		 * Needs preempt disabled in case user_exit() is traced
		 * and the tracer calls preempt_enable_notrace() causing
		 * an infinite recursion.
		 */
		prev_ctx = exception_enter();
		__schedule(true);
		exception_exit(prev_ctx);

		preempt_latency_stop(1);
		preempt_enable_no_resched_notrace();
	} while (need_resched());
}
EXPORT_SYMBOL_GPL(preempt_schedule_notrace);

#endif /* CONFIG_PREEMPT */

/*
 * this is the entry point to schedule() from kernel preemption
 * off of irq context.
 * Note, that this is called and return with irqs disabled. This will
 * protect us against recursive calling from irq.
 */
asmlinkage __visible void __sched preempt_schedule_irq(void)
{
	enum ctx_state prev_state;

	/* Catch callers which need to be fixed */
	BUG_ON(preempt_count() || !irqs_disabled());

	prev_state = exception_enter();

	do {
		preempt_disable();
		local_irq_enable();
		__schedule(true);
		local_irq_disable();
		sched_preempt_enable_no_resched();
	} while (need_resched());

	exception_exit(prev_state);
}

int default_wake_function(wait_queue_entry_t *curr, unsigned mode, int wake_flags,
			  void *key)
{
	return try_to_wake_up(curr->private, mode, wake_flags, 1);
}
EXPORT_SYMBOL(default_wake_function);

#ifdef CONFIG_RT_MUTEXES

static inline int __rt_effective_prio(struct task_struct *pi_task, int prio)
{
	if (pi_task)
		prio = min(prio, pi_task->prio);

	return prio;
}

static inline int rt_effective_prio(struct task_struct *p, int prio)
{
	struct task_struct *pi_task = rt_mutex_get_top_task(p);

	return __rt_effective_prio(pi_task, prio);
}

/*
 * rt_mutex_setprio - set the current priority of a task
 * @p: task to boost
 * @pi_task: donor task
 *
 * This function changes the 'effective' priority of a task. It does
 * not touch ->normal_prio like __setscheduler().
 *
 * Used by the rt_mutex code to implement priority inheritance
 * logic. Call site only calls if the priority of the task changed.
 */
void rt_mutex_setprio(struct task_struct *p, struct task_struct *pi_task)
{
	int prio, oldprio, queued, running, queue_flag =
		DEQUEUE_SAVE | DEQUEUE_MOVE | DEQUEUE_NOCLOCK;
	const struct sched_class *prev_class;
	struct rq_flags rf;
	struct rq *rq;

	/* XXX used to be waiter->prio, not waiter->task->prio */
	prio = __rt_effective_prio(pi_task, p->normal_prio);

	/*
	 * If nothing changed; bail early.
	 */
	if (p->pi_top_task == pi_task && prio == p->prio && !dl_prio(prio))
		return;

	rq = __task_rq_lock(p, &rf);
	update_rq_clock(rq);
	/*
	 * Set under pi_lock && rq->lock, such that the value can be used under
	 * either lock.
	 *
	 * Note that there is loads of tricky to make this pointer cache work
	 * right. rt_mutex_slowunlock()+rt_mutex_postunlock() work together to
	 * ensure a task is de-boosted (pi_task is set to NULL) before the
	 * task is allowed to run again (and can exit). This ensures the pointer
	 * points to a blocked task -- which guaratees the task is present.
	 */
	p->pi_top_task = pi_task;

	/*
	 * For FIFO/RR we only need to set prio, if that matches we're done.
	 */
	if (prio == p->prio && !dl_prio(prio))
		goto out_unlock;

	/*
	 * Idle task boosting is a nono in general. There is one
	 * exception, when PREEMPT_RT and NOHZ is active:
	 *
	 * The idle task calls get_next_timer_interrupt() and holds
	 * the timer wheel base->lock on the CPU and another CPU wants
	 * to access the timer (probably to cancel it). We can safely
	 * ignore the boosting request, as the idle CPU runs this code
	 * with interrupts disabled and will complete the lock
	 * protected section without being interrupted. So there is no
	 * real need to boost.
	 */
	if (unlikely(p == rq->idle)) {
		WARN_ON(p != rq->curr);
		WARN_ON(p->pi_blocked_on);
		goto out_unlock;
	}

	trace_sched_pi_setprio(p, pi_task);
	oldprio = p->prio;

	if (oldprio == prio)
		queue_flag &= ~DEQUEUE_MOVE;

	prev_class = p->sched_class;
	queued = task_on_rq_queued(p);
	running = task_current(rq, p);
	if (queued)
		dequeue_task(rq, p, queue_flag);
	if (running)
		put_prev_task(rq, p);

	/*
	 * Boosting condition are:
	 * 1. -rt task is running and holds mutex A
	 *      --> -dl task blocks on mutex A
	 *
	 * 2. -dl task is running and holds mutex A
	 *      --> -dl task blocks on mutex A and could preempt the
	 *          running task
	 */
	if (dl_prio(prio)) {
		if (!dl_prio(p->normal_prio) ||
		    (pi_task && dl_entity_preempt(&pi_task->dl, &p->dl))) {
			p->dl.dl_boosted = 1;
			queue_flag |= ENQUEUE_REPLENISH;
		} else
			p->dl.dl_boosted = 0;
		p->sched_class = &dl_sched_class;
	} else if (rt_prio(prio)) {
		if (dl_prio(oldprio))
			p->dl.dl_boosted = 0;
		if (oldprio < prio)
			queue_flag |= ENQUEUE_HEAD;
		p->sched_class = &rt_sched_class;
	} else {
		if (dl_prio(oldprio))
			p->dl.dl_boosted = 0;
		if (rt_prio(oldprio))
			p->rt.timeout = 0;
		p->sched_class = &fair_sched_class;
	}

	p->prio = prio;

	if (queued)
		enqueue_task(rq, p, queue_flag);
	if (running)
		set_curr_task(rq, p);

	check_class_changed(rq, p, prev_class, oldprio);
out_unlock:
	/* Avoid rq from going away on us: */
	preempt_disable();
	__task_rq_unlock(rq, &rf);

	balance_callback(rq);
	preempt_enable();
}
#else
static inline int rt_effective_prio(struct task_struct *p, int prio)
{
	return prio;
}
#endif

void set_user_nice(struct task_struct *p, long nice)
{
	bool queued, running;
	int old_prio, delta;
	struct rq_flags rf;
	struct rq *rq;

	if (task_nice(p) == nice || nice < MIN_NICE || nice > MAX_NICE)
		return;
	/*
	 * We have to be careful, if called from sys_setpriority(),
	 * the task might be in the middle of scheduling on another CPU.
	 */
	rq = task_rq_lock(p, &rf);
	update_rq_clock(rq);

	/*
	 * The RT priorities are set via sched_setscheduler(), but we still
	 * allow the 'normal' nice value to be set - but as expected
	 * it wont have any effect on scheduling until the task is
	 * SCHED_DEADLINE, SCHED_FIFO or SCHED_RR:
	 */
	if (task_has_dl_policy(p) || task_has_rt_policy(p)) {
		p->static_prio = NICE_TO_PRIO(nice);
		goto out_unlock;
	}
	queued = task_on_rq_queued(p);
	running = task_current(rq, p);
	if (queued)
		dequeue_task(rq, p, DEQUEUE_SAVE | DEQUEUE_NOCLOCK);
	if (running)
		put_prev_task(rq, p);

	p->static_prio = NICE_TO_PRIO(nice);
	set_load_weight(p);
	old_prio = p->prio;
	p->prio = effective_prio(p);
	delta = p->prio - old_prio;

	if (queued) {
		enqueue_task(rq, p, ENQUEUE_RESTORE | ENQUEUE_NOCLOCK);
		/*
		 * If the task increased its priority or is running and
		 * lowered its priority, then reschedule its CPU:
		 */
		if (delta < 0 || (delta > 0 && task_running(rq, p)))
			resched_curr(rq);
	}
	if (running)
		set_curr_task(rq, p);
out_unlock:
	task_rq_unlock(rq, p, &rf);
}
EXPORT_SYMBOL(set_user_nice);

/*
 * can_nice - check if a task can reduce its nice value
 * @p: task
 * @nice: nice value
 */
int can_nice(const struct task_struct *p, const int nice)
{
	/* Convert nice value [19,-20] to rlimit style value [1,40]: */
	int nice_rlim = nice_to_rlimit(nice);

	return (nice_rlim <= task_rlimit(p, RLIMIT_NICE) ||
		capable(CAP_SYS_NICE));
}

#ifdef __ARCH_WANT_SYS_NICE

/*
 * sys_nice - change the priority of the current process.
 * @increment: priority increment
 *
 * sys_setpriority is a more generic, but much slower function that
 * does similar things.
 */
SYSCALL_DEFINE1(nice, int, increment)
{
	long nice, retval;

	/*
	 * Setpriority might change our priority at the same moment.
	 * We don't have to worry. Conceptually one call occurs first
	 * and we have a single winner.
	 */
	increment = clamp(increment, -NICE_WIDTH, NICE_WIDTH);
	nice = task_nice(current) + increment;

	nice = clamp_val(nice, MIN_NICE, MAX_NICE);
	if (increment < 0 && !can_nice(current, nice))
		return -EPERM;

	retval = security_task_setnice(current, nice);
	if (retval)
		return retval;

	set_user_nice(current, nice);
	return 0;
}

#endif

/**
 * task_prio - return the priority value of a given task.
 * @p: the task in question.
 *
 * Return: The priority value as seen by users in /proc.
 * RT tasks are offset by -200. Normal tasks are centered
 * around 0, value goes from -16 to +15.
 */
int task_prio(const struct task_struct *p)
{
	return p->prio - MAX_RT_PRIO;
}

/**
 * idle_cpu - is a given CPU idle currently?
 * @cpu: the processor in question.
 *
 * Return: 1 if the CPU is currently idle. 0 otherwise.
 */
int idle_cpu(int cpu)
{
	struct rq *rq = cpu_rq(cpu);

	if (rq->curr != rq->idle)
		return 0;

	if (rq->nr_running)
		return 0;

#ifdef CONFIG_SMP
	if (!llist_empty(&rq->wake_list))
		return 0;
#endif

	return 1;
}

/**
 * idle_task - return the idle task for a given CPU.
 * @cpu: the processor in question.
 *
 * Return: The idle task for the CPU @cpu.
 */
struct task_struct *idle_task(int cpu)
{
	return cpu_rq(cpu)->idle;
}

/**
 * find_process_by_pid - find a process with a matching PID value.
 * @pid: the pid in question.
 *
 * The task of @pid, if found. %NULL otherwise.
 */
static struct task_struct *find_process_by_pid(pid_t pid)
{
	return pid ? find_task_by_vpid(pid) : current;
}

/*
 * sched_setparam() passes in -1 for its policy, to let the functions
 * it calls know not to change it.
 */
#define SETPARAM_POLICY	-1

static void __setscheduler_params(struct task_struct *p,
		const struct sched_attr *attr)
{
	int policy = attr->sched_policy;

	if (policy == SETPARAM_POLICY)
		policy = p->policy;

	p->policy = policy;

	if (dl_policy(policy))
		__setparam_dl(p, attr);
	else if (fair_policy(policy))
		p->static_prio = NICE_TO_PRIO(attr->sched_nice);

	/*
	 * __sched_setscheduler() ensures attr->sched_priority == 0 when
	 * !rt_policy. Always setting this ensures that things like
	 * getparam()/getattr() don't report silly values for !rt tasks.
	 */
	p->rt_priority = attr->sched_priority;
	p->normal_prio = normal_prio(p);
	set_load_weight(p);
}

/* Actually do priority change: must hold pi & rq lock. */
static void __setscheduler(struct rq *rq, struct task_struct *p,
			   const struct sched_attr *attr, bool keep_boost)
{
	__setscheduler_params(p, attr);

	/*
	 * Keep a potential priority boosting if called from
	 * sched_setscheduler().
	 */
	p->prio = normal_prio(p);
	if (keep_boost)
		p->prio = rt_effective_prio(p, p->prio);

	if (dl_prio(p->prio))
		p->sched_class = &dl_sched_class;
	else if (rt_prio(p->prio))
		p->sched_class = &rt_sched_class;
	else
		p->sched_class = &fair_sched_class;
}

/*
 * Check the target process has a UID that matches the current process's:
 */
static bool check_same_owner(struct task_struct *p)
{
	const struct cred *cred = current_cred(), *pcred;
	bool match;

	rcu_read_lock();
	pcred = __task_cred(p);
	match = (uid_eq(cred->euid, pcred->euid) ||
		 uid_eq(cred->euid, pcred->uid));
	rcu_read_unlock();
	return match;
}

static int __sched_setscheduler(struct task_struct *p,
				const struct sched_attr *attr,
				bool user, bool pi)
{
	int newprio = dl_policy(attr->sched_policy) ? MAX_DL_PRIO - 1 :
		      MAX_RT_PRIO - 1 - attr->sched_priority;
	int retval, oldprio, oldpolicy = -1, queued, running;
	int new_effective_prio, policy = attr->sched_policy;
	const struct sched_class *prev_class;
	struct rq_flags rf;
	int reset_on_fork;
	int queue_flags = DEQUEUE_SAVE | DEQUEUE_MOVE | DEQUEUE_NOCLOCK;
	struct rq *rq;

	/* The pi code expects interrupts enabled */
	BUG_ON(pi && in_interrupt());
recheck:
	/* Double check policy once rq lock held: */
	if (policy < 0) {
		reset_on_fork = p->sched_reset_on_fork;
		policy = oldpolicy = p->policy;
	} else {
		reset_on_fork = !!(attr->sched_flags & SCHED_FLAG_RESET_ON_FORK);

		if (!valid_policy(policy))
			return -EINVAL;
	}

	if (attr->sched_flags &
		~(SCHED_FLAG_RESET_ON_FORK | SCHED_FLAG_RECLAIM))
		return -EINVAL;

	/*
	 * Valid priorities for SCHED_FIFO and SCHED_RR are
	 * 1..MAX_USER_RT_PRIO-1, valid priority for SCHED_NORMAL,
	 * SCHED_BATCH and SCHED_IDLE is 0.
	 */
	if ((p->mm && attr->sched_priority > MAX_USER_RT_PRIO-1) ||
	    (!p->mm && attr->sched_priority > MAX_RT_PRIO-1))
		return -EINVAL;
	if ((dl_policy(policy) && !__checkparam_dl(attr)) ||
	    (rt_policy(policy) != (attr->sched_priority != 0)))
		return -EINVAL;

	/*
	 * Allow unprivileged RT tasks to decrease priority:
	 */
	if (user && !capable(CAP_SYS_NICE)) {
		if (fair_policy(policy)) {
			if (attr->sched_nice < task_nice(p) &&
			    !can_nice(p, attr->sched_nice))
				return -EPERM;
		}

		if (rt_policy(policy)) {
			unsigned long rlim_rtprio =
					task_rlimit(p, RLIMIT_RTPRIO);

			/* Can't set/change the rt policy: */
			if (policy != p->policy && !rlim_rtprio)
				return -EPERM;

			/* Can't increase priority: */
			if (attr->sched_priority > p->rt_priority &&
			    attr->sched_priority > rlim_rtprio)
				return -EPERM;
		}

		 /*
		  * Can't set/change SCHED_DEADLINE policy at all for now
		  * (safest behavior); in the future we would like to allow
		  * unprivileged DL tasks to increase their relative deadline
		  * or reduce their runtime (both ways reducing utilization)
		  */
		if (dl_policy(policy))
			return -EPERM;

		/*
		 * Treat SCHED_IDLE as nice 20. Only allow a switch to
		 * SCHED_NORMAL if the RLIMIT_NICE would normally permit it.
		 */
		if (idle_policy(p->policy) && !idle_policy(policy)) {
			if (!can_nice(p, task_nice(p)))
				return -EPERM;
		}

		/* Can't change other user's priorities: */
		if (!check_same_owner(p))
			return -EPERM;

		/* Normal users shall not reset the sched_reset_on_fork flag: */
		if (p->sched_reset_on_fork && !reset_on_fork)
			return -EPERM;
	}

	if (user) {
		retval = security_task_setscheduler(p);
		if (retval)
			return retval;
	}

	/*
	 * Make sure no PI-waiters arrive (or leave) while we are
	 * changing the priority of the task:
	 *
	 * To be able to change p->policy safely, the appropriate
	 * runqueue lock must be held.
	 */
	rq = task_rq_lock(p, &rf);
	update_rq_clock(rq);

	/*
	 * Changing the policy of the stop threads its a very bad idea:
	 */
	if (p == rq->stop) {
		task_rq_unlock(rq, p, &rf);
		return -EINVAL;
	}

	/*
	 * If not changing anything there's no need to proceed further,
	 * but store a possible modification of reset_on_fork.
	 */
	if (unlikely(policy == p->policy)) {
		if (fair_policy(policy) && attr->sched_nice != task_nice(p))
			goto change;
		if (rt_policy(policy) && attr->sched_priority != p->rt_priority)
			goto change;
		if (dl_policy(policy) && dl_param_changed(p, attr))
			goto change;

		p->sched_reset_on_fork = reset_on_fork;
		task_rq_unlock(rq, p, &rf);
		return 0;
	}
change:

	if (user) {
#ifdef CONFIG_RT_GROUP_SCHED
		/*
		 * Do not allow realtime tasks into groups that have no runtime
		 * assigned.
		 */
		if (rt_bandwidth_enabled() && rt_policy(policy) &&
				task_group(p)->rt_bandwidth.rt_runtime == 0 &&
				!task_group_is_autogroup(task_group(p))) {
			task_rq_unlock(rq, p, &rf);
			return -EPERM;
		}
#endif
#ifdef CONFIG_SMP
		if (dl_bandwidth_enabled() && dl_policy(policy)) {
			cpumask_t *span = rq->rd->span;

			/*
			 * Don't allow tasks with an affinity mask smaller than
			 * the entire root_domain to become SCHED_DEADLINE. We
			 * will also fail if there's no bandwidth available.
			 */
			if (!cpumask_subset(span, &p->cpus_allowed) ||
			    rq->rd->dl_bw.bw == 0) {
				task_rq_unlock(rq, p, &rf);
				return -EPERM;
			}
		}
#endif
	}

	/* Re-check policy now with rq lock held: */
	if (unlikely(oldpolicy != -1 && oldpolicy != p->policy)) {
		policy = oldpolicy = -1;
		task_rq_unlock(rq, p, &rf);
		goto recheck;
	}

	/*
	 * If setscheduling to SCHED_DEADLINE (or changing the parameters
	 * of a SCHED_DEADLINE task) we need to check if enough bandwidth
	 * is available.
	 */
	if ((dl_policy(policy) || dl_task(p)) && sched_dl_overflow(p, policy, attr)) {
		task_rq_unlock(rq, p, &rf);
		return -EBUSY;
	}

	p->sched_reset_on_fork = reset_on_fork;
	oldprio = p->prio;

	if (pi) {
		/*
		 * Take priority boosted tasks into account. If the new
		 * effective priority is unchanged, we just store the new
		 * normal parameters and do not touch the scheduler class and
		 * the runqueue. This will be done when the task deboost
		 * itself.
		 */
		new_effective_prio = rt_effective_prio(p, newprio);
		if (new_effective_prio == oldprio)
			queue_flags &= ~DEQUEUE_MOVE;
	}

	queued = task_on_rq_queued(p);
	running = task_current(rq, p);
	if (queued)
		dequeue_task(rq, p, queue_flags);
	if (running)
		put_prev_task(rq, p);

	prev_class = p->sched_class;
	__setscheduler(rq, p, attr, pi);

	if (queued) {
		/*
		 * We enqueue to tail when the priority of a task is
		 * increased (user space view).
		 */
		if (oldprio < p->prio)
			queue_flags |= ENQUEUE_HEAD;

		enqueue_task(rq, p, queue_flags);
	}
	if (running)
		set_curr_task(rq, p);

	check_class_changed(rq, p, prev_class, oldprio);

	/* Avoid rq from going away on us: */
	preempt_disable();
	task_rq_unlock(rq, p, &rf);

	if (pi)
		rt_mutex_adjust_pi(p);

	/* Run balance callbacks after we've adjusted the PI chain: */
	balance_callback(rq);
	preempt_enable();

	return 0;
}

static int _sched_setscheduler(struct task_struct *p, int policy,
			       const struct sched_param *param, bool check)
{
	struct sched_attr attr = {
		.sched_policy   = policy,
		.sched_priority = param->sched_priority,
		.sched_nice	= PRIO_TO_NICE(p->static_prio),
	};

	/* Fixup the legacy SCHED_RESET_ON_FORK hack. */
	if ((policy != SETPARAM_POLICY) && (policy & SCHED_RESET_ON_FORK)) {
		attr.sched_flags |= SCHED_FLAG_RESET_ON_FORK;
		policy &= ~SCHED_RESET_ON_FORK;
		attr.sched_policy = policy;
	}

	return __sched_setscheduler(p, &attr, check, true);
}
/**
 * sched_setscheduler - change the scheduling policy and/or RT priority of a thread.
 * @p: the task in question.
 * @policy: new policy.
 * @param: structure containing the new RT priority.
 *
 * Return: 0 on success. An error code otherwise.
 *
 * NOTE that the task may be already dead.
 */
int sched_setscheduler(struct task_struct *p, int policy,
		       const struct sched_param *param)
{
	return _sched_setscheduler(p, policy, param, true);
}
EXPORT_SYMBOL_GPL(sched_setscheduler);

int sched_setattr(struct task_struct *p, const struct sched_attr *attr)
{
	return __sched_setscheduler(p, attr, true, true);
}
EXPORT_SYMBOL_GPL(sched_setattr);

/**
 * sched_setscheduler_nocheck - change the scheduling policy and/or RT priority of a thread from kernelspace.
 * @p: the task in question.
 * @policy: new policy.
 * @param: structure containing the new RT priority.
 *
 * Just like sched_setscheduler, only don't bother checking if the
 * current context has permission.  For example, this is needed in
 * stop_machine(): we create temporary high priority worker threads,
 * but our caller might not have that capability.
 *
 * Return: 0 on success. An error code otherwise.
 */
int sched_setscheduler_nocheck(struct task_struct *p, int policy,
			       const struct sched_param *param)
{
	return _sched_setscheduler(p, policy, param, false);
}
EXPORT_SYMBOL_GPL(sched_setscheduler_nocheck);

static int
do_sched_setscheduler(pid_t pid, int policy, struct sched_param __user *param)
{
	struct sched_param lparam;
	struct task_struct *p;
	int retval;

	if (!param || pid < 0)
		return -EINVAL;
	if (copy_from_user(&lparam, param, sizeof(struct sched_param)))
		return -EFAULT;

	rcu_read_lock();
	retval = -ESRCH;
	p = find_process_by_pid(pid);
	if (p != NULL)
		retval = sched_setscheduler(p, policy, &lparam);
	rcu_read_unlock();

	return retval;
}

/*
 * Mimics kernel/events/core.c perf_copy_attr().
 */
static int sched_copy_attr(struct sched_attr __user *uattr, struct sched_attr *attr)
{
	u32 size;
	int ret;

	if (!access_ok(VERIFY_WRITE, uattr, SCHED_ATTR_SIZE_VER0))
		return -EFAULT;

	/* Zero the full structure, so that a short copy will be nice: */
	memset(attr, 0, sizeof(*attr));

	ret = get_user(size, &uattr->size);
	if (ret)
		return ret;

	/* Bail out on silly large: */
	if (size > PAGE_SIZE)
		goto err_size;

	/* ABI compatibility quirk: */
	if (!size)
		size = SCHED_ATTR_SIZE_VER0;

	if (size < SCHED_ATTR_SIZE_VER0)
		goto err_size;

	/*
	 * If we're handed a bigger struct than we know of,
	 * ensure all the unknown bits are 0 - i.e. new
	 * user-space does not rely on any kernel feature
	 * extensions we dont know about yet.
	 */
	if (size > sizeof(*attr)) {
		unsigned char __user *addr;
		unsigned char __user *end;
		unsigned char val;

		addr = (void __user *)uattr + sizeof(*attr);
		end  = (void __user *)uattr + size;

		for (; addr < end; addr++) {
			ret = get_user(val, addr);
			if (ret)
				return ret;
			if (val)
				goto err_size;
		}
		size = sizeof(*attr);
	}

	ret = copy_from_user(attr, uattr, size);
	if (ret)
		return -EFAULT;

	/*
	 * XXX: Do we want to be lenient like existing syscalls; or do we want
	 * to be strict and return an error on out-of-bounds values?
	 */
	attr->sched_nice = clamp(attr->sched_nice, MIN_NICE, MAX_NICE);

	return 0;

err_size:
	put_user(sizeof(*attr), &uattr->size);
	return -E2BIG;
}

/**
 * sys_sched_setscheduler - set/change the scheduler policy and RT priority
 * @pid: the pid in question.
 * @policy: new policy.
 * @param: structure containing the new RT priority.
 *
 * Return: 0 on success. An error code otherwise.
 */
SYSCALL_DEFINE3(sched_setscheduler, pid_t, pid, int, policy, struct sched_param __user *, param)
{
	if (policy < 0)
		return -EINVAL;

	return do_sched_setscheduler(pid, policy, param);
}

/**
 * sys_sched_setparam - set/change the RT priority of a thread
 * @pid: the pid in question.
 * @param: structure containing the new RT priority.
 *
 * Return: 0 on success. An error code otherwise.
 */
SYSCALL_DEFINE2(sched_setparam, pid_t, pid, struct sched_param __user *, param)
{
	return do_sched_setscheduler(pid, SETPARAM_POLICY, param);
}

/**
 * sys_sched_setattr - same as above, but with extended sched_attr
 * @pid: the pid in question.
 * @uattr: structure containing the extended parameters.
 * @flags: for future extension.
 */
SYSCALL_DEFINE3(sched_setattr, pid_t, pid, struct sched_attr __user *, uattr,
			       unsigned int, flags)
{
	struct sched_attr attr;
	struct task_struct *p;
	int retval;

	if (!uattr || pid < 0 || flags)
		return -EINVAL;

	retval = sched_copy_attr(uattr, &attr);
	if (retval)
		return retval;

	if ((int)attr.sched_policy < 0)
		return -EINVAL;

	rcu_read_lock();
	retval = -ESRCH;
	p = find_process_by_pid(pid);
	if (p != NULL)
		retval = sched_setattr(p, &attr);
	rcu_read_unlock();

	return retval;
}

/**
 * sys_sched_getscheduler - get the policy (scheduling class) of a thread
 * @pid: the pid in question.
 *
 * Return: On success, the policy of the thread. Otherwise, a negative error
 * code.
 */
SYSCALL_DEFINE1(sched_getscheduler, pid_t, pid)
{
	struct task_struct *p;
	int retval;

	if (pid < 0)
		return -EINVAL;

	retval = -ESRCH;
	rcu_read_lock();
	p = find_process_by_pid(pid);
	if (p) {
		retval = security_task_getscheduler(p);
		if (!retval)
			retval = p->policy
				| (p->sched_reset_on_fork ? SCHED_RESET_ON_FORK : 0);
	}
	rcu_read_unlock();
	return retval;
}

/**
 * sys_sched_getparam - get the RT priority of a thread
 * @pid: the pid in question.
 * @param: structure containing the RT priority.
 *
 * Return: On success, 0 and the RT priority is in @param. Otherwise, an error
 * code.
 */
SYSCALL_DEFINE2(sched_getparam, pid_t, pid, struct sched_param __user *, param)
{
	struct sched_param lp = { .sched_priority = 0 };
	struct task_struct *p;
	int retval;

	if (!param || pid < 0)
		return -EINVAL;

	rcu_read_lock();
	p = find_process_by_pid(pid);
	retval = -ESRCH;
	if (!p)
		goto out_unlock;

	retval = security_task_getscheduler(p);
	if (retval)
		goto out_unlock;

	if (task_has_rt_policy(p))
		lp.sched_priority = p->rt_priority;
	rcu_read_unlock();

	/*
	 * This one might sleep, we cannot do it with a spinlock held ...
	 */
	retval = copy_to_user(param, &lp, sizeof(*param)) ? -EFAULT : 0;

	return retval;

out_unlock:
	rcu_read_unlock();
	return retval;
}

static int sched_read_attr(struct sched_attr __user *uattr,
			   struct sched_attr *attr,
			   unsigned int usize)
{
	int ret;

	if (!access_ok(VERIFY_WRITE, uattr, usize))
		return -EFAULT;

	/*
	 * If we're handed a smaller struct than we know of,
	 * ensure all the unknown bits are 0 - i.e. old
	 * user-space does not get uncomplete information.
	 */
	if (usize < sizeof(*attr)) {
		unsigned char *addr;
		unsigned char *end;

		addr = (void *)attr + usize;
		end  = (void *)attr + sizeof(*attr);

		for (; addr < end; addr++) {
			if (*addr)
				return -EFBIG;
		}

		attr->size = usize;
	}

	ret = copy_to_user(uattr, attr, attr->size);
	if (ret)
		return -EFAULT;

	return 0;
}

/**
 * sys_sched_getattr - similar to sched_getparam, but with sched_attr
 * @pid: the pid in question.
 * @uattr: structure containing the extended parameters.
 * @size: sizeof(attr) for fwd/bwd comp.
 * @flags: for future extension.
 */
SYSCALL_DEFINE4(sched_getattr, pid_t, pid, struct sched_attr __user *, uattr,
		unsigned int, size, unsigned int, flags)
{
	struct sched_attr attr = {
		.size = sizeof(struct sched_attr),
	};
	struct task_struct *p;
	int retval;

	if (!uattr || pid < 0 || size > PAGE_SIZE ||
	    size < SCHED_ATTR_SIZE_VER0 || flags)
		return -EINVAL;

	rcu_read_lock();
	p = find_process_by_pid(pid);
	retval = -ESRCH;
	if (!p)
		goto out_unlock;

	retval = security_task_getscheduler(p);
	if (retval)
		goto out_unlock;

	attr.sched_policy = p->policy;
	if (p->sched_reset_on_fork)
		attr.sched_flags |= SCHED_FLAG_RESET_ON_FORK;
	if (task_has_dl_policy(p))
		__getparam_dl(p, &attr);
	else if (task_has_rt_policy(p))
		attr.sched_priority = p->rt_priority;
	else
		attr.sched_nice = task_nice(p);

	rcu_read_unlock();

	retval = sched_read_attr(uattr, &attr, size);
	return retval;

out_unlock:
	rcu_read_unlock();
	return retval;
}

long sched_setaffinity(pid_t pid, const struct cpumask *in_mask)
{
	cpumask_var_t cpus_allowed, new_mask;
	struct task_struct *p;
	int retval;
	int dest_cpu;
	cpumask_t allowed_mask;

	rcu_read_lock();

	p = find_process_by_pid(pid);
	if (!p) {
		rcu_read_unlock();
		return -ESRCH;
	}

	/* Prevent p going away */
	get_task_struct(p);
	rcu_read_unlock();

	if (p->flags & PF_NO_SETAFFINITY) {
		retval = -EINVAL;
		goto out_put_task;
	}
	if (!alloc_cpumask_var(&cpus_allowed, GFP_KERNEL)) {
		retval = -ENOMEM;
		goto out_put_task;
	}
	if (!alloc_cpumask_var(&new_mask, GFP_KERNEL)) {
		retval = -ENOMEM;
		goto out_free_cpus_allowed;
	}
	retval = -EPERM;
	if (!check_same_owner(p)) {
		rcu_read_lock();
		if (!ns_capable(__task_cred(p)->user_ns, CAP_SYS_NICE)) {
			rcu_read_unlock();
			goto out_free_new_mask;
		}
		rcu_read_unlock();
	}

	retval = security_task_setscheduler(p);
	if (retval)
		goto out_free_new_mask;


	cpuset_cpus_allowed(p, cpus_allowed);
	cpumask_and(new_mask, in_mask, cpus_allowed);

	/*
	 * Since bandwidth control happens on root_domain basis,
	 * if admission test is enabled, we only admit -deadline
	 * tasks allowed to run on all the CPUs in the task's
	 * root_domain.
	 */
#ifdef CONFIG_SMP
	if (task_has_dl_policy(p) && dl_bandwidth_enabled()) {
		rcu_read_lock();
		if (!cpumask_subset(task_rq(p)->rd->span, new_mask)) {
			retval = -EBUSY;
			rcu_read_unlock();
			goto out_free_new_mask;
		}
		rcu_read_unlock();
	}
#endif
again:
	cpumask_andnot(&allowed_mask, new_mask, cpu_isolated_mask);
	dest_cpu = cpumask_any_and(cpu_active_mask, &allowed_mask);
	if (dest_cpu < nr_cpu_ids) {
		retval = __set_cpus_allowed_ptr(p, new_mask, true);
		if (!retval) {
			cpuset_cpus_allowed(p, cpus_allowed);
			if (!cpumask_subset(new_mask, cpus_allowed)) {
				/*
				 * We must have raced with a concurrent cpuset
				 * update. Just reset the cpus_allowed to the
				 * cpuset's cpus_allowed
				 */
				cpumask_copy(new_mask, cpus_allowed);
				goto again;
			}
		}
	} else {
		retval = -EINVAL;
	}

out_free_new_mask:
	free_cpumask_var(new_mask);
out_free_cpus_allowed:
	free_cpumask_var(cpus_allowed);
out_put_task:
	put_task_struct(p);
	return retval;
}

char sched_lib_name[LIB_PATH_LENGTH];
unsigned int sched_lib_mask_check;
unsigned int sched_lib_mask_force;
static inline bool is_sched_lib_based_app(pid_t pid)
{
	const char *name = NULL;
	struct vm_area_struct *vma;
	char path_buf[LIB_PATH_LENGTH];
	bool found = false;
	struct task_struct *p;

	if (strnlen(sched_lib_name, LIB_PATH_LENGTH) == 0)
		return false;

	rcu_read_lock();

	p = find_process_by_pid(pid);
	if (!p) {
		rcu_read_unlock();
		return false;
	}

	/* Prevent p going away */
	get_task_struct(p);
	rcu_read_unlock();

	if (!p->mm)
		goto put_task_struct;

	down_read(&p->mm->mmap_sem);
	for (vma = p->mm->mmap; vma ; vma = vma->vm_next) {
		if (vma->vm_file && vma->vm_flags & VM_EXEC) {
			name = d_path(&vma->vm_file->f_path,
					path_buf, LIB_PATH_LENGTH);
			if (IS_ERR(name))
				goto release_sem;

			if (strnstr(name, sched_lib_name,
					strnlen(name, LIB_PATH_LENGTH))) {
				found = true;
				break;
			}
		}
	}

release_sem:
	up_read(&p->mm->mmap_sem);
put_task_struct:
	put_task_struct(p);
	return found;
}

long msm_sched_setaffinity(pid_t pid, struct cpumask *new_mask)
{
	if (sched_lib_mask_check != 0 && sched_lib_mask_force != 0 &&
		(cpumask_bits(new_mask)[0] == sched_lib_mask_check) &&
		is_sched_lib_based_app(pid)) {

		cpumask_t forced_mask = { {sched_lib_mask_force} };

		cpumask_copy(new_mask, &forced_mask);
	}
	return sched_setaffinity(pid, new_mask);
}

static int get_user_cpu_mask(unsigned long __user *user_mask_ptr, unsigned len,
			     struct cpumask *new_mask)
{
	if (len < cpumask_size())
		cpumask_clear(new_mask);
	else if (len > cpumask_size())
		len = cpumask_size();

	return copy_from_user(new_mask, user_mask_ptr, len) ? -EFAULT : 0;
}

/**
 * sys_sched_setaffinity - set the CPU affinity of a process
 * @pid: pid of the process
 * @len: length in bytes of the bitmask pointed to by user_mask_ptr
 * @user_mask_ptr: user-space pointer to the new CPU mask
 *
 * Return: 0 on success. An error code otherwise.
 */
SYSCALL_DEFINE3(sched_setaffinity, pid_t, pid, unsigned int, len,
		unsigned long __user *, user_mask_ptr)
{
	cpumask_var_t new_mask;
	int retval;

	if (!alloc_cpumask_var(&new_mask, GFP_KERNEL))
		return -ENOMEM;

	retval = get_user_cpu_mask(user_mask_ptr, len, new_mask);
	if (retval == 0)
		retval = msm_sched_setaffinity(pid, new_mask);
	free_cpumask_var(new_mask);
	return retval;
}

long sched_getaffinity(pid_t pid, struct cpumask *mask)
{
	struct task_struct *p;
	unsigned long flags;
	int retval;

	rcu_read_lock();

	retval = -ESRCH;
	p = find_process_by_pid(pid);
	if (!p)
		goto out_unlock;

	retval = security_task_getscheduler(p);
	if (retval)
		goto out_unlock;

	raw_spin_lock_irqsave(&p->pi_lock, flags);
	cpumask_and(mask, &p->cpus_allowed, cpu_active_mask);

	/* The userspace tasks are forbidden to run on
	 * isolated CPUs. So exclude isolated CPUs from
	 * the getaffinity.
	 */
	if (!(p->flags & PF_KTHREAD))
		cpumask_andnot(mask, mask, cpu_isolated_mask);

	raw_spin_unlock_irqrestore(&p->pi_lock, flags);

out_unlock:
	rcu_read_unlock();

	return retval;
}

/**
 * sys_sched_getaffinity - get the CPU affinity of a process
 * @pid: pid of the process
 * @len: length in bytes of the bitmask pointed to by user_mask_ptr
 * @user_mask_ptr: user-space pointer to hold the current CPU mask
 *
 * Return: size of CPU mask copied to user_mask_ptr on success. An
 * error code otherwise.
 */
SYSCALL_DEFINE3(sched_getaffinity, pid_t, pid, unsigned int, len,
		unsigned long __user *, user_mask_ptr)
{
	int ret;
	cpumask_var_t mask;

	if ((len * BITS_PER_BYTE) < nr_cpu_ids)
		return -EINVAL;
	if (len & (sizeof(unsigned long)-1))
		return -EINVAL;

	if (!alloc_cpumask_var(&mask, GFP_KERNEL))
		return -ENOMEM;

	ret = sched_getaffinity(pid, mask);
	if (ret == 0) {
		size_t retlen = min_t(size_t, len, cpumask_size());

		if (copy_to_user(user_mask_ptr, mask, retlen))
			ret = -EFAULT;
		else
			ret = retlen;
	}
	free_cpumask_var(mask);

	return ret;
}

/**
 * sys_sched_yield - yield the current processor to other threads.
 *
 * This function yields the current CPU to other tasks. If there are no
 * other threads running on this CPU then this function will return.
 *
 * Return: 0.
 */
SYSCALL_DEFINE0(sched_yield)
{
	struct rq_flags rf;
	struct rq *rq;

	local_irq_disable();
	rq = this_rq();
	rq_lock(rq, &rf);

	schedstat_inc(rq->yld_count);
	current->sched_class->yield_task(rq);

	/*
	 * Since we are going to call schedule() anyway, there's
	 * no need to preempt or enable interrupts:
	 */
	preempt_disable();
	rq_unlock(rq, &rf);
	sched_preempt_enable_no_resched();

	schedule();

	return 0;
}

#ifndef CONFIG_PREEMPT
int __sched _cond_resched(void)
{
	if (should_resched(0)) {
		preempt_schedule_common();
		return 1;
	}
	return 0;
}
EXPORT_SYMBOL(_cond_resched);
#endif

/*
 * __cond_resched_lock() - if a reschedule is pending, drop the given lock,
 * call schedule, and on return reacquire the lock.
 *
 * This works OK both with and without CONFIG_PREEMPT. We do strange low-level
 * operations here to prevent schedule() from being called twice (once via
 * spin_unlock(), once by hand).
 */
int __cond_resched_lock(spinlock_t *lock)
{
	int resched = should_resched(PREEMPT_LOCK_OFFSET);
	int ret = 0;

	lockdep_assert_held(lock);

	if (spin_needbreak(lock) || resched) {
		spin_unlock(lock);
		if (resched)
			preempt_schedule_common();
		else
			cpu_relax();
		ret = 1;
		spin_lock(lock);
	}
	return ret;
}
EXPORT_SYMBOL(__cond_resched_lock);

int __sched __cond_resched_softirq(void)
{
	BUG_ON(!in_softirq());

	if (should_resched(SOFTIRQ_DISABLE_OFFSET)) {
		local_bh_enable();
		preempt_schedule_common();
		local_bh_disable();
		return 1;
	}
	return 0;
}
EXPORT_SYMBOL(__cond_resched_softirq);

/**
 * yield - yield the current processor to other threads.
 *
 * Do not ever use this function, there's a 99% chance you're doing it wrong.
 *
 * The scheduler is at all times free to pick the calling task as the most
 * eligible task to run, if removing the yield() call from your code breaks
 * it, its already broken.
 *
 * Typical broken usage is:
 *
 * while (!event)
 *	yield();
 *
 * where one assumes that yield() will let 'the other' process run that will
 * make event true. If the current task is a SCHED_FIFO task that will never
 * happen. Never use yield() as a progress guarantee!!
 *
 * If you want to use yield() to wait for something, use wait_event().
 * If you want to use yield() to be 'nice' for others, use cond_resched().
 * If you still want to use yield(), do not!
 */
void __sched yield(void)
{
	set_current_state(TASK_RUNNING);
	sys_sched_yield();
}
EXPORT_SYMBOL(yield);

/**
 * yield_to - yield the current processor to another thread in
 * your thread group, or accelerate that thread toward the
 * processor it's on.
 * @p: target task
 * @preempt: whether task preemption is allowed or not
 *
 * It's the caller's job to ensure that the target task struct
 * can't go away on us before we can do any checks.
 *
 * Return:
 *	true (>0) if we indeed boosted the target task.
 *	false (0) if we failed to boost the target.
 *	-ESRCH if there's no task to yield to.
 */
int __sched yield_to(struct task_struct *p, bool preempt)
{
	struct task_struct *curr = current;
	struct rq *rq, *p_rq;
	unsigned long flags;
	int yielded = 0;

	local_irq_save(flags);
	rq = this_rq();

again:
	p_rq = task_rq(p);
	/*
	 * If we're the only runnable task on the rq and target rq also
	 * has only one task, there's absolutely no point in yielding.
	 */
	if (rq->nr_running == 1 && p_rq->nr_running == 1) {
		yielded = -ESRCH;
		goto out_irq;
	}

	double_rq_lock(rq, p_rq);
	if (task_rq(p) != p_rq) {
		double_rq_unlock(rq, p_rq);
		goto again;
	}

	if (!curr->sched_class->yield_to_task)
		goto out_unlock;

	if (curr->sched_class != p->sched_class)
		goto out_unlock;

	if (task_running(p_rq, p) || p->state)
		goto out_unlock;

	yielded = curr->sched_class->yield_to_task(rq, p, preempt);
	if (yielded) {
		schedstat_inc(rq->yld_count);
		/*
		 * Make p's CPU reschedule; pick_next_entity takes care of
		 * fairness.
		 */
		if (preempt && rq != p_rq)
			resched_curr(p_rq);
	}

out_unlock:
	double_rq_unlock(rq, p_rq);
out_irq:
	local_irq_restore(flags);

	if (yielded > 0)
		schedule();

	return yielded;
}
EXPORT_SYMBOL_GPL(yield_to);

int io_schedule_prepare(void)
{
	int old_iowait = current->in_iowait;

	current->in_iowait = 1;
	blk_schedule_flush_plug(current);

	return old_iowait;
}

void io_schedule_finish(int token)
{
	current->in_iowait = token;
}

/*
 * This task is about to go to sleep on IO. Increment rq->nr_iowait so
 * that process accounting knows that this is a task in IO wait state.
 */
long __sched io_schedule_timeout(long timeout)
{
	int token;
	long ret;

	token = io_schedule_prepare();
	ret = schedule_timeout(timeout);
	io_schedule_finish(token);

	return ret;
}
EXPORT_SYMBOL(io_schedule_timeout);

void io_schedule(void)
{
	int token;

	token = io_schedule_prepare();
	schedule();
	io_schedule_finish(token);
}
EXPORT_SYMBOL(io_schedule);

/**
 * sys_sched_get_priority_max - return maximum RT priority.
 * @policy: scheduling class.
 *
 * Return: On success, this syscall returns the maximum
 * rt_priority that can be used by a given scheduling class.
 * On failure, a negative error code is returned.
 */
SYSCALL_DEFINE1(sched_get_priority_max, int, policy)
{
	int ret = -EINVAL;

	switch (policy) {
	case SCHED_FIFO:
	case SCHED_RR:
		ret = MAX_USER_RT_PRIO-1;
		break;
	case SCHED_DEADLINE:
	case SCHED_NORMAL:
	case SCHED_BATCH:
	case SCHED_IDLE:
		ret = 0;
		break;
	}
	return ret;
}

/**
 * sys_sched_get_priority_min - return minimum RT priority.
 * @policy: scheduling class.
 *
 * Return: On success, this syscall returns the minimum
 * rt_priority that can be used by a given scheduling class.
 * On failure, a negative error code is returned.
 */
SYSCALL_DEFINE1(sched_get_priority_min, int, policy)
{
	int ret = -EINVAL;

	switch (policy) {
	case SCHED_FIFO:
	case SCHED_RR:
		ret = 1;
		break;
	case SCHED_DEADLINE:
	case SCHED_NORMAL:
	case SCHED_BATCH:
	case SCHED_IDLE:
		ret = 0;
	}
	return ret;
}

/**
 * sys_sched_rr_get_interval - return the default timeslice of a process.
 * @pid: pid of the process.
 * @interval: userspace pointer to the timeslice value.
 *
 * this syscall writes the default timeslice value of a given process
 * into the user-space timespec buffer. A value of '0' means infinity.
 *
 * Return: On success, 0 and the timeslice is in @interval. Otherwise,
 * an error code.
 */
SYSCALL_DEFINE2(sched_rr_get_interval, pid_t, pid,
		struct timespec __user *, interval)
{
	struct task_struct *p;
	unsigned int time_slice;
	struct rq_flags rf;
	struct timespec t;
	struct rq *rq;
	int retval;

	if (pid < 0)
		return -EINVAL;

	retval = -ESRCH;
	rcu_read_lock();
	p = find_process_by_pid(pid);
	if (!p)
		goto out_unlock;

	retval = security_task_getscheduler(p);
	if (retval)
		goto out_unlock;

	rq = task_rq_lock(p, &rf);
	time_slice = 0;
	if (p->sched_class->get_rr_interval)
		time_slice = p->sched_class->get_rr_interval(rq, p);
	task_rq_unlock(rq, p, &rf);

	rcu_read_unlock();
	jiffies_to_timespec(time_slice, &t);
	retval = copy_to_user(interval, &t, sizeof(t)) ? -EFAULT : 0;
	return retval;

out_unlock:
	rcu_read_unlock();
	return retval;
}

void sched_show_task(struct task_struct *p)
{
	unsigned long free = 0;
	int ppid;

	if (!try_get_task_stack(p))
		return;

	printk(KERN_INFO "%-15.15s %c", p->comm, task_state_to_char(p));

	if (p->state == TASK_RUNNING)
		printk(KERN_CONT "  running task    ");
#ifdef CONFIG_DEBUG_STACK_USAGE
	free = stack_not_used(p);
#endif
	ppid = 0;
	rcu_read_lock();
	if (pid_alive(p))
		ppid = task_pid_nr(rcu_dereference(p->real_parent));
	rcu_read_unlock();
	printk(KERN_CONT "%5lu %5d %6d 0x%08lx\n", free,
		task_pid_nr(p), ppid,
		(unsigned long)task_thread_info(p)->flags);

	print_worker_info(KERN_INFO, p);
	show_stack(p, NULL);
	put_task_stack(p);
}

static inline bool
state_filter_match(unsigned long state_filter, struct task_struct *p)
{
	/* no filter, everything matches */
	if (!state_filter)
		return true;

	/* filter, but doesn't match */
	if (!(p->state & state_filter))
		return false;

	/*
	 * When looking for TASK_UNINTERRUPTIBLE skip TASK_IDLE (allows
	 * TASK_KILLABLE).
	 */
	if (state_filter == TASK_UNINTERRUPTIBLE && p->state == TASK_IDLE)
		return false;

	return true;
}


void show_state_filter(unsigned long state_filter)
{
	struct task_struct *g, *p;

#if BITS_PER_LONG == 32
	printk(KERN_INFO
		"  task                PC stack   pid father\n");
#else
	printk(KERN_INFO
		"  task                        PC stack   pid father\n");
#endif
	rcu_read_lock();
	for_each_process_thread(g, p) {
		/*
		 * reset the NMI-timeout, listing all files on a slow
		 * console might take a lot of time:
		 * Also, reset softlockup watchdogs on all CPUs, because
		 * another CPU might be blocked waiting for us to process
		 * an IPI.
		 */
		touch_nmi_watchdog();
		touch_all_softlockup_watchdogs();
		if (state_filter_match(state_filter, p))
			sched_show_task(p);
	}

#ifdef CONFIG_SCHED_DEBUG
	if (!state_filter)
		sysrq_sched_debug_show();
#endif
	rcu_read_unlock();
	/*
	 * Only show locks if all tasks are dumped:
	 */
	if (!state_filter)
		debug_show_all_locks();
}

/**
 * init_idle - set up an idle thread for a given CPU
 * @idle: task in question
 * @cpu: CPU the idle task belongs to
 *
 * NOTE: this function does not set the idle thread's NEED_RESCHED
 * flag, to make booting more robust.
 */
void init_idle(struct task_struct *idle, int cpu, bool cpu_up)
{
	struct rq *rq = cpu_rq(cpu);
	unsigned long flags;

	__sched_fork(0, idle);
	if (!cpu_up)
		init_new_task_load(idle, true);

	raw_spin_lock_irqsave(&idle->pi_lock, flags);
	raw_spin_lock(&rq->lock);

	idle->state = TASK_RUNNING;
	idle->se.exec_start = sched_clock();
	idle->flags |= PF_IDLE;

	kasan_unpoison_task_stack(idle);

#ifdef CONFIG_SMP
	/*
	 * Its possible that init_idle() gets called multiple times on a task,
	 * in that case do_set_cpus_allowed() will not do the right thing.
	 *
	 * And since this is boot we can forgo the serialization.
	 */
	set_cpus_allowed_common(idle, cpumask_of(cpu));
#endif
	/*
	 * We're having a chicken and egg problem, even though we are
	 * holding rq->lock, the CPU isn't yet set to this CPU so the
	 * lockdep check in task_group() will fail.
	 *
	 * Similar case to sched_fork(). / Alternatively we could
	 * use task_rq_lock() here and obtain the other rq->lock.
	 *
	 * Silence PROVE_RCU
	 */
	rcu_read_lock();
	__set_task_cpu(idle, cpu);
	rcu_read_unlock();

	rq->curr = rq->idle = idle;
	idle->on_rq = TASK_ON_RQ_QUEUED;
#ifdef CONFIG_SMP
	idle->on_cpu = 1;
#endif
	raw_spin_unlock(&rq->lock);
	raw_spin_unlock_irqrestore(&idle->pi_lock, flags);

	/* Set the preempt count _outside_ the spinlocks! */
	init_idle_preempt_count(idle, cpu);

	/*
	 * The idle tasks have their own, simple scheduling class:
	 */
	idle->sched_class = &idle_sched_class;
	ftrace_graph_init_idle_task(idle, cpu);
	vtime_init_idle(idle, cpu);
#ifdef CONFIG_SMP
	sprintf(idle->comm, "%s/%d", INIT_TASK_COMM, cpu);
#endif
}

#ifdef CONFIG_SMP

int cpuset_cpumask_can_shrink(const struct cpumask *cur,
			      const struct cpumask *trial)
{
	int ret = 1;

	if (!cpumask_weight(cur))
		return ret;

	ret = dl_cpuset_cpumask_can_shrink(cur, trial);

	return ret;
}

int task_can_attach(struct task_struct *p,
		    const struct cpumask *cs_cpus_allowed)
{
	int ret = 0;

	/*
	 * Kthreads which disallow setaffinity shouldn't be moved
	 * to a new cpuset; we don't want to change their CPU
	 * affinity and isolating such threads by their set of
	 * allowed nodes is unnecessary.  Thus, cpusets are not
	 * applicable for such threads.  This prevents checking for
	 * success of set_cpus_allowed_ptr() on all attached tasks
	 * before cpus_allowed may be changed.
	 */
	if (p->flags & PF_NO_SETAFFINITY) {
		ret = -EINVAL;
		goto out;
	}

	if (dl_task(p) && !cpumask_intersects(task_rq(p)->rd->span,
					      cs_cpus_allowed))
		ret = dl_task_can_attach(p, cs_cpus_allowed);

out:
	return ret;
}

bool sched_smp_initialized __read_mostly;

#ifdef CONFIG_NUMA_BALANCING
/* Migrate current task p to target_cpu */
int migrate_task_to(struct task_struct *p, int target_cpu)
{
	struct migration_arg arg = { p, target_cpu };
	int curr_cpu = task_cpu(p);

	if (curr_cpu == target_cpu)
		return 0;

	if (!cpumask_test_cpu(target_cpu, &p->cpus_allowed))
		return -EINVAL;

	/* TODO: This is not properly updating schedstats */

	trace_sched_move_numa(p, curr_cpu, target_cpu);
	return stop_one_cpu(curr_cpu, migration_cpu_stop, &arg);
}

/*
 * Requeue a task on a given node and accurately track the number of NUMA
 * tasks on the runqueues
 */
void sched_setnuma(struct task_struct *p, int nid)
{
	bool queued, running;
	struct rq_flags rf;
	struct rq *rq;

	rq = task_rq_lock(p, &rf);
	queued = task_on_rq_queued(p);
	running = task_current(rq, p);

	if (queued)
		dequeue_task(rq, p, DEQUEUE_SAVE);
	if (running)
		put_prev_task(rq, p);

	p->numa_preferred_nid = nid;

	if (queued)
		enqueue_task(rq, p, ENQUEUE_RESTORE | ENQUEUE_NOCLOCK);
	if (running)
		set_curr_task(rq, p);
	task_rq_unlock(rq, p, &rf);
}
#endif /* CONFIG_NUMA_BALANCING */

#ifdef CONFIG_HOTPLUG_CPU
/*
 * Ensure that the idle task is using init_mm right before its CPU goes
 * offline.
 */
void idle_task_exit(void)
{
	struct mm_struct *mm = current->active_mm;

	BUG_ON(cpu_online(smp_processor_id()));

	if (mm != &init_mm) {
		switch_mm(mm, &init_mm, current);
		finish_arch_post_lock_switch();
	}
	mmdrop(mm);
}

/*
 * Since this CPU is going 'away' for a while, fold any nr_active delta
 * we might have. Assumes we're called after migrate_tasks() so that the
 * nr_active count is stable. We need to take the teardown thread which
 * is calling this into account, so we hand in adjust = 1 to the load
 * calculation.
 *
 * Also see the comment "Global load-average calculations".
 */
static void calc_load_migrate(struct rq *rq)
{
	long delta = calc_load_fold_active(rq, 1);
	if (delta)
		atomic_long_add(delta, &calc_load_tasks);
}

static void put_prev_task_fake(struct rq *rq, struct task_struct *prev)
{
}

static const struct sched_class fake_sched_class = {
	.put_prev_task = put_prev_task_fake,
};

static struct task_struct fake_task = {
	/*
	 * Avoid pull_{rt,dl}_task()
	 */
	.prio = MAX_PRIO + 1,
	.sched_class = &fake_sched_class,
};

/*
 * Remove a task from the runqueue and pretend that it's migrating. This
 * should prevent migrations for the detached task and disallow further
 * changes to tsk_cpus_allowed.
 */
static void
detach_one_task(struct task_struct *p, struct rq *rq, struct list_head *tasks)
{
	lockdep_assert_held(&rq->lock);

	p->on_rq = TASK_ON_RQ_MIGRATING;
	deactivate_task(rq, p, 0);
	list_add(&p->se.group_node, tasks);
}

static void attach_tasks(struct list_head *tasks, struct rq *rq)
{
	struct task_struct *p;

	lockdep_assert_held(&rq->lock);

	while (!list_empty(tasks)) {
		p = list_first_entry(tasks, struct task_struct, se.group_node);
		list_del_init(&p->se.group_node);

		BUG_ON(task_rq(p) != rq);
		activate_task(rq, p, 0);
		p->on_rq = TASK_ON_RQ_QUEUED;
	}
}

/*
 * Migrate all tasks (not pinned if pinned argument say so) from the rq,
 * sleeping tasks will be migrated by try_to_wake_up()->select_task_rq().
 *
 * Called with rq->lock held even though we'er in stop_machine() and
 * there's no concurrency possible, we hold the required locks anyway
 * because of lock validation efforts.
 */
static void migrate_tasks(struct rq *dead_rq, struct rq_flags *rf,
			  bool migrate_pinned_tasks)
{
	struct rq *rq = dead_rq;
	struct task_struct *next, *stop = rq->stop;
	struct rq_flags orf = *rf;
	int dest_cpu;
	unsigned int num_pinned_kthreads = 1; /* this thread */
	LIST_HEAD(tasks);
	cpumask_t avail_cpus;

	cpumask_andnot(&avail_cpus, cpu_online_mask, cpu_isolated_mask);

	/*
	 * Fudge the rq selection such that the below task selection loop
	 * doesn't get stuck on the currently eligible stop task.
	 *
	 * We're currently inside stop_machine() and the rq is either stuck
	 * in the stop_machine_cpu_stop() loop, or we're executing this code,
	 * either way we should never end up calling schedule() until we're
	 * done here.
	 */
	rq->stop = NULL;

	/*
	 * put_prev_task() and pick_next_task() sched
	 * class method both need to have an up-to-date
	 * value of rq->clock[_task]
	 */
	update_rq_clock(rq);

	for (;;) {
		/*
		 * There's this thread running, bail when that's the only
		 * remaining thread.
		 */
		if (rq->nr_running == 1)
			break;

		/*
		 * pick_next_task() assumes pinned rq->lock:
		 */
		next = pick_next_task(rq, &fake_task, rf);
		BUG_ON(!next);
		put_prev_task(rq, next);

		if (!migrate_pinned_tasks && next->flags & PF_KTHREAD &&
			!cpumask_intersects(&avail_cpus, &next->cpus_allowed)) {
			detach_one_task(next, rq, &tasks);
			num_pinned_kthreads += 1;
			continue;
		}

		/*
		 * Rules for changing task_struct::cpus_allowed are holding
		 * both pi_lock and rq->lock, such that holding either
		 * stabilizes the mask.
		 *
		 * Drop rq->lock is not quite as disastrous as it usually is
		 * because !cpu_active at this point, which means load-balance
		 * will not interfere. Also, stop-machine.
		 */
		rq_unlock(rq, rf);
		raw_spin_lock(&next->pi_lock);
		rq_relock(rq, rf);

		/*
		 * Since we're inside stop-machine, _nothing_ should have
		 * changed the task, WARN if weird stuff happened, because in
		 * that case the above rq->lock drop is a fail too.
		 * However, during cpu isolation the load balancer might have
		 * interferred since we don't stop all CPUs. Ignore warning for
		 * this case.
		 */
		if (task_rq(next) != rq || !task_on_rq_queued(next)) {
			WARN_ON(migrate_pinned_tasks);
			raw_spin_unlock(&next->pi_lock);
			continue;
		}

		/* Find suitable destination for @next, with force if needed. */
		dest_cpu = select_fallback_rq(dead_rq->cpu, next, false);
		rq = __migrate_task(rq, rf, next, dest_cpu);
		if (rq != dead_rq) {
			rq_unlock(rq, rf);
			rq = dead_rq;
			*rf = orf;
			rq_relock(rq, rf);
		}
		raw_spin_unlock(&next->pi_lock);
	}

	rq->stop = stop;

	if (num_pinned_kthreads > 1)
		attach_tasks(&tasks, rq);
}

void set_rq_online(struct rq *rq);
void set_rq_offline(struct rq *rq);

int do_isolation_work_cpu_stop(void *data)
{
	unsigned int cpu = smp_processor_id();
	struct rq *rq = cpu_rq(cpu);
	struct rq_flags rf;

	watchdog_disable(cpu);

	local_irq_disable();

	irq_migrate_all_off_this_cpu();

	sched_ttwu_pending();

	/* Update our root-domain */
	raw_spin_lock(&rq->lock);

	/*
	 * Temporarily mark the rq as offline. This will allow us to
	 * move tasks off the CPU.
	 */
	if (rq->rd) {
		BUG_ON(!cpumask_test_cpu(cpu, rq->rd->span));
		set_rq_offline(rq);
	}

	migrate_tasks(rq, &rf, false);

	if (rq->rd)
		set_rq_online(rq);
	raw_spin_unlock(&rq->lock);

	clear_walt_request(cpu);
	local_irq_enable();
	return 0;
}

int do_unisolation_work_cpu_stop(void *data)
{
	watchdog_enable(smp_processor_id());
	return 0;
}

static void sched_update_group_capacities(int cpu)
{
	struct sched_domain *sd;

	mutex_lock(&sched_domains_mutex);
	rcu_read_lock();

	for_each_domain(cpu, sd) {
		int balance_cpu = group_balance_cpu(sd->groups);

		init_sched_groups_capacity(cpu, sd);
		/*
		 * Need to ensure this is also called with balancing
		 * cpu.
		 */
		if (cpu != balance_cpu)
			init_sched_groups_capacity(balance_cpu, sd);
	}

	rcu_read_unlock();
	mutex_unlock(&sched_domains_mutex);
}

static unsigned int cpu_isolation_vote[NR_CPUS];

int sched_isolate_count(const cpumask_t *mask, bool include_offline)
{
	cpumask_t count_mask = CPU_MASK_NONE;

	if (include_offline) {
		cpumask_complement(&count_mask, cpu_online_mask);
		cpumask_or(&count_mask, &count_mask, cpu_isolated_mask);
		cpumask_and(&count_mask, &count_mask, mask);
	} else {
		cpumask_and(&count_mask, mask, cpu_isolated_mask);
	}

	return cpumask_weight(&count_mask);
}

/*
 * 1) CPU is isolated and cpu is offlined:
 *	Unisolate the core.
 * 2) CPU is not isolated and CPU is offlined:
 *	No action taken.
 * 3) CPU is offline and request to isolate
 *	Request ignored.
 * 4) CPU is offline and isolated:
 *	Not a possible state.
 * 5) CPU is online and request to isolate
 *	Normal case: Isolate the CPU
 * 6) CPU is not isolated and comes back online
 *	Nothing to do
 *
 * Note: The client calling sched_isolate_cpu() is repsonsible for ONLY
 * calling sched_unisolate_cpu() on a CPU that the client previously isolated.
 * Client is also responsible for unisolating when a core goes offline
 * (after CPU is marked offline).
 */
int sched_isolate_cpu(int cpu)
{
	struct rq *rq = cpu_rq(cpu);
	cpumask_t avail_cpus;
	int ret_code = 0;
	u64 start_time = 0;

	if (trace_sched_isolate_enabled())
		start_time = sched_clock();

	cpu_maps_update_begin();

	cpumask_andnot(&avail_cpus, cpu_online_mask, cpu_isolated_mask);

	/* We cannot isolate ALL cpus in the system */
	if (cpumask_weight(&avail_cpus) == 1) {
		ret_code = -EINVAL;
		goto out;
	}

	if (!cpu_online(cpu)) {
		ret_code = -EINVAL;
		goto out;
	}

	if (++cpu_isolation_vote[cpu] > 1)
		goto out;

	/*
	 * There is a race between watchdog being enabled by hotplug and
	 * core isolation disabling the watchdog. When a CPU is hotplugged in
	 * and the hotplug lock has been released the watchdog thread might
	 * not have run yet to enable the watchdog.
	 * We have to wait for the watchdog to be enabled before proceeding.
	 */
	if (!watchdog_configured(cpu)) {
		msleep(20);
		if (!watchdog_configured(cpu)) {
			--cpu_isolation_vote[cpu];
			ret_code = -EBUSY;
			goto out;
		}
	}

	set_cpu_isolated(cpu, true);
	cpumask_clear_cpu(cpu, &avail_cpus);

	/* Migrate timers */
	smp_call_function_any(&avail_cpus, hrtimer_quiesce_cpu, &cpu, 1);
	smp_call_function_any(&avail_cpus, timer_quiesce_cpu, &cpu, 1);

	stop_cpus(cpumask_of(cpu), do_isolation_work_cpu_stop, 0);

	calc_load_migrate(rq);
	update_max_interval();
	sched_update_group_capacities(cpu);

out:
	cpu_maps_update_done();
	trace_sched_isolate(cpu, cpumask_bits(cpu_isolated_mask)[0],
			    start_time, 1);
	return ret_code;
}

/*
 * Note: The client calling sched_isolate_cpu() is repsonsible for ONLY
 * calling sched_unisolate_cpu() on a CPU that the client previously isolated.
 * Client is also responsible for unisolating when a core goes offline
 * (after CPU is marked offline).
 */
int sched_unisolate_cpu_unlocked(int cpu)
{
	int ret_code = 0;
	struct rq *rq = cpu_rq(cpu);
	u64 start_time = 0;

	if (trace_sched_isolate_enabled())
		start_time = sched_clock();

	if (!cpu_isolation_vote[cpu]) {
		ret_code = -EINVAL;
		goto out;
	}

	if (--cpu_isolation_vote[cpu])
		goto out;

	if (cpu_online(cpu)) {
		unsigned long flags;

		raw_spin_lock_irqsave(&rq->lock, flags);
		rq->age_stamp = sched_clock_cpu(cpu);
		raw_spin_unlock_irqrestore(&rq->lock, flags);
	}

	set_cpu_isolated(cpu, false);
	update_max_interval();
	sched_update_group_capacities(cpu);

	if (cpu_online(cpu)) {
		stop_cpus(cpumask_of(cpu), do_unisolation_work_cpu_stop, 0);

		/* Kick CPU to immediately do load balancing */
		if (!test_and_set_bit(NOHZ_BALANCE_KICK, nohz_flags(cpu)))
			smp_send_reschedule(cpu);
	}

out:
	trace_sched_isolate(cpu, cpumask_bits(cpu_isolated_mask)[0],
			    start_time, 0);
	return ret_code;
}

int sched_unisolate_cpu(int cpu)
{
	int ret_code;

	cpu_maps_update_begin();
	ret_code = sched_unisolate_cpu_unlocked(cpu);
	cpu_maps_update_done();
	return ret_code;
}

#endif /* CONFIG_HOTPLUG_CPU */

void set_rq_online(struct rq *rq)
{
	if (!rq->online) {
		const struct sched_class *class;

		cpumask_set_cpu(rq->cpu, rq->rd->online);
		rq->online = 1;

		for_each_class(class) {
			if (class->rq_online)
				class->rq_online(rq);
		}
	}
}

void set_rq_offline(struct rq *rq)
{
	if (rq->online) {
		const struct sched_class *class;

		for_each_class(class) {
			if (class->rq_offline)
				class->rq_offline(rq);
		}

		cpumask_clear_cpu(rq->cpu, rq->rd->online);
		rq->online = 0;
	}
}

static void set_cpu_rq_start_time(unsigned int cpu)
{
	struct rq *rq = cpu_rq(cpu);

	rq->age_stamp = sched_clock_cpu(cpu);
}

/*
 * used to mark begin/end of suspend/resume:
 */
static int num_cpus_frozen;

/*
 * Update cpusets according to cpu_active mask.  If cpusets are
 * disabled, cpuset_update_active_cpus() becomes a simple wrapper
 * around partition_sched_domains().
 *
 * If we come here as part of a suspend/resume, don't touch cpusets because we
 * want to restore it back to its original state upon resume anyway.
 */
static void cpuset_cpu_active(void)
{
	if (cpuhp_tasks_frozen) {
		/*
		 * num_cpus_frozen tracks how many CPUs are involved in suspend
		 * resume sequence. As long as this is not the last online
		 * operation in the resume sequence, just build a single sched
		 * domain, ignoring cpusets.
		 */
		partition_sched_domains(1, NULL, NULL);
		if (--num_cpus_frozen)
			return;
		/*
		 * This is the last CPU online operation. So fall through and
		 * restore the original sched domains by considering the
		 * cpuset configurations.
		 */
		cpuset_force_rebuild();
	}
	cpuset_update_active_cpus();
}

static int cpuset_cpu_inactive(unsigned int cpu)
{
	if (!cpuhp_tasks_frozen) {
		if (dl_cpu_busy(cpu))
			return -EBUSY;
		cpuset_update_active_cpus();
	} else {
		num_cpus_frozen++;
		partition_sched_domains(1, NULL, NULL);
	}
	return 0;
}

int sched_cpu_activate(unsigned int cpu)
{
	struct rq *rq = cpu_rq(cpu);
	struct rq_flags rf;

	set_cpu_active(cpu, true);

	if (sched_smp_initialized) {
		sched_domains_numa_masks_set(cpu);
		cpuset_cpu_active();
	}

	/*
	 * Put the rq online, if not already. This happens:
	 *
	 * 1) In the early boot process, because we build the real domains
	 *    after all CPUs have been brought up.
	 *
	 * 2) At runtime, if cpuset_cpu_active() fails to rebuild the
	 *    domains.
	 */
	rq_lock_irqsave(rq, &rf);
	if (rq->rd) {
		BUG_ON(!cpumask_test_cpu(cpu, rq->rd->span));
		set_rq_online(rq);
	}
	rq_unlock_irqrestore(rq, &rf);

	update_max_interval();

	return 0;
}

int sched_cpu_deactivate(unsigned int cpu)
{
	int ret;

	set_cpu_active(cpu, false);
	/*
	 * We've cleared cpu_active_mask, wait for all preempt-disabled and RCU
	 * users of this state to go away such that all new such users will
	 * observe it.
	 *
	 * Do sync before park smpboot threads to take care the rcu boost case.
	 */
	synchronize_rcu_mult(call_rcu, call_rcu_sched);

	if (!sched_smp_initialized)
		return 0;

	ret = cpuset_cpu_inactive(cpu);
	if (ret) {
		set_cpu_active(cpu, true);
		return ret;
	}
	sched_domains_numa_masks_clear(cpu);
	return 0;
}

static void sched_rq_cpu_starting(unsigned int cpu)
{
	struct rq *rq = cpu_rq(cpu);
	unsigned long flags;

	raw_spin_lock_irqsave(&rq->lock, flags);
	set_window_start(rq);
	raw_spin_unlock_irqrestore(&rq->lock, flags);

	rq->calc_load_update = calc_load_update;
	update_max_interval();
}

int sched_cpu_starting(unsigned int cpu)
{
	set_cpu_rq_start_time(cpu);
	sched_rq_cpu_starting(cpu);
	return 0;
}

#ifdef CONFIG_HOTPLUG_CPU
int sched_cpu_dying(unsigned int cpu)
{
	struct rq *rq = cpu_rq(cpu);
	struct rq_flags rf;

	/* Handle pending wakeups and then migrate everything off */
	sched_ttwu_pending();

	rq_lock_irqsave(rq, &rf);

	if (rq->rd) {
		BUG_ON(!cpumask_test_cpu(cpu, rq->rd->span));
		set_rq_offline(rq);
	}
	migrate_tasks(rq, &rf, true);
	BUG_ON(rq->nr_running != 1);
	rq_unlock_irqrestore(rq, &rf);

	clear_walt_request(cpu);

	calc_load_migrate(rq);
	update_max_interval();
	nohz_balance_exit_idle(cpu);
	hrtick_clear(rq);
	return 0;
}
#endif

#ifdef CONFIG_SCHED_SMT
DEFINE_STATIC_KEY_FALSE(sched_smt_present);

static void sched_init_smt(void)
{
	/*
	 * We've enumerated all CPUs and will assume that if any CPU
	 * has SMT siblings, CPU0 will too.
	 */
	if (cpumask_weight(cpu_smt_mask(0)) > 1)
		static_branch_enable(&sched_smt_present);
}
#else
static inline void sched_init_smt(void) { }
#endif

void __init sched_init_smp(void)
{
	cpumask_var_t non_isolated_cpus;

	alloc_cpumask_var(&non_isolated_cpus, GFP_KERNEL);

	sched_init_numa();

	/*
	 * There's no userspace yet to cause hotplug operations; hence all the
	 * CPU masks are stable and all blatant races in the below code cannot
	 * happen.
	 */
	mutex_lock(&sched_domains_mutex);
	sched_init_domains(cpu_active_mask);
	cpumask_andnot(non_isolated_cpus, cpu_possible_mask, cpu_isolated_map);
	if (cpumask_empty(non_isolated_cpus))
		cpumask_set_cpu(smp_processor_id(), non_isolated_cpus);
	mutex_unlock(&sched_domains_mutex);

	update_cluster_topology();

	/* Move init over to a non-isolated CPU */
	if (set_cpus_allowed_ptr(current, non_isolated_cpus) < 0)
		BUG();
	sched_init_granularity();
	free_cpumask_var(non_isolated_cpus);

	init_sched_rt_class();
	init_sched_dl_class();

	sched_init_smt();

	sched_smp_initialized = true;
}

static int __init migration_init(void)
{
	sched_rq_cpu_starting(smp_processor_id());
	return 0;
}
early_initcall(migration_init);

#else
void __init sched_init_smp(void)
{
	sched_init_granularity();
}
#endif /* CONFIG_SMP */

int in_sched_functions(unsigned long addr)
{
	return in_lock_functions(addr) ||
		(addr >= (unsigned long)__sched_text_start
		&& addr < (unsigned long)__sched_text_end);
}

#ifdef CONFIG_CGROUP_SCHED
/*
 * Default task group.
 * Every task in system belongs to this group at bootup.
 */
struct task_group root_task_group;
LIST_HEAD(task_groups);

/* Cacheline aligned slab cache for task_group */
static struct kmem_cache *task_group_cache __read_mostly;
#endif

DECLARE_PER_CPU(cpumask_var_t, load_balance_mask);
DECLARE_PER_CPU(cpumask_var_t, select_idle_mask);

void __init sched_init(void)
{
	int i, j;
	unsigned long alloc_size = 0, ptr;

	sched_clock_init();
	wait_bit_init();

	init_clusters();

#ifdef CONFIG_FAIR_GROUP_SCHED
	alloc_size += 2 * nr_cpu_ids * sizeof(void **);
#endif
#ifdef CONFIG_RT_GROUP_SCHED
	alloc_size += 2 * nr_cpu_ids * sizeof(void **);
#endif
	if (alloc_size) {
		ptr = (unsigned long)kzalloc(alloc_size, GFP_NOWAIT);

#ifdef CONFIG_FAIR_GROUP_SCHED
		root_task_group.se = (struct sched_entity **)ptr;
		ptr += nr_cpu_ids * sizeof(void **);

		root_task_group.cfs_rq = (struct cfs_rq **)ptr;
		ptr += nr_cpu_ids * sizeof(void **);

#endif /* CONFIG_FAIR_GROUP_SCHED */
#ifdef CONFIG_RT_GROUP_SCHED
		root_task_group.rt_se = (struct sched_rt_entity **)ptr;
		ptr += nr_cpu_ids * sizeof(void **);

		root_task_group.rt_rq = (struct rt_rq **)ptr;
		ptr += nr_cpu_ids * sizeof(void **);

#endif /* CONFIG_RT_GROUP_SCHED */
	}
#ifdef CONFIG_CPUMASK_OFFSTACK
	for_each_possible_cpu(i) {
		per_cpu(load_balance_mask, i) = (cpumask_var_t)kzalloc_node(
			cpumask_size(), GFP_KERNEL, cpu_to_node(i));
		per_cpu(select_idle_mask, i) = (cpumask_var_t)kzalloc_node(
			cpumask_size(), GFP_KERNEL, cpu_to_node(i));
	}
#endif /* CONFIG_CPUMASK_OFFSTACK */

	init_rt_bandwidth(&def_rt_bandwidth, global_rt_period(), global_rt_runtime());
	init_dl_bandwidth(&def_dl_bandwidth, global_rt_period(), global_rt_runtime());

#ifdef CONFIG_SMP
	init_defrootdomain();
#endif

#ifdef CONFIG_RT_GROUP_SCHED
	init_rt_bandwidth(&root_task_group.rt_bandwidth,
			global_rt_period(), global_rt_runtime());
#endif /* CONFIG_RT_GROUP_SCHED */

#ifdef CONFIG_CGROUP_SCHED
	task_group_cache = KMEM_CACHE(task_group, 0);

	list_add(&root_task_group.list, &task_groups);
	INIT_LIST_HEAD(&root_task_group.children);
	INIT_LIST_HEAD(&root_task_group.siblings);
	autogroup_init(&init_task);
#endif /* CONFIG_CGROUP_SCHED */

	for_each_possible_cpu(i) {
		struct rq *rq;

		rq = cpu_rq(i);
		raw_spin_lock_init(&rq->lock);
		rq->nr_running = 0;
		rq->calc_load_active = 0;
		rq->calc_load_update = jiffies + LOAD_FREQ;
		init_cfs_rq(&rq->cfs);
		init_rt_rq(&rq->rt);
		init_dl_rq(&rq->dl);
#ifdef CONFIG_FAIR_GROUP_SCHED
		root_task_group.shares = ROOT_TASK_GROUP_LOAD;
		INIT_LIST_HEAD(&rq->leaf_cfs_rq_list);
		rq->tmp_alone_branch = &rq->leaf_cfs_rq_list;
		/*
		 * How much CPU bandwidth does root_task_group get?
		 *
		 * In case of task-groups formed thr' the cgroup filesystem, it
		 * gets 100% of the CPU resources in the system. This overall
		 * system CPU resource is divided among the tasks of
		 * root_task_group and its child task-groups in a fair manner,
		 * based on each entity's (task or task-group's) weight
		 * (se->load.weight).
		 *
		 * In other words, if root_task_group has 10 tasks of weight
		 * 1024) and two child groups A0 and A1 (of weight 1024 each),
		 * then A0's share of the CPU resource is:
		 *
		 *	A0's bandwidth = 1024 / (10*1024 + 1024 + 1024) = 8.33%
		 *
		 * We achieve this by letting root_task_group's tasks sit
		 * directly in rq->cfs (i.e root_task_group->se[] = NULL).
		 */
		init_cfs_bandwidth(&root_task_group.cfs_bandwidth);
		init_tg_cfs_entry(&root_task_group, &rq->cfs, NULL, i, NULL);
#endif /* CONFIG_FAIR_GROUP_SCHED */

		rq->rt.rt_runtime = def_rt_bandwidth.rt_runtime;
#ifdef CONFIG_RT_GROUP_SCHED
		init_tg_rt_entry(&root_task_group, &rq->rt, NULL, i, NULL);
#endif

		for (j = 0; j < CPU_LOAD_IDX_MAX; j++)
			rq->cpu_load[j] = 0;

#ifdef CONFIG_SMP
		rq->sd = NULL;
		rq->rd = NULL;
		rq->cpu_capacity = rq->cpu_capacity_orig = SCHED_CAPACITY_SCALE;
		rq->balance_callback = NULL;
		rq->active_balance = 0;
		rq->next_balance = jiffies;
		rq->push_cpu = 0;
		rq->cpu = i;
		rq->online = 0;
		rq->idle_stamp = 0;
		rq->avg_idle = 2*sysctl_sched_migration_cost;
		rq->max_idle_balance_cost = sysctl_sched_migration_cost;
		rq->push_task = NULL;
		walt_sched_init_rq(rq);

		INIT_LIST_HEAD(&rq->cfs_tasks);

		rq_attach_root(rq, &def_root_domain);
#ifdef CONFIG_NO_HZ_COMMON
		rq->last_load_update_tick = jiffies;
		rq->last_blocked_load_update_tick = jiffies;
		rq->nohz_flags = 0;
#endif
#ifdef CONFIG_NO_HZ_FULL
		rq->last_sched_tick = 0;
#endif
#endif /* CONFIG_SMP */
		init_rq_hrtick(rq);
		atomic_set(&rq->nr_iowait, 0);
	}

	BUG_ON(alloc_related_thread_groups());

	set_load_weight(&init_task);

	/*
	 * The boot idle thread does lazy MMU switching as well:
	 */
	mmgrab(&init_mm);
	enter_lazy_tlb(&init_mm, current);

	/*
	 * Make us the idle thread. Technically, schedule() should not be
	 * called from this thread, however somewhere below it might be,
	 * but because we are the idle thread, we just pick up running again
	 * when this runqueue becomes "idle".
	 */
	init_idle(current, smp_processor_id(), false);

	calc_load_update = jiffies + LOAD_FREQ;

#ifdef CONFIG_SMP
	/* May be allocated at isolcpus cmdline parse time */
	if (cpu_isolated_map == NULL)
		zalloc_cpumask_var(&cpu_isolated_map, GFP_NOWAIT);
	idle_thread_set_boot_cpu();
	set_cpu_rq_start_time(smp_processor_id());
#endif
	init_sched_fair_class();

	init_schedstats();

	scheduler_running = 1;
}

#ifdef CONFIG_DEBUG_ATOMIC_SLEEP
static inline int preempt_count_equals(int preempt_offset)
{
	int nested = preempt_count() + rcu_preempt_depth();

	return (nested == preempt_offset);
}

void __might_sleep(const char *file, int line, int preempt_offset)
{
	/*
	 * Blocking primitives will set (and therefore destroy) current->state,
	 * since we will exit with TASK_RUNNING make sure we enter with it,
	 * otherwise we will destroy state.
	 */
	WARN_ONCE(current->state != TASK_RUNNING && current->task_state_change,
			"do not call blocking ops when !TASK_RUNNING; "
			"state=%lx set at [<%p>] %pS\n",
			current->state,
			(void *)current->task_state_change,
			(void *)current->task_state_change);

	___might_sleep(file, line, preempt_offset);
}
EXPORT_SYMBOL(__might_sleep);

void ___might_sleep(const char *file, int line, int preempt_offset)
{
	/* Ratelimiting timestamp: */
	static unsigned long prev_jiffy;

	unsigned long preempt_disable_ip;

	/* WARN_ON_ONCE() by default, no rate limit required: */
	rcu_sleep_check();

	if ((preempt_count_equals(preempt_offset) && !irqs_disabled() &&
	     !is_idle_task(current)) ||
	    system_state == SYSTEM_BOOTING || system_state > SYSTEM_RUNNING ||
	    oops_in_progress)
		return;

	if (time_before(jiffies, prev_jiffy + HZ) && prev_jiffy)
		return;
	prev_jiffy = jiffies;

	/* Save this before calling printk(), since that will clobber it: */
	preempt_disable_ip = get_preempt_disable_ip(current);

	printk(KERN_ERR
		"BUG: sleeping function called from invalid context at %s:%d\n",
			file, line);
	printk(KERN_ERR
		"in_atomic(): %d, irqs_disabled(): %d, pid: %d, name: %s\n",
			in_atomic(), irqs_disabled(),
			current->pid, current->comm);

	if (task_stack_end_corrupted(current))
		printk(KERN_EMERG "Thread overran stack, or stack corrupted\n");

	debug_show_held_locks(current);
	if (irqs_disabled())
		print_irqtrace_events(current);
	if (IS_ENABLED(CONFIG_DEBUG_PREEMPT)
	    && !preempt_count_equals(preempt_offset)) {
		pr_err("Preemption disabled at:");
		print_ip_sym(preempt_disable_ip);
		pr_cont("\n");
	}
#ifdef CONFIG_PANIC_ON_SCHED_BUG
	BUG();
#endif
	dump_stack();
	add_taint(TAINT_WARN, LOCKDEP_STILL_OK);
}
EXPORT_SYMBOL(___might_sleep);
#endif

#ifdef CONFIG_MAGIC_SYSRQ
void normalize_rt_tasks(void)
{
	struct task_struct *g, *p;
	struct sched_attr attr = {
		.sched_policy = SCHED_NORMAL,
	};

	read_lock(&tasklist_lock);
	for_each_process_thread(g, p) {
		/*
		 * Only normalize user tasks:
		 */
		if (p->flags & PF_KTHREAD)
			continue;

		p->se.exec_start = 0;
		schedstat_set(p->se.statistics.wait_start,  0);
		schedstat_set(p->se.statistics.sleep_start, 0);
		schedstat_set(p->se.statistics.block_start, 0);

		if (!dl_task(p) && !rt_task(p)) {
			/*
			 * Renice negative nice level userspace
			 * tasks back to 0:
			 */
			if (task_nice(p) < 0)
				set_user_nice(p, 0);
			continue;
		}

		__sched_setscheduler(p, &attr, false, false);
	}
	read_unlock(&tasklist_lock);
}

#endif /* CONFIG_MAGIC_SYSRQ */

#if defined(CONFIG_IA64) || defined(CONFIG_KGDB_KDB)
/*
 * These functions are only useful for the IA64 MCA handling, or kdb.
 *
 * They can only be called when the whole system has been
 * stopped - every CPU needs to be quiescent, and no scheduling
 * activity can take place. Using them for anything else would
 * be a serious bug, and as a result, they aren't even visible
 * under any other configuration.
 */

/**
 * curr_task - return the current task for a given CPU.
 * @cpu: the processor in question.
 *
 * ONLY VALID WHEN THE WHOLE SYSTEM IS STOPPED!
 *
 * Return: The current task for @cpu.
 */
struct task_struct *curr_task(int cpu)
{
	return cpu_curr(cpu);
}

#endif /* defined(CONFIG_IA64) || defined(CONFIG_KGDB_KDB) */

#ifdef CONFIG_IA64
/**
 * set_curr_task - set the current task for a given CPU.
 * @cpu: the processor in question.
 * @p: the task pointer to set.
 *
 * Description: This function must only be used when non-maskable interrupts
 * are serviced on a separate stack. It allows the architecture to switch the
 * notion of the current task on a CPU in a non-blocking manner. This function
 * must be called with all CPU's synchronized, and interrupts disabled, the
 * and caller must save the original value of the current task (see
 * curr_task() above) and restore that value before reenabling interrupts and
 * re-starting the system.
 *
 * ONLY VALID WHEN THE WHOLE SYSTEM IS STOPPED!
 */
void ia64_set_curr_task(int cpu, struct task_struct *p)
{
	cpu_curr(cpu) = p;
}

#endif

#ifdef CONFIG_CGROUP_SCHED
/* task_group_lock serializes the addition/removal of task groups */
static DEFINE_SPINLOCK(task_group_lock);

static void sched_free_group(struct task_group *tg)
{
	free_fair_sched_group(tg);
	free_rt_sched_group(tg);
	autogroup_free(tg);
	kmem_cache_free(task_group_cache, tg);
}

/* allocate runqueue etc for a new task group */
struct task_group *sched_create_group(struct task_group *parent)
{
	struct task_group *tg;

	tg = kmem_cache_alloc(task_group_cache, GFP_KERNEL | __GFP_ZERO);
	if (!tg)
		return ERR_PTR(-ENOMEM);

	if (!alloc_fair_sched_group(tg, parent))
		goto err;

	if (!alloc_rt_sched_group(tg, parent))
		goto err;

	return tg;

err:
	sched_free_group(tg);
	return ERR_PTR(-ENOMEM);
}

void sched_online_group(struct task_group *tg, struct task_group *parent)
{
	unsigned long flags;

	spin_lock_irqsave(&task_group_lock, flags);
	list_add_rcu(&tg->list, &task_groups);

	/* Root should already exist: */
	WARN_ON(!parent);

	tg->parent = parent;
	INIT_LIST_HEAD(&tg->children);
	list_add_rcu(&tg->siblings, &parent->children);
	spin_unlock_irqrestore(&task_group_lock, flags);

	online_fair_sched_group(tg);
}

/* rcu callback to free various structures associated with a task group */
static void sched_free_group_rcu(struct rcu_head *rhp)
{
	/* Now it should be safe to free those cfs_rqs: */
	sched_free_group(container_of(rhp, struct task_group, rcu));
}

void sched_destroy_group(struct task_group *tg)
{
	/* Wait for possible concurrent references to cfs_rqs complete: */
	call_rcu(&tg->rcu, sched_free_group_rcu);
}

void sched_offline_group(struct task_group *tg)
{
	unsigned long flags;

	/* End participation in shares distribution: */
	unregister_fair_sched_group(tg);

	spin_lock_irqsave(&task_group_lock, flags);
	list_del_rcu(&tg->list);
	list_del_rcu(&tg->siblings);
	spin_unlock_irqrestore(&task_group_lock, flags);
}

static void sched_change_group(struct task_struct *tsk, int type)
{
	struct task_group *tg;

	/*
	 * All callers are synchronized by task_rq_lock(); we do not use RCU
	 * which is pointless here. Thus, we pass "true" to task_css_check()
	 * to prevent lockdep warnings.
	 */
	tg = container_of(task_css_check(tsk, cpu_cgrp_id, true),
			  struct task_group, css);
	tg = autogroup_task_group(tsk, tg);
	tsk->sched_task_group = tg;

#ifdef CONFIG_FAIR_GROUP_SCHED
	if (tsk->sched_class->task_change_group)
		tsk->sched_class->task_change_group(tsk, type);
	else
#endif
		set_task_rq(tsk, task_cpu(tsk));
}

/*
 * Change task's runqueue when it moves between groups.
 *
 * The caller of this function should have put the task in its new group by
 * now. This function just updates tsk->se.cfs_rq and tsk->se.parent to reflect
 * its new group.
 */
void sched_move_task(struct task_struct *tsk)
{
	int queued, running, queue_flags =
		DEQUEUE_SAVE | DEQUEUE_MOVE | DEQUEUE_NOCLOCK;
	struct rq_flags rf;
	struct rq *rq;

	rq = task_rq_lock(tsk, &rf);
	update_rq_clock(rq);

	running = task_current(rq, tsk);
	queued = task_on_rq_queued(tsk);

	if (queued)
		dequeue_task(rq, tsk, queue_flags);
	if (running)
		put_prev_task(rq, tsk);

	sched_change_group(tsk, TASK_MOVE_GROUP);

	if (queued)
		enqueue_task(rq, tsk, queue_flags);
	if (running)
		set_curr_task(rq, tsk);

	task_rq_unlock(rq, tsk, &rf);
}

#ifdef CONFIG_PROC_SYSCTL
static int find_capacity_margin_levels(void)
{
	int cpu, max_clusters;

	for (cpu = max_clusters = 0; cpu < num_possible_cpus();) {
		cpu += cpumask_weight(topology_core_cpumask(cpu));
		max_clusters++;
	}

	/*
	 * Capacity margin levels is number of clusters available in
	 * the system subtracted by 1.
	 */
	return max_clusters - 1;
}

static void sched_update_up_migrate_values(int cap_margin_levels,
				const struct cpumask *cluster_cpus[])
{
	int i, cpu;

	if (cap_margin_levels > 1) {
		/*
		 * No need to worry about CPUs in last cluster
		 * if there are more than 2 clusters in the system
		 */
		for (i = 0; i < cap_margin_levels; i++)
			if (cluster_cpus[i])
				for_each_cpu(cpu, cluster_cpus[i])
					sched_capacity_margin_up[cpu] =
					sysctl_sched_capacity_margin_up[i];
	} else {
		for_each_possible_cpu(cpu)
			sched_capacity_margin_up[cpu] =
				sysctl_sched_capacity_margin_up[0];
	}
}

static void sched_update_down_migrate_values(int cap_margin_levels,
				const struct cpumask *cluster_cpus[])
{
	int i, cpu;

	if (cap_margin_levels > 1) {
		/*
		 * Skip first cluster as down migrate value isn't needed
		 */
		for (i = 0; i < cap_margin_levels; i++)
			if (cluster_cpus[i+1])
				for_each_cpu(cpu, cluster_cpus[i+1])
					sched_capacity_margin_down[cpu] =
					sysctl_sched_capacity_margin_down[i];
	} else {
		for_each_possible_cpu(cpu)
			sched_capacity_margin_down[cpu] =
				sysctl_sched_capacity_margin_down[0];
	}
}

static int sched_update_updown_migrate_values(unsigned int *data,
					int cap_margin_levels, int ret)
{
	int i, cpu;
	static const struct cpumask *cluster_cpus[MAX_CLUSTERS];

	for (i = cpu = 0; (!cluster_cpus[i]) &&
				cpu < num_possible_cpus(); i++) {
		cluster_cpus[i] = topology_core_cpumask(cpu);
		cpu += cpumask_weight(topology_core_cpumask(cpu));
	}

	if (data == &sysctl_sched_capacity_margin_up[0])
		sched_update_up_migrate_values(cap_margin_levels,
							cluster_cpus);
	else if (data == &sysctl_sched_capacity_margin_down[0])
		sched_update_down_migrate_values(cap_margin_levels,
							cluster_cpus);
	else
		ret = -EINVAL;

	return ret;
}

int sched_updown_migrate_handler(struct ctl_table *table, int write,
				 void __user *buffer, size_t *lenp,
				 loff_t *ppos)
{
	int ret, i;
	unsigned int *data = (unsigned int *)table->data;
	unsigned int *old_val;
	static DEFINE_MUTEX(mutex);
	static int cap_margin_levels = -1;

	mutex_lock(&mutex);

	if (cap_margin_levels == -1 ||
		table->maxlen != (sizeof(unsigned int) * cap_margin_levels)) {
		cap_margin_levels = find_capacity_margin_levels();
		table->maxlen = sizeof(unsigned int) * cap_margin_levels;
	}

	if (cap_margin_levels <= 0) {
		ret = -EINVAL;
		goto unlock_mutex;
	}

	old_val = kzalloc(table->maxlen, GFP_KERNEL);
	if (!old_val) {
		ret = -ENOMEM;
		goto unlock_mutex;
	}

	memcpy(old_val, data, table->maxlen);

	ret = proc_douintvec_capacity(table, write, buffer, lenp, ppos);

	if (!ret && write) {
		for (i = 0; i < cap_margin_levels; i++) {
			if (sysctl_sched_capacity_margin_up[i] >
					sysctl_sched_capacity_margin_down[i]) {
				memcpy(data, old_val, table->maxlen);
				ret = -EINVAL;
				goto free_old_val;
			}
		}

		ret = sched_update_updown_migrate_values(data,
						cap_margin_levels, ret);
	}
free_old_val:
	kfree(old_val);
unlock_mutex:
	mutex_unlock(&mutex);

	return ret;
}
#endif

static inline struct task_group *css_tg(struct cgroup_subsys_state *css)
{
	return css ? container_of(css, struct task_group, css) : NULL;
}

static struct cgroup_subsys_state *
cpu_cgroup_css_alloc(struct cgroup_subsys_state *parent_css)
{
	struct task_group *parent = css_tg(parent_css);
	struct task_group *tg;

	if (!parent) {
		/* This is early initialization for the top cgroup */
		return &root_task_group.css;
	}

	tg = sched_create_group(parent);
	if (IS_ERR(tg))
		return ERR_PTR(-ENOMEM);

	return &tg->css;
}

/* Expose task group only after completing cgroup initialization */
static int cpu_cgroup_css_online(struct cgroup_subsys_state *css)
{
	struct task_group *tg = css_tg(css);
	struct task_group *parent = css_tg(css->parent);

	if (parent)
		sched_online_group(tg, parent);
	return 0;
}

static void cpu_cgroup_css_released(struct cgroup_subsys_state *css)
{
	struct task_group *tg = css_tg(css);

	sched_offline_group(tg);
}

static void cpu_cgroup_css_free(struct cgroup_subsys_state *css)
{
	struct task_group *tg = css_tg(css);

	/*
	 * Relies on the RCU grace period between css_released() and this.
	 */
	sched_free_group(tg);
}

/*
 * This is called before wake_up_new_task(), therefore we really only
 * have to set its group bits, all the other stuff does not apply.
 */
static void cpu_cgroup_fork(struct task_struct *task)
{
	struct rq_flags rf;
	struct rq *rq;

	rq = task_rq_lock(task, &rf);

	update_rq_clock(rq);
	sched_change_group(task, TASK_SET_GROUP);

	task_rq_unlock(rq, task, &rf);
}

static int cpu_cgroup_can_attach(struct cgroup_taskset *tset)
{
	struct task_struct *task;
	struct cgroup_subsys_state *css;
	int ret = 0;

	cgroup_taskset_for_each(task, css, tset) {
#ifdef CONFIG_RT_GROUP_SCHED
		if (!sched_rt_can_attach(css_tg(css), task))
			return -EINVAL;
#else
		/* We don't support RT-tasks being in separate groups */
		if (task->sched_class != &fair_sched_class)
			return -EINVAL;
#endif
		/*
		 * Serialize against wake_up_new_task() such that if its
		 * running, we're sure to observe its full state.
		 */
		raw_spin_lock_irq(&task->pi_lock);
		/*
		 * Avoid calling sched_move_task() before wake_up_new_task()
		 * has happened. This would lead to problems with PELT, due to
		 * move wanting to detach+attach while we're not attached yet.
		 */
		if (task->state == TASK_NEW)
			ret = -EINVAL;
		raw_spin_unlock_irq(&task->pi_lock);

		if (ret)
			break;
	}
	return ret;
}

static void cpu_cgroup_attach(struct cgroup_taskset *tset)
{
	struct task_struct *task;
	struct cgroup_subsys_state *css;

	cgroup_taskset_for_each(task, css, tset)
		sched_move_task(task);
}

#ifdef CONFIG_FAIR_GROUP_SCHED
static int cpu_shares_write_u64(struct cgroup_subsys_state *css,
				struct cftype *cftype, u64 shareval)
{
	return sched_group_set_shares(css_tg(css), scale_load(shareval));
}

static u64 cpu_shares_read_u64(struct cgroup_subsys_state *css,
			       struct cftype *cft)
{
	struct task_group *tg = css_tg(css);

	return (u64) scale_load_down(tg->shares);
}

#ifdef CONFIG_CFS_BANDWIDTH
static DEFINE_MUTEX(cfs_constraints_mutex);

const u64 max_cfs_quota_period = 1 * NSEC_PER_SEC; /* 1s */
const u64 min_cfs_quota_period = 1 * NSEC_PER_MSEC; /* 1ms */

static int __cfs_schedulable(struct task_group *tg, u64 period, u64 runtime);

static int tg_set_cfs_bandwidth(struct task_group *tg, u64 period, u64 quota)
{
	int i, ret = 0, runtime_enabled, runtime_was_enabled;
	struct cfs_bandwidth *cfs_b = &tg->cfs_bandwidth;

	if (tg == &root_task_group)
		return -EINVAL;

	/*
	 * Ensure we have at some amount of bandwidth every period.  This is
	 * to prevent reaching a state of large arrears when throttled via
	 * entity_tick() resulting in prolonged exit starvation.
	 */
	if (quota < min_cfs_quota_period || period < min_cfs_quota_period)
		return -EINVAL;

	/*
	 * Likewise, bound things on the otherside by preventing insane quota
	 * periods.  This also allows us to normalize in computing quota
	 * feasibility.
	 */
	if (period > max_cfs_quota_period)
		return -EINVAL;

	/*
	 * Prevent race between setting of cfs_rq->runtime_enabled and
	 * unthrottle_offline_cfs_rqs().
	 */
	get_online_cpus();
	mutex_lock(&cfs_constraints_mutex);
	ret = __cfs_schedulable(tg, period, quota);
	if (ret)
		goto out_unlock;

	runtime_enabled = quota != RUNTIME_INF;
	runtime_was_enabled = cfs_b->quota != RUNTIME_INF;
	/*
	 * If we need to toggle cfs_bandwidth_used, off->on must occur
	 * before making related changes, and on->off must occur afterwards
	 */
	if (runtime_enabled && !runtime_was_enabled)
		cfs_bandwidth_usage_inc();
	raw_spin_lock_irq(&cfs_b->lock);
	cfs_b->period = ns_to_ktime(period);
	cfs_b->quota = quota;

	__refill_cfs_bandwidth_runtime(cfs_b);

	/* Restart the period timer (if active) to handle new period expiry: */
	if (runtime_enabled)
		start_cfs_bandwidth(cfs_b);

	raw_spin_unlock_irq(&cfs_b->lock);

	for_each_online_cpu(i) {
		struct cfs_rq *cfs_rq = tg->cfs_rq[i];
		struct rq *rq = cfs_rq->rq;
		struct rq_flags rf;

		rq_lock_irq(rq, &rf);
		cfs_rq->runtime_enabled = runtime_enabled;
		cfs_rq->runtime_remaining = 0;

		if (cfs_rq->throttled)
			unthrottle_cfs_rq(cfs_rq);
		rq_unlock_irq(rq, &rf);
	}
	if (runtime_was_enabled && !runtime_enabled)
		cfs_bandwidth_usage_dec();
out_unlock:
	mutex_unlock(&cfs_constraints_mutex);
	put_online_cpus();

	return ret;
}

int tg_set_cfs_quota(struct task_group *tg, long cfs_quota_us)
{
	u64 quota, period;

	period = ktime_to_ns(tg->cfs_bandwidth.period);
	if (cfs_quota_us < 0)
		quota = RUNTIME_INF;
	else
		quota = (u64)cfs_quota_us * NSEC_PER_USEC;

	return tg_set_cfs_bandwidth(tg, period, quota);
}

long tg_get_cfs_quota(struct task_group *tg)
{
	u64 quota_us;

	if (tg->cfs_bandwidth.quota == RUNTIME_INF)
		return -1;

	quota_us = tg->cfs_bandwidth.quota;
	do_div(quota_us, NSEC_PER_USEC);

	return quota_us;
}

int tg_set_cfs_period(struct task_group *tg, long cfs_period_us)
{
	u64 quota, period;

	period = (u64)cfs_period_us * NSEC_PER_USEC;
	quota = tg->cfs_bandwidth.quota;

	return tg_set_cfs_bandwidth(tg, period, quota);
}

long tg_get_cfs_period(struct task_group *tg)
{
	u64 cfs_period_us;

	cfs_period_us = ktime_to_ns(tg->cfs_bandwidth.period);
	do_div(cfs_period_us, NSEC_PER_USEC);

	return cfs_period_us;
}

static s64 cpu_cfs_quota_read_s64(struct cgroup_subsys_state *css,
				  struct cftype *cft)
{
	return tg_get_cfs_quota(css_tg(css));
}

static int cpu_cfs_quota_write_s64(struct cgroup_subsys_state *css,
				   struct cftype *cftype, s64 cfs_quota_us)
{
	return tg_set_cfs_quota(css_tg(css), cfs_quota_us);
}

static u64 cpu_cfs_period_read_u64(struct cgroup_subsys_state *css,
				   struct cftype *cft)
{
	return tg_get_cfs_period(css_tg(css));
}

static int cpu_cfs_period_write_u64(struct cgroup_subsys_state *css,
				    struct cftype *cftype, u64 cfs_period_us)
{
	return tg_set_cfs_period(css_tg(css), cfs_period_us);
}

struct cfs_schedulable_data {
	struct task_group *tg;
	u64 period, quota;
};

/*
 * normalize group quota/period to be quota/max_period
 * note: units are usecs
 */
static u64 normalize_cfs_quota(struct task_group *tg,
			       struct cfs_schedulable_data *d)
{
	u64 quota, period;

	if (tg == d->tg) {
		period = d->period;
		quota = d->quota;
	} else {
		period = tg_get_cfs_period(tg);
		quota = tg_get_cfs_quota(tg);
	}

	/* note: these should typically be equivalent */
	if (quota == RUNTIME_INF || quota == -1)
		return RUNTIME_INF;

	return to_ratio(period, quota);
}

static int tg_cfs_schedulable_down(struct task_group *tg, void *data)
{
	struct cfs_schedulable_data *d = data;
	struct cfs_bandwidth *cfs_b = &tg->cfs_bandwidth;
	s64 quota = 0, parent_quota = -1;

	if (!tg->parent) {
		quota = RUNTIME_INF;
	} else {
		struct cfs_bandwidth *parent_b = &tg->parent->cfs_bandwidth;

		quota = normalize_cfs_quota(tg, d);
		parent_quota = parent_b->hierarchical_quota;

		/*
		 * Ensure max(child_quota) <= parent_quota, inherit when no
		 * limit is set:
		 */
		if (quota == RUNTIME_INF)
			quota = parent_quota;
		else if (parent_quota != RUNTIME_INF && quota > parent_quota)
			return -EINVAL;
	}
	cfs_b->hierarchical_quota = quota;

	return 0;
}

static int __cfs_schedulable(struct task_group *tg, u64 period, u64 quota)
{
	int ret;
	struct cfs_schedulable_data data = {
		.tg = tg,
		.period = period,
		.quota = quota,
	};

	if (quota != RUNTIME_INF) {
		do_div(data.period, NSEC_PER_USEC);
		do_div(data.quota, NSEC_PER_USEC);
	}

	rcu_read_lock();
	ret = walk_tg_tree(tg_cfs_schedulable_down, tg_nop, &data);
	rcu_read_unlock();

	return ret;
}

static int cpu_stats_show(struct seq_file *sf, void *v)
{
	struct task_group *tg = css_tg(seq_css(sf));
	struct cfs_bandwidth *cfs_b = &tg->cfs_bandwidth;

	seq_printf(sf, "nr_periods %d\n", cfs_b->nr_periods);
	seq_printf(sf, "nr_throttled %d\n", cfs_b->nr_throttled);
	seq_printf(sf, "throttled_time %llu\n", cfs_b->throttled_time);

	return 0;
}
#endif /* CONFIG_CFS_BANDWIDTH */
#endif /* CONFIG_FAIR_GROUP_SCHED */

#ifdef CONFIG_RT_GROUP_SCHED
static int cpu_rt_runtime_write(struct cgroup_subsys_state *css,
				struct cftype *cft, s64 val)
{
	return sched_group_set_rt_runtime(css_tg(css), val);
}

static s64 cpu_rt_runtime_read(struct cgroup_subsys_state *css,
			       struct cftype *cft)
{
	return sched_group_rt_runtime(css_tg(css));
}

static int cpu_rt_period_write_uint(struct cgroup_subsys_state *css,
				    struct cftype *cftype, u64 rt_period_us)
{
	return sched_group_set_rt_period(css_tg(css), rt_period_us);
}

static u64 cpu_rt_period_read_uint(struct cgroup_subsys_state *css,
				   struct cftype *cft)
{
	return sched_group_rt_period(css_tg(css));
}
#endif /* CONFIG_RT_GROUP_SCHED */

static struct cftype cpu_files[] = {
#ifdef CONFIG_FAIR_GROUP_SCHED
	{
		.name = "shares",
		.read_u64 = cpu_shares_read_u64,
		.write_u64 = cpu_shares_write_u64,
	},
#endif
#ifdef CONFIG_CFS_BANDWIDTH
	{
		.name = "cfs_quota_us",
		.read_s64 = cpu_cfs_quota_read_s64,
		.write_s64 = cpu_cfs_quota_write_s64,
	},
	{
		.name = "cfs_period_us",
		.read_u64 = cpu_cfs_period_read_u64,
		.write_u64 = cpu_cfs_period_write_u64,
	},
	{
		.name = "stat",
		.seq_show = cpu_stats_show,
	},
#endif
#ifdef CONFIG_RT_GROUP_SCHED
	{
		.name = "rt_runtime_us",
		.read_s64 = cpu_rt_runtime_read,
		.write_s64 = cpu_rt_runtime_write,
	},
	{
		.name = "rt_period_us",
		.read_u64 = cpu_rt_period_read_uint,
		.write_u64 = cpu_rt_period_write_uint,
	},
#endif
	{ }	/* Terminate */
};

struct cgroup_subsys cpu_cgrp_subsys = {
	.css_alloc	= cpu_cgroup_css_alloc,
	.css_online	= cpu_cgroup_css_online,
	.css_released	= cpu_cgroup_css_released,
	.css_free	= cpu_cgroup_css_free,
	.fork		= cpu_cgroup_fork,
	.can_attach	= cpu_cgroup_can_attach,
	.attach		= cpu_cgroup_attach,
	.legacy_cftypes	= cpu_files,
	.early_init	= true,
};

#endif	/* CONFIG_CGROUP_SCHED */

void dump_cpu_task(int cpu)
{
	pr_info("Task dump for CPU %d:\n", cpu);
	sched_show_task(cpu_curr(cpu));
}

/*
 * Nice levels are multiplicative, with a gentle 10% change for every
 * nice level changed. I.e. when a CPU-bound task goes from nice 0 to
 * nice 1, it will get ~10% less CPU time than another CPU-bound task
 * that remained on nice 0.
 *
 * The "10% effect" is relative and cumulative: from _any_ nice level,
 * if you go up 1 level, it's -10% CPU usage, if you go down 1 level
 * it's +10% CPU usage. (to achieve that we use a multiplier of 1.25.
 * If a task goes up by ~10% and another task goes down by ~10% then
 * the relative distance between them is ~25%.)
 */
const int sched_prio_to_weight[40] = {
 /* -20 */     88761,     71755,     56483,     46273,     36291,
 /* -15 */     29154,     23254,     18705,     14949,     11916,
 /* -10 */      9548,      7620,      6100,      4904,      3906,
 /*  -5 */      3121,      2501,      1991,      1586,      1277,
 /*   0 */      1024,       820,       655,       526,       423,
 /*   5 */       335,       272,       215,       172,       137,
 /*  10 */       110,        87,        70,        56,        45,
 /*  15 */        36,        29,        23,        18,        15,
};

/*
 * Inverse (2^32/x) values of the sched_prio_to_weight[] array, precalculated.
 *
 * In cases where the weight does not change often, we can use the
 * precalculated inverse to speed up arithmetics by turning divisions
 * into multiplications:
 */
const u32 sched_prio_to_wmult[40] = {
 /* -20 */     48388,     59856,     76040,     92818,    118348,
 /* -15 */    147320,    184698,    229616,    287308,    360437,
 /* -10 */    449829,    563644,    704093,    875809,   1099582,
 /*  -5 */   1376151,   1717300,   2157191,   2708050,   3363326,
 /*   0 */   4194304,   5237765,   6557202,   8165337,  10153587,
 /*   5 */  12820798,  15790321,  19976592,  24970740,  31350126,
 /*  10 */  39045157,  49367440,  61356676,  76695844,  95443717,
 /*  15 */ 119304647, 148102320, 186737708, 238609294, 286331153,
};

#ifdef CONFIG_SCHED_WALT
/*
 * sched_exit() - Set EXITING_TASK_MARKER in task's ravg.demand field
 *
 * Stop accounting (exiting) task's future cpu usage
 *
 * We need this so that reset_all_windows_stats() can function correctly.
 * reset_all_window_stats() depends on do_each_thread/for_each_thread task
 * iterators to reset *all* task's statistics. Exiting tasks however become
 * invisible to those iterators. sched_exit() is called on a exiting task prior
 * to being removed from task_list, which will let reset_all_window_stats()
 * function correctly.
 */
void sched_exit(struct task_struct *p)
{
	struct rq_flags rf;
	struct rq *rq;
	u64 wallclock;

	sched_set_group_id(p, 0);

	rq = task_rq_lock(p, &rf);

	/* rq->curr == p */
	wallclock = sched_ktime_clock();
	update_task_ravg(rq->curr, rq, TASK_UPDATE, wallclock, 0);
	dequeue_task(rq, p, 0);
	/*
	 * task's contribution is already removed from the
	 * cumulative window demand in dequeue. As the
	 * task's stats are reset, the next enqueue does
	 * not change the cumulative window demand.
	 */
	reset_task_stats(p);
	p->ravg.mark_start = wallclock;
	p->ravg.sum_history[0] = EXITING_TASK_MARKER;

	enqueue_task(rq, p, 0);
	clear_ed_task(p, rq);
	task_rq_unlock(rq, p, &rf);
	free_task_load_ptrs(p);
}
#endif /* CONFIG_SCHED_WALT */

__read_mostly bool sched_predl = 1;<|MERGE_RESOLUTION|>--- conflicted
+++ resolved
@@ -2174,11 +2174,6 @@
 		set_task_cpu(p, cpu);
 	}
 
-<<<<<<< HEAD
-	wallclock = sched_ktime_clock();
-	note_task_waking(p, wallclock);
-=======
->>>>>>> 4719c01d
 #else /* CONFIG_SMP */
 
 	if (p->in_iowait) {
