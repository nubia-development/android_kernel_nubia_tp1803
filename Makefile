--- conflicted
+++ resolved
@@ -377,13 +377,8 @@
 # Make variables (CC, etc...)
 AS		= $(CROSS_COMPILE)as
 LD		= $(CROSS_COMPILE)ld
-<<<<<<< HEAD
 REAL_CC		= $(CROSS_COMPILE)gcc
 LDGOLD		= $(CROSS_COMPILE)ld.gold
-=======
-LDGOLD		= $(CROSS_COMPILE)ld.gold
-CC		= $(CROSS_COMPILE)gcc
->>>>>>> 5564e263
 CPP		= $(CC) -E
 AR		= $(CROSS_COMPILE)ar
 NM		= $(CROSS_COMPILE)nm
@@ -496,12 +491,9 @@
 ifneq ($(CROSS_COMPILE),)
 CLANG_TRIPLE	?= $(CROSS_COMPILE)
 CLANG_FLAGS	:= --target=$(notdir $(CLANG_TRIPLE:%-=%))
-<<<<<<< HEAD
-=======
 ifeq ($(shell $(srctree)/scripts/clang-android.sh $(CC) $(CLANG_FLAGS)), y)
 $(error "Clang with Android --target detected. Did you specify CLANG_TRIPLE?")
 endif
->>>>>>> 5564e263
 GCC_TOOLCHAIN_DIR := $(dir $(shell which $(LD)))
 CLANG_FLAGS	+= --prefix=$(GCC_TOOLCHAIN_DIR)
 GCC_TOOLCHAIN	:= $(realpath $(GCC_TOOLCHAIN_DIR)/..)
@@ -757,15 +749,12 @@
 KBUILD_CFLAGS += $(call cc-disable-warning, gnu)
 KBUILD_CFLAGS += $(call cc-disable-warning, address-of-packed-member)
 KBUILD_CFLAGS += $(call cc-disable-warning, duplicate-decl-specifier)
-<<<<<<< HEAD
 KBUILD_CFLAGS += -fno-builtin
 KBUILD_CFLAGS += $(call cc-option, -Wno-undefined-optimized)
 KBUILD_CFLAGS += $(call cc-option, -Wno-tautological-constant-out-of-range-compare)
 KBUILD_CFLAGS += $(call cc-option, -mllvm -disable-struct-const-merge)
 KBUILD_CFLAGS += $(call cc-option, -Wno-sometimes-uninitialized)
 
-=======
->>>>>>> 5564e263
 # Quiet clang warning: comparison of unsigned expression < 0 is always false
 
 KBUILD_CFLAGS += $(call cc-disable-warning, tautological-compare)
