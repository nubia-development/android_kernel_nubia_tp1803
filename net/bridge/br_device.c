--- conflicted
+++ resolved
@@ -48,17 +48,6 @@
 		return NETDEV_TX_OK;
 	}
 
-<<<<<<< HEAD
-=======
-	u64_stats_update_begin(&brstats->syncp);
-	brstats->tx_packets++;
-	brstats->tx_bytes += skb->len;
-	u64_stats_update_end(&brstats->syncp);
-
-#ifdef CONFIG_NET_SWITCHDEV
-	skb->offload_fwd_mark = 0;
-#endif
->>>>>>> 569dbb88
 	BR_INPUT_SKB_CB(skb)->brdev = dev;
 
 	skb_reset_mac_header(skb);
@@ -69,6 +58,10 @@
 	/* Exclude ETH_HLEN from byte stats for consistency with Rx chain */
 	brstats->tx_bytes += skb->len;
 	u64_stats_update_end(&brstats->syncp);
+
+#ifdef CONFIG_NET_SWITCHDEV
+	skb->offload_fwd_mark = 0;
+#endif
 
 	if (!br_allowed_ingress(br, br_vlan_group_rcu(br), skb, &vid))
 		goto out;
