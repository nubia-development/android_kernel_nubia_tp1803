/*
 * Security plug functions
 *
 * Copyright (C) 2001 WireX Communications, Inc <chris@wirex.com>
 * Copyright (C) 2001-2002 Greg Kroah-Hartman <greg@kroah.com>
 * Copyright (C) 2001 Networks Associates Technology, Inc <ssmalley@nai.com>
 * Copyright (C) 2016 Mellanox Technologies
 *
 *	This program is free software; you can redistribute it and/or modify
 *	it under the terms of the GNU General Public License as published by
 *	the Free Software Foundation; either version 2 of the License, or
 *	(at your option) any later version.
 */

#include <linux/bpf.h>
#include <linux/capability.h>
#include <linux/dcache.h>
#include <linux/module.h>
#include <linux/init.h>
#include <linux/kernel.h>
#include <linux/lsm_hooks.h>
#include <linux/integrity.h>
#include <linux/ima.h>
#include <linux/evm.h>
#include <linux/fsnotify.h>
#include <linux/mman.h>
#include <linux/mount.h>
#include <linux/personality.h>
#include <linux/backing-dev.h>
#include <linux/string.h>
#include <net/flow.h>

#define MAX_LSM_EVM_XATTR	2

/* Maximum number of letters for an LSM name string */
#define SECURITY_NAME_MAX	10

struct security_hook_heads security_hook_heads __lsm_ro_after_init;
static ATOMIC_NOTIFIER_HEAD(lsm_notifier_chain);

char *lsm_names;
/* Boot-time LSM user choice */
static __initdata char chosen_lsm[SECURITY_NAME_MAX + 1] =
	CONFIG_DEFAULT_SECURITY;

static void __init do_security_initcalls(void)
{
	initcall_t *call;
	call = __security_initcall_start;
	while (call < __security_initcall_end) {
		(*call) ();
		call++;
	}
}

/**
 * security_init - initializes the security framework
 *
 * This should be called early in the kernel initialization sequence.
 */
int __init security_init(void)
{
	int i;
	struct list_head *list = (struct list_head *) &security_hook_heads;

	for (i = 0; i < sizeof(security_hook_heads) / sizeof(struct list_head);
	     i++)
		INIT_LIST_HEAD(&list[i]);
	pr_info("Security Framework initialized\n");

	/*
	 * Load minor LSMs, with the capability module always first.
	 */
	capability_add_hooks();
	yama_add_hooks();
	loadpin_add_hooks();

	/*
	 * Load all the remaining security modules.
	 */
	do_security_initcalls();

	return 0;
}

/* Save user chosen LSM */
static int __init choose_lsm(char *str)
{
	strncpy(chosen_lsm, str, SECURITY_NAME_MAX);
	return 1;
}
__setup("security=", choose_lsm);

static bool match_last_lsm(const char *list, const char *lsm)
{
	const char *last;

	if (WARN_ON(!list || !lsm))
		return false;
	last = strrchr(list, ',');
	if (last)
		/* Pass the comma, strcmp() will check for '\0' */
		last++;
	else
		last = list;
	return !strcmp(last, lsm);
}

static int lsm_append(char *new, char **result)
{
	char *cp;

	if (*result == NULL) {
		*result = kstrdup(new, GFP_KERNEL);
		if (*result == NULL)
			return -ENOMEM;
	} else {
		/* Check if it is the last registered name */
		if (match_last_lsm(*result, new))
			return 0;
		cp = kasprintf(GFP_KERNEL, "%s,%s", *result, new);
		if (cp == NULL)
			return -ENOMEM;
		kfree(*result);
		*result = cp;
	}
	return 0;
}

/**
 * security_module_enable - Load given security module on boot ?
 * @module: the name of the module
 *
 * Each LSM must pass this method before registering its own operations
 * to avoid security registration races. This method may also be used
 * to check if your LSM is currently loaded during kernel initialization.
 *
 * Returns:
 *
 * true if:
 *
 * - The passed LSM is the one chosen by user at boot time,
 * - or the passed LSM is configured as the default and the user did not
 *   choose an alternate LSM at boot time.
 *
 * Otherwise, return false.
 */
int __init security_module_enable(const char *module)
{
	return !strcmp(module, chosen_lsm);
}

/**
 * security_add_hooks - Add a modules hooks to the hook lists.
 * @hooks: the hooks to add
 * @count: the number of hooks to add
 * @lsm: the name of the security module
 *
 * Each LSM has to register its hooks with the infrastructure.
 */
void __init security_add_hooks(struct security_hook_list *hooks, int count,
				char *lsm)
{
	int i;

	for (i = 0; i < count; i++) {
		hooks[i].lsm = lsm;
		list_add_tail_rcu(&hooks[i].list, hooks[i].head);
	}
	if (lsm_append(lsm, &lsm_names) < 0)
		panic("%s - Cannot get early memory.\n", __func__);
}

int call_lsm_notifier(enum lsm_event event, void *data)
{
	return atomic_notifier_call_chain(&lsm_notifier_chain, event, data);
}
EXPORT_SYMBOL(call_lsm_notifier);

int register_lsm_notifier(struct notifier_block *nb)
{
	return atomic_notifier_chain_register(&lsm_notifier_chain, nb);
}
EXPORT_SYMBOL(register_lsm_notifier);

int unregister_lsm_notifier(struct notifier_block *nb)
{
	return atomic_notifier_chain_unregister(&lsm_notifier_chain, nb);
}
EXPORT_SYMBOL(unregister_lsm_notifier);

/*
 * Hook list operation macros.
 *
 * call_void_hook:
 *	This is a hook that does not return a value.
 *
 * call_int_hook:
 *	This is a hook that returns a value.
 */

#define call_void_hook(FUNC, ...)				\
	do {							\
		struct security_hook_list *P;			\
								\
		list_for_each_entry(P, &security_hook_heads.FUNC, list)	\
			P->hook.FUNC(__VA_ARGS__);		\
	} while (0)

#define call_int_hook(FUNC, IRC, ...) ({			\
	int RC = IRC;						\
	do {							\
		struct security_hook_list *P;			\
								\
		list_for_each_entry(P, &security_hook_heads.FUNC, list) { \
			RC = P->hook.FUNC(__VA_ARGS__);		\
			if (RC != 0)				\
				break;				\
		}						\
	} while (0);						\
	RC;							\
})

/* Security operations */

int security_binder_set_context_mgr(struct task_struct *mgr)
{
	return call_int_hook(binder_set_context_mgr, 0, mgr);
}

int security_binder_transaction(struct task_struct *from,
				struct task_struct *to)
{
	return call_int_hook(binder_transaction, 0, from, to);
}

int security_binder_transfer_binder(struct task_struct *from,
				    struct task_struct *to)
{
	return call_int_hook(binder_transfer_binder, 0, from, to);
}

int security_binder_transfer_file(struct task_struct *from,
				  struct task_struct *to, struct file *file)
{
	return call_int_hook(binder_transfer_file, 0, from, to, file);
}

int security_ptrace_access_check(struct task_struct *child, unsigned int mode)
{
	return call_int_hook(ptrace_access_check, 0, child, mode);
}

int security_ptrace_traceme(struct task_struct *parent)
{
	return call_int_hook(ptrace_traceme, 0, parent);
}

int security_capget(struct task_struct *target,
		     kernel_cap_t *effective,
		     kernel_cap_t *inheritable,
		     kernel_cap_t *permitted)
{
	return call_int_hook(capget, 0, target,
				effective, inheritable, permitted);
}

int security_capset(struct cred *new, const struct cred *old,
		    const kernel_cap_t *effective,
		    const kernel_cap_t *inheritable,
		    const kernel_cap_t *permitted)
{
	return call_int_hook(capset, 0, new, old,
				effective, inheritable, permitted);
}

int security_capable(const struct cred *cred, struct user_namespace *ns,
		     int cap)
{
	return call_int_hook(capable, 0, cred, ns, cap, SECURITY_CAP_AUDIT);
}

int security_capable_noaudit(const struct cred *cred, struct user_namespace *ns,
			     int cap)
{
	return call_int_hook(capable, 0, cred, ns, cap, SECURITY_CAP_NOAUDIT);
}

int security_quotactl(int cmds, int type, int id, struct super_block *sb)
{
	return call_int_hook(quotactl, 0, cmds, type, id, sb);
}

int security_quota_on(struct dentry *dentry)
{
	return call_int_hook(quota_on, 0, dentry);
}

int security_syslog(int type)
{
	return call_int_hook(syslog, 0, type);
}

int security_settime64(const struct timespec64 *ts, const struct timezone *tz)
{
	return call_int_hook(settime, 0, ts, tz);
}

int security_vm_enough_memory_mm(struct mm_struct *mm, long pages)
{
	struct security_hook_list *hp;
	int cap_sys_admin = 1;
	int rc;

	/*
	 * The module will respond with a positive value if
	 * it thinks the __vm_enough_memory() call should be
	 * made with the cap_sys_admin set. If all of the modules
	 * agree that it should be set it will. If any module
	 * thinks it should not be set it won't.
	 */
	list_for_each_entry(hp, &security_hook_heads.vm_enough_memory, list) {
		rc = hp->hook.vm_enough_memory(mm, pages);
		if (rc <= 0) {
			cap_sys_admin = 0;
			break;
		}
	}
	return __vm_enough_memory(mm, pages, cap_sys_admin);
}

int security_bprm_set_creds(struct linux_binprm *bprm)
{
	return call_int_hook(bprm_set_creds, 0, bprm);
}

int security_bprm_check(struct linux_binprm *bprm)
{
	int ret;

	ret = call_int_hook(bprm_check_security, 0, bprm);
	if (ret)
		return ret;
	return ima_bprm_check(bprm);
}

void security_bprm_committing_creds(struct linux_binprm *bprm)
{
	call_void_hook(bprm_committing_creds, bprm);
}

void security_bprm_committed_creds(struct linux_binprm *bprm)
{
	call_void_hook(bprm_committed_creds, bprm);
}

int security_sb_alloc(struct super_block *sb)
{
	return call_int_hook(sb_alloc_security, 0, sb);
}

void security_sb_free(struct super_block *sb)
{
	call_void_hook(sb_free_security, sb);
}

int security_sb_copy_data(char *orig, char *copy)
{
	return call_int_hook(sb_copy_data, 0, orig, copy);
}
EXPORT_SYMBOL(security_sb_copy_data);

int security_sb_remount(struct super_block *sb, void *data)
{
	return call_int_hook(sb_remount, 0, sb, data);
}

int security_sb_kern_mount(struct super_block *sb, int flags, void *data)
{
	return call_int_hook(sb_kern_mount, 0, sb, flags, data);
}

int security_sb_show_options(struct seq_file *m, struct super_block *sb)
{
	return call_int_hook(sb_show_options, 0, m, sb);
}

int security_sb_statfs(struct dentry *dentry)
{
	return call_int_hook(sb_statfs, 0, dentry);
}

int security_sb_mount(const char *dev_name, const struct path *path,
                       const char *type, unsigned long flags, void *data)
{
	return call_int_hook(sb_mount, 0, dev_name, path, type, flags, data);
}

int security_sb_umount(struct vfsmount *mnt, int flags)
{
	return call_int_hook(sb_umount, 0, mnt, flags);
}

int security_sb_pivotroot(const struct path *old_path, const struct path *new_path)
{
	return call_int_hook(sb_pivotroot, 0, old_path, new_path);
}

int security_sb_set_mnt_opts(struct super_block *sb,
				struct security_mnt_opts *opts,
				unsigned long kern_flags,
				unsigned long *set_kern_flags)
{
	return call_int_hook(sb_set_mnt_opts,
				opts->num_mnt_opts ? -EOPNOTSUPP : 0, sb,
				opts, kern_flags, set_kern_flags);
}
EXPORT_SYMBOL(security_sb_set_mnt_opts);

int security_sb_clone_mnt_opts(const struct super_block *oldsb,
				struct super_block *newsb,
				unsigned long kern_flags,
				unsigned long *set_kern_flags)
{
	return call_int_hook(sb_clone_mnt_opts, 0, oldsb, newsb,
				kern_flags, set_kern_flags);
}
EXPORT_SYMBOL(security_sb_clone_mnt_opts);

int security_sb_parse_opts_str(char *options, struct security_mnt_opts *opts)
{
	return call_int_hook(sb_parse_opts_str, 0, options, opts);
}
EXPORT_SYMBOL(security_sb_parse_opts_str);

int security_inode_alloc(struct inode *inode)
{
	inode->i_security = NULL;
	return call_int_hook(inode_alloc_security, 0, inode);
}

void security_inode_free(struct inode *inode)
{
	integrity_inode_free(inode);
	call_void_hook(inode_free_security, inode);
}

int security_dentry_init_security(struct dentry *dentry, int mode,
					const struct qstr *name, void **ctx,
					u32 *ctxlen)
{
	return call_int_hook(dentry_init_security, -EOPNOTSUPP, dentry, mode,
				name, ctx, ctxlen);
}
EXPORT_SYMBOL(security_dentry_init_security);

int security_dentry_create_files_as(struct dentry *dentry, int mode,
				    struct qstr *name,
				    const struct cred *old, struct cred *new)
{
	return call_int_hook(dentry_create_files_as, 0, dentry, mode,
				name, old, new);
}
EXPORT_SYMBOL(security_dentry_create_files_as);

int security_inode_init_security(struct inode *inode, struct inode *dir,
				 const struct qstr *qstr,
				 const initxattrs initxattrs, void *fs_data)
{
	struct xattr new_xattrs[MAX_LSM_EVM_XATTR + 1];
	struct xattr *lsm_xattr, *evm_xattr, *xattr;
	int ret;

	if (unlikely(IS_PRIVATE(inode)))
		return 0;

	if (!initxattrs)
		return call_int_hook(inode_init_security, -EOPNOTSUPP, inode,
				     dir, qstr, NULL, NULL, NULL);
	memset(new_xattrs, 0, sizeof(new_xattrs));
	lsm_xattr = new_xattrs;
	ret = call_int_hook(inode_init_security, -EOPNOTSUPP, inode, dir, qstr,
						&lsm_xattr->name,
						&lsm_xattr->value,
						&lsm_xattr->value_len);
	if (ret)
		goto out;

	evm_xattr = lsm_xattr + 1;
	ret = evm_inode_init_security(inode, lsm_xattr, evm_xattr);
	if (ret)
		goto out;
	ret = initxattrs(inode, new_xattrs, fs_data);
out:
	for (xattr = new_xattrs; xattr->value != NULL; xattr++)
		kfree(xattr->value);
	return (ret == -EOPNOTSUPP) ? 0 : ret;
}
EXPORT_SYMBOL(security_inode_init_security);

int security_old_inode_init_security(struct inode *inode, struct inode *dir,
				     const struct qstr *qstr, const char **name,
				     void **value, size_t *len)
{
	if (unlikely(IS_PRIVATE(inode)))
		return -EOPNOTSUPP;
	return call_int_hook(inode_init_security, -EOPNOTSUPP, inode, dir,
			     qstr, name, value, len);
}
EXPORT_SYMBOL(security_old_inode_init_security);

#ifdef CONFIG_SECURITY_PATH
int security_path_mknod(const struct path *dir, struct dentry *dentry, umode_t mode,
			unsigned int dev)
{
	if (unlikely(IS_PRIVATE(d_backing_inode(dir->dentry))))
		return 0;
	return call_int_hook(path_mknod, 0, dir, dentry, mode, dev);
}
EXPORT_SYMBOL(security_path_mknod);

int security_path_mkdir(const struct path *dir, struct dentry *dentry, umode_t mode)
{
	if (unlikely(IS_PRIVATE(d_backing_inode(dir->dentry))))
		return 0;
	return call_int_hook(path_mkdir, 0, dir, dentry, mode);
}
EXPORT_SYMBOL(security_path_mkdir);

int security_path_rmdir(const struct path *dir, struct dentry *dentry)
{
	if (unlikely(IS_PRIVATE(d_backing_inode(dir->dentry))))
		return 0;
	return call_int_hook(path_rmdir, 0, dir, dentry);
}

int security_path_unlink(const struct path *dir, struct dentry *dentry)
{
	if (unlikely(IS_PRIVATE(d_backing_inode(dir->dentry))))
		return 0;
	return call_int_hook(path_unlink, 0, dir, dentry);
}
EXPORT_SYMBOL(security_path_unlink);

int security_path_symlink(const struct path *dir, struct dentry *dentry,
			  const char *old_name)
{
	if (unlikely(IS_PRIVATE(d_backing_inode(dir->dentry))))
		return 0;
	return call_int_hook(path_symlink, 0, dir, dentry, old_name);
}

int security_path_link(struct dentry *old_dentry, const struct path *new_dir,
		       struct dentry *new_dentry)
{
	if (unlikely(IS_PRIVATE(d_backing_inode(old_dentry))))
		return 0;
	return call_int_hook(path_link, 0, old_dentry, new_dir, new_dentry);
}

int security_path_rename(const struct path *old_dir, struct dentry *old_dentry,
			 const struct path *new_dir, struct dentry *new_dentry,
			 unsigned int flags)
{
	if (unlikely(IS_PRIVATE(d_backing_inode(old_dentry)) ||
		     (d_is_positive(new_dentry) && IS_PRIVATE(d_backing_inode(new_dentry)))))
		return 0;

	if (flags & RENAME_EXCHANGE) {
		int err = call_int_hook(path_rename, 0, new_dir, new_dentry,
					old_dir, old_dentry);
		if (err)
			return err;
	}

	return call_int_hook(path_rename, 0, old_dir, old_dentry, new_dir,
				new_dentry);
}
EXPORT_SYMBOL(security_path_rename);

int security_path_truncate(const struct path *path)
{
	if (unlikely(IS_PRIVATE(d_backing_inode(path->dentry))))
		return 0;
	return call_int_hook(path_truncate, 0, path);
}

int security_path_chmod(const struct path *path, umode_t mode)
{
	if (unlikely(IS_PRIVATE(d_backing_inode(path->dentry))))
		return 0;
	return call_int_hook(path_chmod, 0, path, mode);
}

int security_path_chown(const struct path *path, kuid_t uid, kgid_t gid)
{
	if (unlikely(IS_PRIVATE(d_backing_inode(path->dentry))))
		return 0;
	return call_int_hook(path_chown, 0, path, uid, gid);
}
EXPORT_SYMBOL(security_path_chown);

int security_path_chroot(const struct path *path)
{
	return call_int_hook(path_chroot, 0, path);
}
#endif

int security_inode_create(struct inode *dir, struct dentry *dentry, umode_t mode)
{
	if (unlikely(IS_PRIVATE(dir)))
		return 0;
	return call_int_hook(inode_create, 0, dir, dentry, mode);
}
EXPORT_SYMBOL_GPL(security_inode_create);

int security_inode_post_create(struct inode *dir, struct dentry *dentry,
<<<<<<< HEAD
				umode_t mode)
=======
			       umode_t mode)
>>>>>>> 6a2de27b
{
	if (unlikely(IS_PRIVATE(dir)))
		return 0;
	return call_int_hook(inode_post_create, 0, dir, dentry, mode);
}

int security_inode_link(struct dentry *old_dentry, struct inode *dir,
			 struct dentry *new_dentry)
{
	if (unlikely(IS_PRIVATE(d_backing_inode(old_dentry))))
		return 0;
	return call_int_hook(inode_link, 0, old_dentry, dir, new_dentry);
}

int security_inode_unlink(struct inode *dir, struct dentry *dentry)
{
	if (unlikely(IS_PRIVATE(d_backing_inode(dentry))))
		return 0;
	return call_int_hook(inode_unlink, 0, dir, dentry);
}

int security_inode_symlink(struct inode *dir, struct dentry *dentry,
			    const char *old_name)
{
	if (unlikely(IS_PRIVATE(dir)))
		return 0;
	return call_int_hook(inode_symlink, 0, dir, dentry, old_name);
}

int security_inode_mkdir(struct inode *dir, struct dentry *dentry, umode_t mode)
{
	if (unlikely(IS_PRIVATE(dir)))
		return 0;
	return call_int_hook(inode_mkdir, 0, dir, dentry, mode);
}
EXPORT_SYMBOL_GPL(security_inode_mkdir);

int security_inode_rmdir(struct inode *dir, struct dentry *dentry)
{
	if (unlikely(IS_PRIVATE(d_backing_inode(dentry))))
		return 0;
	return call_int_hook(inode_rmdir, 0, dir, dentry);
}

int security_inode_mknod(struct inode *dir, struct dentry *dentry, umode_t mode, dev_t dev)
{
	if (unlikely(IS_PRIVATE(dir)))
		return 0;
	return call_int_hook(inode_mknod, 0, dir, dentry, mode, dev);
}

int security_inode_rename(struct inode *old_dir, struct dentry *old_dentry,
			   struct inode *new_dir, struct dentry *new_dentry,
			   unsigned int flags)
{
        if (unlikely(IS_PRIVATE(d_backing_inode(old_dentry)) ||
            (d_is_positive(new_dentry) && IS_PRIVATE(d_backing_inode(new_dentry)))))
		return 0;

	if (flags & RENAME_EXCHANGE) {
		int err = call_int_hook(inode_rename, 0, new_dir, new_dentry,
						     old_dir, old_dentry);
		if (err)
			return err;
	}

	return call_int_hook(inode_rename, 0, old_dir, old_dentry,
					   new_dir, new_dentry);
}

int security_inode_readlink(struct dentry *dentry)
{
	if (unlikely(IS_PRIVATE(d_backing_inode(dentry))))
		return 0;
	return call_int_hook(inode_readlink, 0, dentry);
}

int security_inode_follow_link(struct dentry *dentry, struct inode *inode,
			       bool rcu)
{
	if (unlikely(IS_PRIVATE(inode)))
		return 0;
	return call_int_hook(inode_follow_link, 0, dentry, inode, rcu);
}

int security_inode_permission(struct inode *inode, int mask)
{
	if (unlikely(IS_PRIVATE(inode)))
		return 0;
	return call_int_hook(inode_permission, 0, inode, mask);
}

int security_inode_setattr(struct dentry *dentry, struct iattr *attr)
{
	int ret;

	if (unlikely(IS_PRIVATE(d_backing_inode(dentry))))
		return 0;
	ret = call_int_hook(inode_setattr, 0, dentry, attr);
	if (ret)
		return ret;
	return evm_inode_setattr(dentry, attr);
}
EXPORT_SYMBOL_GPL(security_inode_setattr);

int security_inode_getattr(const struct path *path)
{
	if (unlikely(IS_PRIVATE(d_backing_inode(path->dentry))))
		return 0;
	return call_int_hook(inode_getattr, 0, path);
}

int security_inode_setxattr(struct dentry *dentry, const char *name,
			    const void *value, size_t size, int flags)
{
	int ret;

	if (unlikely(IS_PRIVATE(d_backing_inode(dentry))))
		return 0;
	/*
	 * SELinux and Smack integrate the cap call,
	 * so assume that all LSMs supplying this call do so.
	 */
	ret = call_int_hook(inode_setxattr, 1, dentry, name, value, size,
				flags);

	if (ret == 1)
		ret = cap_inode_setxattr(dentry, name, value, size, flags);
	if (ret)
		return ret;
	ret = ima_inode_setxattr(dentry, name, value, size);
	if (ret)
		return ret;
	return evm_inode_setxattr(dentry, name, value, size);
}

void security_inode_post_setxattr(struct dentry *dentry, const char *name,
				  const void *value, size_t size, int flags)
{
	if (unlikely(IS_PRIVATE(d_backing_inode(dentry))))
		return;
	call_void_hook(inode_post_setxattr, dentry, name, value, size, flags);
	evm_inode_post_setxattr(dentry, name, value, size);
}

int security_inode_getxattr(struct dentry *dentry, const char *name)
{
	if (unlikely(IS_PRIVATE(d_backing_inode(dentry))))
		return 0;
	return call_int_hook(inode_getxattr, 0, dentry, name);
}

int security_inode_listxattr(struct dentry *dentry)
{
	if (unlikely(IS_PRIVATE(d_backing_inode(dentry))))
		return 0;
	return call_int_hook(inode_listxattr, 0, dentry);
}

int security_inode_removexattr(struct dentry *dentry, const char *name)
{
	int ret;

	if (unlikely(IS_PRIVATE(d_backing_inode(dentry))))
		return 0;
	/*
	 * SELinux and Smack integrate the cap call,
	 * so assume that all LSMs supplying this call do so.
	 */
	ret = call_int_hook(inode_removexattr, 1, dentry, name);
	if (ret == 1)
		ret = cap_inode_removexattr(dentry, name);
	if (ret)
		return ret;
	ret = ima_inode_removexattr(dentry, name);
	if (ret)
		return ret;
	return evm_inode_removexattr(dentry, name);
}

int security_inode_need_killpriv(struct dentry *dentry)
{
	return call_int_hook(inode_need_killpriv, 0, dentry);
}

int security_inode_killpriv(struct dentry *dentry)
{
	return call_int_hook(inode_killpriv, 0, dentry);
}

int security_inode_getsecurity(struct inode *inode, const char *name, void **buffer, bool alloc)
{
	struct security_hook_list *hp;
	int rc;

	if (unlikely(IS_PRIVATE(inode)))
		return -EOPNOTSUPP;
	/*
	 * Only one module will provide an attribute with a given name.
	 */
	list_for_each_entry(hp, &security_hook_heads.inode_getsecurity, list) {
		rc = hp->hook.inode_getsecurity(inode, name, buffer, alloc);
		if (rc != -EOPNOTSUPP)
			return rc;
	}
	return -EOPNOTSUPP;
}

int security_inode_setsecurity(struct inode *inode, const char *name, const void *value, size_t size, int flags)
{
	struct security_hook_list *hp;
	int rc;

	if (unlikely(IS_PRIVATE(inode)))
		return -EOPNOTSUPP;
	/*
	 * Only one module will provide an attribute with a given name.
	 */
	list_for_each_entry(hp, &security_hook_heads.inode_setsecurity, list) {
		rc = hp->hook.inode_setsecurity(inode, name, value, size,
								flags);
		if (rc != -EOPNOTSUPP)
			return rc;
	}
	return -EOPNOTSUPP;
}

int security_inode_listsecurity(struct inode *inode, char *buffer, size_t buffer_size)
{
	if (unlikely(IS_PRIVATE(inode)))
		return 0;
	return call_int_hook(inode_listsecurity, 0, inode, buffer, buffer_size);
}
EXPORT_SYMBOL(security_inode_listsecurity);

void security_inode_getsecid(struct inode *inode, u32 *secid)
{
	call_void_hook(inode_getsecid, inode, secid);
}

int security_inode_copy_up(struct dentry *src, struct cred **new)
{
	return call_int_hook(inode_copy_up, 0, src, new);
}
EXPORT_SYMBOL(security_inode_copy_up);

int security_inode_copy_up_xattr(const char *name)
{
	return call_int_hook(inode_copy_up_xattr, -EOPNOTSUPP, name);
}
EXPORT_SYMBOL(security_inode_copy_up_xattr);

int security_file_permission(struct file *file, int mask)
{
	int ret;

	ret = call_int_hook(file_permission, 0, file, mask);
	if (ret)
		return ret;

	return fsnotify_perm(file, mask);
}

int security_file_alloc(struct file *file)
{
	return call_int_hook(file_alloc_security, 0, file);
}

void security_file_free(struct file *file)
{
	call_void_hook(file_free_security, file);
}

int security_file_ioctl(struct file *file, unsigned int cmd, unsigned long arg)
{
	return call_int_hook(file_ioctl, 0, file, cmd, arg);
}

static inline unsigned long mmap_prot(struct file *file, unsigned long prot)
{
	/*
	 * Does we have PROT_READ and does the application expect
	 * it to imply PROT_EXEC?  If not, nothing to talk about...
	 */
	if ((prot & (PROT_READ | PROT_EXEC)) != PROT_READ)
		return prot;
	if (!(current->personality & READ_IMPLIES_EXEC))
		return prot;
	/*
	 * if that's an anonymous mapping, let it.
	 */
	if (!file)
		return prot | PROT_EXEC;
	/*
	 * ditto if it's not on noexec mount, except that on !MMU we need
	 * NOMMU_MAP_EXEC (== VM_MAYEXEC) in this case
	 */
	if (!path_noexec(&file->f_path)) {
#ifndef CONFIG_MMU
		if (file->f_op->mmap_capabilities) {
			unsigned caps = file->f_op->mmap_capabilities(file);
			if (!(caps & NOMMU_MAP_EXEC))
				return prot;
		}
#endif
		return prot | PROT_EXEC;
	}
	/* anything on noexec mount won't get PROT_EXEC */
	return prot;
}

int security_mmap_file(struct file *file, unsigned long prot,
			unsigned long flags)
{
	int ret;
	ret = call_int_hook(mmap_file, 0, file, prot,
					mmap_prot(file, prot), flags);
	if (ret)
		return ret;
	return ima_file_mmap(file, prot);
}

int security_mmap_addr(unsigned long addr)
{
	return call_int_hook(mmap_addr, 0, addr);
}

int security_file_mprotect(struct vm_area_struct *vma, unsigned long reqprot,
			    unsigned long prot)
{
	return call_int_hook(file_mprotect, 0, vma, reqprot, prot);
}

int security_file_lock(struct file *file, unsigned int cmd)
{
	return call_int_hook(file_lock, 0, file, cmd);
}

int security_file_fcntl(struct file *file, unsigned int cmd, unsigned long arg)
{
	return call_int_hook(file_fcntl, 0, file, cmd, arg);
}

void security_file_set_fowner(struct file *file)
{
	call_void_hook(file_set_fowner, file);
}

int security_file_send_sigiotask(struct task_struct *tsk,
				  struct fown_struct *fown, int sig)
{
	return call_int_hook(file_send_sigiotask, 0, tsk, fown, sig);
}

int security_file_receive(struct file *file)
{
	return call_int_hook(file_receive, 0, file);
}

int security_file_open(struct file *file, const struct cred *cred)
{
	int ret;

	ret = call_int_hook(file_open, 0, file, cred);
	if (ret)
		return ret;

	return fsnotify_perm(file, MAY_OPEN);
}

int security_task_alloc(struct task_struct *task, unsigned long clone_flags)
{
	return call_int_hook(task_alloc, 0, task, clone_flags);
}

void security_task_free(struct task_struct *task)
{
	call_void_hook(task_free, task);
}

int security_cred_alloc_blank(struct cred *cred, gfp_t gfp)
{
	return call_int_hook(cred_alloc_blank, 0, cred, gfp);
}

void security_cred_free(struct cred *cred)
{
	call_void_hook(cred_free, cred);
}

int security_prepare_creds(struct cred *new, const struct cred *old, gfp_t gfp)
{
	return call_int_hook(cred_prepare, 0, new, old, gfp);
}

void security_transfer_creds(struct cred *new, const struct cred *old)
{
	call_void_hook(cred_transfer, new, old);
}

int security_kernel_act_as(struct cred *new, u32 secid)
{
	return call_int_hook(kernel_act_as, 0, new, secid);
}

int security_kernel_create_files_as(struct cred *new, struct inode *inode)
{
	return call_int_hook(kernel_create_files_as, 0, new, inode);
}

int security_kernel_module_request(char *kmod_name)
{
	return call_int_hook(kernel_module_request, 0, kmod_name);
}

int security_kernel_read_file(struct file *file, enum kernel_read_file_id id)
{
	int ret;

	ret = call_int_hook(kernel_read_file, 0, file, id);
	if (ret)
		return ret;
	return ima_read_file(file, id);
}
EXPORT_SYMBOL_GPL(security_kernel_read_file);

int security_kernel_post_read_file(struct file *file, char *buf, loff_t size,
				   enum kernel_read_file_id id)
{
	int ret;

	ret = call_int_hook(kernel_post_read_file, 0, file, buf, size, id);
	if (ret)
		return ret;
	return ima_post_read_file(file, buf, size, id);
}
EXPORT_SYMBOL_GPL(security_kernel_post_read_file);

int security_task_fix_setuid(struct cred *new, const struct cred *old,
			     int flags)
{
	return call_int_hook(task_fix_setuid, 0, new, old, flags);
}

int security_task_setpgid(struct task_struct *p, pid_t pgid)
{
	return call_int_hook(task_setpgid, 0, p, pgid);
}

int security_task_getpgid(struct task_struct *p)
{
	return call_int_hook(task_getpgid, 0, p);
}

int security_task_getsid(struct task_struct *p)
{
	return call_int_hook(task_getsid, 0, p);
}

void security_task_getsecid(struct task_struct *p, u32 *secid)
{
	*secid = 0;
	call_void_hook(task_getsecid, p, secid);
}
EXPORT_SYMBOL(security_task_getsecid);

int security_task_setnice(struct task_struct *p, int nice)
{
	return call_int_hook(task_setnice, 0, p, nice);
}

int security_task_setioprio(struct task_struct *p, int ioprio)
{
	return call_int_hook(task_setioprio, 0, p, ioprio);
}

int security_task_getioprio(struct task_struct *p)
{
	return call_int_hook(task_getioprio, 0, p);
}

int security_task_prlimit(const struct cred *cred, const struct cred *tcred,
			  unsigned int flags)
{
	return call_int_hook(task_prlimit, 0, cred, tcred, flags);
}

int security_task_setrlimit(struct task_struct *p, unsigned int resource,
		struct rlimit *new_rlim)
{
	return call_int_hook(task_setrlimit, 0, p, resource, new_rlim);
}

int security_task_setscheduler(struct task_struct *p)
{
	return call_int_hook(task_setscheduler, 0, p);
}

int security_task_getscheduler(struct task_struct *p)
{
	return call_int_hook(task_getscheduler, 0, p);
}

int security_task_movememory(struct task_struct *p)
{
	return call_int_hook(task_movememory, 0, p);
}

int security_task_kill(struct task_struct *p, struct siginfo *info,
			int sig, u32 secid)
{
	return call_int_hook(task_kill, 0, p, info, sig, secid);
}

int security_task_prctl(int option, unsigned long arg2, unsigned long arg3,
			 unsigned long arg4, unsigned long arg5)
{
	int thisrc;
	int rc = -ENOSYS;
	struct security_hook_list *hp;

	list_for_each_entry(hp, &security_hook_heads.task_prctl, list) {
		thisrc = hp->hook.task_prctl(option, arg2, arg3, arg4, arg5);
		if (thisrc != -ENOSYS) {
			rc = thisrc;
			if (thisrc != 0)
				break;
		}
	}
	return rc;
}

void security_task_to_inode(struct task_struct *p, struct inode *inode)
{
	call_void_hook(task_to_inode, p, inode);
}

int security_ipc_permission(struct kern_ipc_perm *ipcp, short flag)
{
	return call_int_hook(ipc_permission, 0, ipcp, flag);
}

void security_ipc_getsecid(struct kern_ipc_perm *ipcp, u32 *secid)
{
	*secid = 0;
	call_void_hook(ipc_getsecid, ipcp, secid);
}

int security_msg_msg_alloc(struct msg_msg *msg)
{
	return call_int_hook(msg_msg_alloc_security, 0, msg);
}

void security_msg_msg_free(struct msg_msg *msg)
{
	call_void_hook(msg_msg_free_security, msg);
}

int security_msg_queue_alloc(struct msg_queue *msq)
{
	return call_int_hook(msg_queue_alloc_security, 0, msq);
}

void security_msg_queue_free(struct msg_queue *msq)
{
	call_void_hook(msg_queue_free_security, msq);
}

int security_msg_queue_associate(struct msg_queue *msq, int msqflg)
{
	return call_int_hook(msg_queue_associate, 0, msq, msqflg);
}

int security_msg_queue_msgctl(struct msg_queue *msq, int cmd)
{
	return call_int_hook(msg_queue_msgctl, 0, msq, cmd);
}

int security_msg_queue_msgsnd(struct msg_queue *msq,
			       struct msg_msg *msg, int msqflg)
{
	return call_int_hook(msg_queue_msgsnd, 0, msq, msg, msqflg);
}

int security_msg_queue_msgrcv(struct msg_queue *msq, struct msg_msg *msg,
			       struct task_struct *target, long type, int mode)
{
	return call_int_hook(msg_queue_msgrcv, 0, msq, msg, target, type, mode);
}

int security_shm_alloc(struct shmid_kernel *shp)
{
	return call_int_hook(shm_alloc_security, 0, shp);
}

void security_shm_free(struct shmid_kernel *shp)
{
	call_void_hook(shm_free_security, shp);
}

int security_shm_associate(struct shmid_kernel *shp, int shmflg)
{
	return call_int_hook(shm_associate, 0, shp, shmflg);
}

int security_shm_shmctl(struct shmid_kernel *shp, int cmd)
{
	return call_int_hook(shm_shmctl, 0, shp, cmd);
}

int security_shm_shmat(struct shmid_kernel *shp, char __user *shmaddr, int shmflg)
{
	return call_int_hook(shm_shmat, 0, shp, shmaddr, shmflg);
}

int security_sem_alloc(struct sem_array *sma)
{
	return call_int_hook(sem_alloc_security, 0, sma);
}

void security_sem_free(struct sem_array *sma)
{
	call_void_hook(sem_free_security, sma);
}

int security_sem_associate(struct sem_array *sma, int semflg)
{
	return call_int_hook(sem_associate, 0, sma, semflg);
}

int security_sem_semctl(struct sem_array *sma, int cmd)
{
	return call_int_hook(sem_semctl, 0, sma, cmd);
}

int security_sem_semop(struct sem_array *sma, struct sembuf *sops,
			unsigned nsops, int alter)
{
	return call_int_hook(sem_semop, 0, sma, sops, nsops, alter);
}

void security_d_instantiate(struct dentry *dentry, struct inode *inode)
{
	if (unlikely(inode && IS_PRIVATE(inode)))
		return;
	call_void_hook(d_instantiate, dentry, inode);
}
EXPORT_SYMBOL(security_d_instantiate);

int security_getprocattr(struct task_struct *p, char *name, char **value)
{
	return call_int_hook(getprocattr, -EINVAL, p, name, value);
}

int security_setprocattr(const char *name, void *value, size_t size)
{
	return call_int_hook(setprocattr, -EINVAL, name, value, size);
}

int security_netlink_send(struct sock *sk, struct sk_buff *skb)
{
	return call_int_hook(netlink_send, 0, sk, skb);
}

int security_ismaclabel(const char *name)
{
	return call_int_hook(ismaclabel, 0, name);
}
EXPORT_SYMBOL(security_ismaclabel);

int security_secid_to_secctx(u32 secid, char **secdata, u32 *seclen)
{
	return call_int_hook(secid_to_secctx, -EOPNOTSUPP, secid, secdata,
				seclen);
}
EXPORT_SYMBOL(security_secid_to_secctx);

int security_secctx_to_secid(const char *secdata, u32 seclen, u32 *secid)
{
	*secid = 0;
	return call_int_hook(secctx_to_secid, 0, secdata, seclen, secid);
}
EXPORT_SYMBOL(security_secctx_to_secid);

void security_release_secctx(char *secdata, u32 seclen)
{
	call_void_hook(release_secctx, secdata, seclen);
}
EXPORT_SYMBOL(security_release_secctx);

void security_inode_invalidate_secctx(struct inode *inode)
{
	call_void_hook(inode_invalidate_secctx, inode);
}
EXPORT_SYMBOL(security_inode_invalidate_secctx);

int security_inode_notifysecctx(struct inode *inode, void *ctx, u32 ctxlen)
{
	return call_int_hook(inode_notifysecctx, 0, inode, ctx, ctxlen);
}
EXPORT_SYMBOL(security_inode_notifysecctx);

int security_inode_setsecctx(struct dentry *dentry, void *ctx, u32 ctxlen)
{
	return call_int_hook(inode_setsecctx, 0, dentry, ctx, ctxlen);
}
EXPORT_SYMBOL(security_inode_setsecctx);

int security_inode_getsecctx(struct inode *inode, void **ctx, u32 *ctxlen)
{
	return call_int_hook(inode_getsecctx, -EOPNOTSUPP, inode, ctx, ctxlen);
}
EXPORT_SYMBOL(security_inode_getsecctx);

#ifdef CONFIG_SECURITY_NETWORK

int security_unix_stream_connect(struct sock *sock, struct sock *other, struct sock *newsk)
{
	return call_int_hook(unix_stream_connect, 0, sock, other, newsk);
}
EXPORT_SYMBOL(security_unix_stream_connect);

int security_unix_may_send(struct socket *sock,  struct socket *other)
{
	return call_int_hook(unix_may_send, 0, sock, other);
}
EXPORT_SYMBOL(security_unix_may_send);

int security_socket_create(int family, int type, int protocol, int kern)
{
	return call_int_hook(socket_create, 0, family, type, protocol, kern);
}

int security_socket_post_create(struct socket *sock, int family,
				int type, int protocol, int kern)
{
	return call_int_hook(socket_post_create, 0, sock, family, type,
						protocol, kern);
}

int security_socket_bind(struct socket *sock, struct sockaddr *address, int addrlen)
{
	return call_int_hook(socket_bind, 0, sock, address, addrlen);
}

int security_socket_connect(struct socket *sock, struct sockaddr *address, int addrlen)
{
	return call_int_hook(socket_connect, 0, sock, address, addrlen);
}

int security_socket_listen(struct socket *sock, int backlog)
{
	return call_int_hook(socket_listen, 0, sock, backlog);
}

int security_socket_accept(struct socket *sock, struct socket *newsock)
{
	return call_int_hook(socket_accept, 0, sock, newsock);
}

int security_socket_sendmsg(struct socket *sock, struct msghdr *msg, int size)
{
	return call_int_hook(socket_sendmsg, 0, sock, msg, size);
}

int security_socket_recvmsg(struct socket *sock, struct msghdr *msg,
			    int size, int flags)
{
	return call_int_hook(socket_recvmsg, 0, sock, msg, size, flags);
}

int security_socket_getsockname(struct socket *sock)
{
	return call_int_hook(socket_getsockname, 0, sock);
}

int security_socket_getpeername(struct socket *sock)
{
	return call_int_hook(socket_getpeername, 0, sock);
}

int security_socket_getsockopt(struct socket *sock, int level, int optname)
{
	return call_int_hook(socket_getsockopt, 0, sock, level, optname);
}

int security_socket_setsockopt(struct socket *sock, int level, int optname)
{
	return call_int_hook(socket_setsockopt, 0, sock, level, optname);
}

int security_socket_shutdown(struct socket *sock, int how)
{
	return call_int_hook(socket_shutdown, 0, sock, how);
}

int security_sock_rcv_skb(struct sock *sk, struct sk_buff *skb)
{
	return call_int_hook(socket_sock_rcv_skb, 0, sk, skb);
}
EXPORT_SYMBOL(security_sock_rcv_skb);

int security_socket_getpeersec_stream(struct socket *sock, char __user *optval,
				      int __user *optlen, unsigned len)
{
	return call_int_hook(socket_getpeersec_stream, -ENOPROTOOPT, sock,
				optval, optlen, len);
}

int security_socket_getpeersec_dgram(struct socket *sock, struct sk_buff *skb, u32 *secid)
{
	return call_int_hook(socket_getpeersec_dgram, -ENOPROTOOPT, sock,
			     skb, secid);
}
EXPORT_SYMBOL(security_socket_getpeersec_dgram);

int security_sk_alloc(struct sock *sk, int family, gfp_t priority)
{
	return call_int_hook(sk_alloc_security, 0, sk, family, priority);
}

void security_sk_free(struct sock *sk)
{
	call_void_hook(sk_free_security, sk);
}

void security_sk_clone(const struct sock *sk, struct sock *newsk)
{
	call_void_hook(sk_clone_security, sk, newsk);
}
EXPORT_SYMBOL(security_sk_clone);

void security_sk_classify_flow(struct sock *sk, struct flowi *fl)
{
	call_void_hook(sk_getsecid, sk, &fl->flowi_secid);
}
EXPORT_SYMBOL(security_sk_classify_flow);

void security_req_classify_flow(const struct request_sock *req, struct flowi *fl)
{
	call_void_hook(req_classify_flow, req, fl);
}
EXPORT_SYMBOL(security_req_classify_flow);

void security_sock_graft(struct sock *sk, struct socket *parent)
{
	call_void_hook(sock_graft, sk, parent);
}
EXPORT_SYMBOL(security_sock_graft);

int security_inet_conn_request(struct sock *sk,
			struct sk_buff *skb, struct request_sock *req)
{
	return call_int_hook(inet_conn_request, 0, sk, skb, req);
}
EXPORT_SYMBOL(security_inet_conn_request);

void security_inet_csk_clone(struct sock *newsk,
			const struct request_sock *req)
{
	call_void_hook(inet_csk_clone, newsk, req);
}

void security_inet_conn_established(struct sock *sk,
			struct sk_buff *skb)
{
	call_void_hook(inet_conn_established, sk, skb);
}

int security_secmark_relabel_packet(u32 secid)
{
	return call_int_hook(secmark_relabel_packet, 0, secid);
}
EXPORT_SYMBOL(security_secmark_relabel_packet);

void security_secmark_refcount_inc(void)
{
	call_void_hook(secmark_refcount_inc);
}
EXPORT_SYMBOL(security_secmark_refcount_inc);

void security_secmark_refcount_dec(void)
{
	call_void_hook(secmark_refcount_dec);
}
EXPORT_SYMBOL(security_secmark_refcount_dec);

int security_tun_dev_alloc_security(void **security)
{
	return call_int_hook(tun_dev_alloc_security, 0, security);
}
EXPORT_SYMBOL(security_tun_dev_alloc_security);

void security_tun_dev_free_security(void *security)
{
	call_void_hook(tun_dev_free_security, security);
}
EXPORT_SYMBOL(security_tun_dev_free_security);

int security_tun_dev_create(void)
{
	return call_int_hook(tun_dev_create, 0);
}
EXPORT_SYMBOL(security_tun_dev_create);

int security_tun_dev_attach_queue(void *security)
{
	return call_int_hook(tun_dev_attach_queue, 0, security);
}
EXPORT_SYMBOL(security_tun_dev_attach_queue);

int security_tun_dev_attach(struct sock *sk, void *security)
{
	return call_int_hook(tun_dev_attach, 0, sk, security);
}
EXPORT_SYMBOL(security_tun_dev_attach);

int security_tun_dev_open(void *security)
{
	return call_int_hook(tun_dev_open, 0, security);
}
EXPORT_SYMBOL(security_tun_dev_open);

#endif	/* CONFIG_SECURITY_NETWORK */

#ifdef CONFIG_SECURITY_INFINIBAND

int security_ib_pkey_access(void *sec, u64 subnet_prefix, u16 pkey)
{
	return call_int_hook(ib_pkey_access, 0, sec, subnet_prefix, pkey);
}
EXPORT_SYMBOL(security_ib_pkey_access);

int security_ib_endport_manage_subnet(void *sec, const char *dev_name, u8 port_num)
{
	return call_int_hook(ib_endport_manage_subnet, 0, sec, dev_name, port_num);
}
EXPORT_SYMBOL(security_ib_endport_manage_subnet);

int security_ib_alloc_security(void **sec)
{
	return call_int_hook(ib_alloc_security, 0, sec);
}
EXPORT_SYMBOL(security_ib_alloc_security);

void security_ib_free_security(void *sec)
{
	call_void_hook(ib_free_security, sec);
}
EXPORT_SYMBOL(security_ib_free_security);
#endif	/* CONFIG_SECURITY_INFINIBAND */

#ifdef CONFIG_SECURITY_NETWORK_XFRM

int security_xfrm_policy_alloc(struct xfrm_sec_ctx **ctxp,
			       struct xfrm_user_sec_ctx *sec_ctx,
			       gfp_t gfp)
{
	return call_int_hook(xfrm_policy_alloc_security, 0, ctxp, sec_ctx, gfp);
}
EXPORT_SYMBOL(security_xfrm_policy_alloc);

int security_xfrm_policy_clone(struct xfrm_sec_ctx *old_ctx,
			      struct xfrm_sec_ctx **new_ctxp)
{
	return call_int_hook(xfrm_policy_clone_security, 0, old_ctx, new_ctxp);
}

void security_xfrm_policy_free(struct xfrm_sec_ctx *ctx)
{
	call_void_hook(xfrm_policy_free_security, ctx);
}
EXPORT_SYMBOL(security_xfrm_policy_free);

int security_xfrm_policy_delete(struct xfrm_sec_ctx *ctx)
{
	return call_int_hook(xfrm_policy_delete_security, 0, ctx);
}

int security_xfrm_state_alloc(struct xfrm_state *x,
			      struct xfrm_user_sec_ctx *sec_ctx)
{
	return call_int_hook(xfrm_state_alloc, 0, x, sec_ctx);
}
EXPORT_SYMBOL(security_xfrm_state_alloc);

int security_xfrm_state_alloc_acquire(struct xfrm_state *x,
				      struct xfrm_sec_ctx *polsec, u32 secid)
{
	return call_int_hook(xfrm_state_alloc_acquire, 0, x, polsec, secid);
}

int security_xfrm_state_delete(struct xfrm_state *x)
{
	return call_int_hook(xfrm_state_delete_security, 0, x);
}
EXPORT_SYMBOL(security_xfrm_state_delete);

void security_xfrm_state_free(struct xfrm_state *x)
{
	call_void_hook(xfrm_state_free_security, x);
}

int security_xfrm_policy_lookup(struct xfrm_sec_ctx *ctx, u32 fl_secid, u8 dir)
{
	return call_int_hook(xfrm_policy_lookup, 0, ctx, fl_secid, dir);
}

int security_xfrm_state_pol_flow_match(struct xfrm_state *x,
				       struct xfrm_policy *xp,
				       const struct flowi *fl)
{
	struct security_hook_list *hp;
	int rc = 1;

	/*
	 * Since this function is expected to return 0 or 1, the judgment
	 * becomes difficult if multiple LSMs supply this call. Fortunately,
	 * we can use the first LSM's judgment because currently only SELinux
	 * supplies this call.
	 *
	 * For speed optimization, we explicitly break the loop rather than
	 * using the macro
	 */
	list_for_each_entry(hp, &security_hook_heads.xfrm_state_pol_flow_match,
				list) {
		rc = hp->hook.xfrm_state_pol_flow_match(x, xp, fl);
		break;
	}
	return rc;
}

int security_xfrm_decode_session(struct sk_buff *skb, u32 *secid)
{
	return call_int_hook(xfrm_decode_session, 0, skb, secid, 1);
}

void security_skb_classify_flow(struct sk_buff *skb, struct flowi *fl)
{
	int rc = call_int_hook(xfrm_decode_session, 0, skb, &fl->flowi_secid,
				0);

	BUG_ON(rc);
}
EXPORT_SYMBOL(security_skb_classify_flow);

#endif	/* CONFIG_SECURITY_NETWORK_XFRM */

#ifdef CONFIG_KEYS

int security_key_alloc(struct key *key, const struct cred *cred,
		       unsigned long flags)
{
	return call_int_hook(key_alloc, 0, key, cred, flags);
}

void security_key_free(struct key *key)
{
	call_void_hook(key_free, key);
}

int security_key_permission(key_ref_t key_ref,
			    const struct cred *cred, unsigned perm)
{
	return call_int_hook(key_permission, 0, key_ref, cred, perm);
}

int security_key_getsecurity(struct key *key, char **_buffer)
{
	*_buffer = NULL;
	return call_int_hook(key_getsecurity, 0, key, _buffer);
}

#endif	/* CONFIG_KEYS */

#ifdef CONFIG_AUDIT

int security_audit_rule_init(u32 field, u32 op, char *rulestr, void **lsmrule)
{
	return call_int_hook(audit_rule_init, 0, field, op, rulestr, lsmrule);
}

int security_audit_rule_known(struct audit_krule *krule)
{
	return call_int_hook(audit_rule_known, 0, krule);
}

void security_audit_rule_free(void *lsmrule)
{
	call_void_hook(audit_rule_free, lsmrule);
}

int security_audit_rule_match(u32 secid, u32 field, u32 op, void *lsmrule,
			      struct audit_context *actx)
{
	return call_int_hook(audit_rule_match, 0, secid, field, op, lsmrule,
				actx);
}
#endif /* CONFIG_AUDIT */

#ifdef CONFIG_BPF_SYSCALL
int security_bpf(int cmd, union bpf_attr *attr, unsigned int size)
{
	return call_int_hook(bpf, 0, cmd, attr, size);
}
int security_bpf_map(struct bpf_map *map, fmode_t fmode)
{
	return call_int_hook(bpf_map, 0, map, fmode);
}
int security_bpf_prog(struct bpf_prog *prog)
{
	return call_int_hook(bpf_prog, 0, prog);
}
int security_bpf_map_alloc(struct bpf_map *map)
{
	return call_int_hook(bpf_map_alloc_security, 0, map);
}
int security_bpf_prog_alloc(struct bpf_prog_aux *aux)
{
	return call_int_hook(bpf_prog_alloc_security, 0, aux);
}
void security_bpf_map_free(struct bpf_map *map)
{
	call_void_hook(bpf_map_free_security, map);
}
void security_bpf_prog_free(struct bpf_prog_aux *aux)
{
	call_void_hook(bpf_prog_free_security, aux);
}
#endif /* CONFIG_BPF_SYSCALL */<|MERGE_RESOLUTION|>--- conflicted
+++ resolved
@@ -615,11 +615,7 @@
 EXPORT_SYMBOL_GPL(security_inode_create);
 
 int security_inode_post_create(struct inode *dir, struct dentry *dentry,
-<<<<<<< HEAD
 				umode_t mode)
-=======
-			       umode_t mode)
->>>>>>> 6a2de27b
 {
 	if (unlikely(IS_PRIVATE(dir)))
 		return 0;
