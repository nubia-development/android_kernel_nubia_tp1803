/* Framework for configuring and reading PHY devices
 * Based on code in sungem_phy.c and gianfar_phy.c
 *
 * Author: Andy Fleming
 *
 * Copyright (c) 2004 Freescale Semiconductor, Inc.
 * Copyright (c) 2006, 2007  Maciej W. Rozycki
 *
 * This program is free software; you can redistribute  it and/or modify it
 * under  the terms of  the GNU General  Public License as published by the
 * Free Software Foundation;  either version 2 of the  License, or (at your
 * option) any later version.
 *
 */

#define pr_fmt(fmt) KBUILD_MODNAME ": " fmt

#include <linux/kernel.h>
#include <linux/string.h>
#include <linux/errno.h>
#include <linux/unistd.h>
#include <linux/interrupt.h>
#include <linux/delay.h>
#include <linux/netdevice.h>
#include <linux/etherdevice.h>
#include <linux/skbuff.h>
#include <linux/mm.h>
#include <linux/module.h>
#include <linux/mii.h>
#include <linux/ethtool.h>
#include <linux/phy.h>
#include <linux/timer.h>
#include <linux/workqueue.h>
#include <linux/mdio.h>
#include <linux/io.h>
#include <linux/uaccess.h>
#include <linux/atomic.h>

#include <asm/irq.h>

static const char *phy_speed_to_str(int speed)
{
	switch (speed) {
	case SPEED_10:
		return "10Mbps";
	case SPEED_100:
		return "100Mbps";
	case SPEED_1000:
		return "1Gbps";
	case SPEED_2500:
		return "2.5Gbps";
	case SPEED_10000:
		return "10Gbps";
	case SPEED_UNKNOWN:
		return "Unknown";
	default:
		return "Unsupported (update phy.c)";
	}
}

/**
 * phy_print_status - Convenience function to print out the current phy status
 * @phydev: the phy_device struct
 */
void phy_print_status(struct phy_device *phydev)
{
	if (phydev->link) {
		netdev_info(phydev->attached_dev,
			"Link is Up - %s/%s - flow control %s\n",
			phy_speed_to_str(phydev->speed),
			DUPLEX_FULL == phydev->duplex ? "Full" : "Half",
			phydev->pause ? "rx/tx" : "off");
	} else	{
		netdev_info(phydev->attached_dev, "Link is Down\n");
	}
}
EXPORT_SYMBOL(phy_print_status);

/**
 * phy_clear_interrupt - Ack the phy device's interrupt
 * @phydev: the phy_device struct
 *
 * If the @phydev driver has an ack_interrupt function, call it to
 * ack and clear the phy device's interrupt.
 *
 * Returns 0 on success or < 0 on error.
 */
static int phy_clear_interrupt(struct phy_device *phydev)
{
	if (phydev->drv->ack_interrupt)
		return phydev->drv->ack_interrupt(phydev);

	return 0;
}

/**
 * phy_config_interrupt - configure the PHY device for the requested interrupts
 * @phydev: the phy_device struct
 * @interrupts: interrupt flags to configure for this @phydev
 *
 * Returns 0 on success or < 0 on error.
 */
static int phy_config_interrupt(struct phy_device *phydev, u32 interrupts)
{
	phydev->interrupts = interrupts;
	if (phydev->drv->config_intr)
		return phydev->drv->config_intr(phydev);

	return 0;
}


/**
 * phy_aneg_done - return auto-negotiation status
 * @phydev: target phy_device struct
 *
 * Description: Return the auto-negotiation status from this @phydev
 * Returns > 0 on success or < 0 on error. 0 means that auto-negotiation
 * is still pending.
 */
static inline int phy_aneg_done(struct phy_device *phydev)
{
	if (phydev->drv->aneg_done)
		return phydev->drv->aneg_done(phydev);

	return genphy_aneg_done(phydev);
}

/* A structure for mapping a particular speed and duplex
 * combination to a particular SUPPORTED and ADVERTISED value
 */
struct phy_setting {
	int speed;
	int duplex;
	u32 setting;
};

/* A mapping of all SUPPORTED settings to speed/duplex */
static const struct phy_setting settings[] = {
	{
		.speed = SPEED_10000,
		.duplex = DUPLEX_FULL,
		.setting = SUPPORTED_10000baseKR_Full,
	},
	{
		.speed = SPEED_10000,
		.duplex = DUPLEX_FULL,
		.setting = SUPPORTED_10000baseKX4_Full,
	},
	{
		.speed = SPEED_10000,
		.duplex = DUPLEX_FULL,
		.setting = SUPPORTED_10000baseT_Full,
	},
	{
		.speed = SPEED_2500,
		.duplex = DUPLEX_FULL,
		.setting = SUPPORTED_2500baseX_Full,
	},
	{
		.speed = SPEED_1000,
		.duplex = DUPLEX_FULL,
		.setting = SUPPORTED_1000baseKX_Full,
	},
	{
		.speed = SPEED_1000,
		.duplex = DUPLEX_FULL,
		.setting = SUPPORTED_1000baseT_Full,
	},
	{
		.speed = SPEED_1000,
		.duplex = DUPLEX_HALF,
		.setting = SUPPORTED_1000baseT_Half,
	},
	{
		.speed = SPEED_100,
		.duplex = DUPLEX_FULL,
		.setting = SUPPORTED_100baseT_Full,
	},
	{
		.speed = SPEED_100,
		.duplex = DUPLEX_HALF,
		.setting = SUPPORTED_100baseT_Half,
	},
	{
		.speed = SPEED_10,
		.duplex = DUPLEX_FULL,
		.setting = SUPPORTED_10baseT_Full,
	},
	{
		.speed = SPEED_10,
		.duplex = DUPLEX_HALF,
		.setting = SUPPORTED_10baseT_Half,
	},
};

#define MAX_NUM_SETTINGS ARRAY_SIZE(settings)

/**
 * phy_find_setting - find a PHY settings array entry that matches speed & duplex
 * @speed: speed to match
 * @duplex: duplex to match
 *
 * Description: Searches the settings array for the setting which
 *   matches the desired speed and duplex, and returns the index
 *   of that setting.  Returns the index of the last setting if
 *   none of the others match.
 */
static inline unsigned int phy_find_setting(int speed, int duplex)
{
	unsigned int idx = 0;

	while (idx < ARRAY_SIZE(settings) &&
	       (settings[idx].speed != speed || settings[idx].duplex != duplex))
		idx++;

	return idx < MAX_NUM_SETTINGS ? idx : MAX_NUM_SETTINGS - 1;
}

/**
 * phy_find_valid - find a PHY setting that matches the requested features mask
 * @idx: The first index in settings[] to search
 * @features: A mask of the valid settings
 *
 * Description: Returns the index of the first valid setting less
 *   than or equal to the one pointed to by idx, as determined by
 *   the mask in features.  Returns the index of the last setting
 *   if nothing else matches.
 */
static inline unsigned int phy_find_valid(unsigned int idx, u32 features)
{
	while (idx < MAX_NUM_SETTINGS && !(settings[idx].setting & features))
		idx++;

	return idx < MAX_NUM_SETTINGS ? idx : MAX_NUM_SETTINGS - 1;
}

/**
 * phy_sanitize_settings - make sure the PHY is set to supported speed and duplex
 * @phydev: the target phy_device struct
 *
 * Description: Make sure the PHY is set to supported speeds and
 *   duplexes.  Drop down by one in this order:  1000/FULL,
 *   1000/HALF, 100/FULL, 100/HALF, 10/FULL, 10/HALF.
 */
static void phy_sanitize_settings(struct phy_device *phydev)
{
	u32 features = phydev->supported;
	unsigned int idx;

	/* Sanitize settings based on PHY capabilities */
	if ((features & SUPPORTED_Autoneg) == 0)
		phydev->autoneg = AUTONEG_DISABLE;

	idx = phy_find_valid(phy_find_setting(phydev->speed, phydev->duplex),
			features);

	phydev->speed = settings[idx].speed;
	phydev->duplex = settings[idx].duplex;
}

/**
 * phy_ethtool_sset - generic ethtool sset function, handles all the details
 * @phydev: target phy_device struct
 * @cmd: ethtool_cmd
 *
 * A few notes about parameter checking:
 * - We don't set port or transceiver, so we don't care what they
 *   were set to.
 * - phy_start_aneg() will make sure forced settings are sane, and
 *   choose the next best ones from the ones selected, so we don't
 *   care if ethtool tries to give us bad values.
 */
int phy_ethtool_sset(struct phy_device *phydev, struct ethtool_cmd *cmd)
{
	u32 speed = ethtool_cmd_speed(cmd);

	if (cmd->phy_address != phydev->addr)
		return -EINVAL;

	/* We make sure that we don't pass unsupported values in to the PHY */
	cmd->advertising &= phydev->supported;

	/* Verify the settings we care about. */
	if (cmd->autoneg != AUTONEG_ENABLE && cmd->autoneg != AUTONEG_DISABLE)
		return -EINVAL;

	if (cmd->autoneg == AUTONEG_ENABLE && cmd->advertising == 0)
		return -EINVAL;

	if (cmd->autoneg == AUTONEG_DISABLE &&
	    ((speed != SPEED_1000 &&
	      speed != SPEED_100 &&
	      speed != SPEED_10) ||
	     (cmd->duplex != DUPLEX_HALF &&
	      cmd->duplex != DUPLEX_FULL)))
		return -EINVAL;

	phydev->autoneg = cmd->autoneg;

	phydev->speed = speed;

	phydev->advertising = cmd->advertising;

	if (AUTONEG_ENABLE == cmd->autoneg)
		phydev->advertising |= ADVERTISED_Autoneg;
	else
		phydev->advertising &= ~ADVERTISED_Autoneg;

	phydev->duplex = cmd->duplex;

	/* Restart the PHY */
	phy_start_aneg(phydev);

	return 0;
}
EXPORT_SYMBOL(phy_ethtool_sset);

int phy_ethtool_gset(struct phy_device *phydev, struct ethtool_cmd *cmd)
{
	cmd->supported = phydev->supported;

	cmd->advertising = phydev->advertising;
	cmd->lp_advertising = phydev->lp_advertising;

	ethtool_cmd_speed_set(cmd, phydev->speed);
	cmd->duplex = phydev->duplex;
	if (phydev->interface == PHY_INTERFACE_MODE_MOCA)
		cmd->port = PORT_BNC;
	else
		cmd->port = PORT_MII;
	cmd->phy_address = phydev->addr;
	cmd->transceiver = phy_is_internal(phydev) ?
		XCVR_INTERNAL : XCVR_EXTERNAL;
	cmd->autoneg = phydev->autoneg;

	return 0;
}
EXPORT_SYMBOL(phy_ethtool_gset);

/**
 * phy_mii_ioctl - generic PHY MII ioctl interface
 * @phydev: the phy_device struct
 * @ifr: &struct ifreq for socket ioctl's
 * @cmd: ioctl cmd to execute
 *
 * Note that this function is currently incompatible with the
 * PHYCONTROL layer.  It changes registers without regard to
 * current state.  Use at own risk.
 */
int phy_mii_ioctl(struct phy_device *phydev, struct ifreq *ifr, int cmd)
{
	struct mii_ioctl_data *mii_data = if_mii(ifr);
	u16 val = mii_data->val_in;

	switch (cmd) {
	case SIOCGMIIPHY:
		mii_data->phy_id = phydev->addr;
		/* fall through */

	case SIOCGMIIREG:
		mii_data->val_out = mdiobus_read(phydev->bus, mii_data->phy_id,
						 mii_data->reg_num);
		return 0;

	case SIOCSMIIREG:
		if (mii_data->phy_id == phydev->addr) {
			switch (mii_data->reg_num) {
			case MII_BMCR:
				if ((val & (BMCR_RESET | BMCR_ANENABLE)) == 0)
					phydev->autoneg = AUTONEG_DISABLE;
				else
					phydev->autoneg = AUTONEG_ENABLE;
				if (!phydev->autoneg && (val & BMCR_FULLDPLX))
					phydev->duplex = DUPLEX_FULL;
				else
					phydev->duplex = DUPLEX_HALF;
				if (!phydev->autoneg && (val & BMCR_SPEED1000))
					phydev->speed = SPEED_1000;
				else if (!phydev->autoneg &&
					 (val & BMCR_SPEED100))
					phydev->speed = SPEED_100;
				break;
			case MII_ADVERTISE:
				phydev->advertising = val;
				break;
			default:
				/* do nothing */
				break;
			}
		}

		mdiobus_write(phydev->bus, mii_data->phy_id,
			      mii_data->reg_num, val);

		if (mii_data->reg_num == MII_BMCR &&
		    val & BMCR_RESET)
			return phy_init_hw(phydev);
		return 0;

	case SIOCSHWTSTAMP:
		if (phydev->drv->hwtstamp)
			return phydev->drv->hwtstamp(phydev, ifr);
		/* fall through */

	default:
		return -EOPNOTSUPP;
	}
}
EXPORT_SYMBOL(phy_mii_ioctl);

/**
 * phy_start_aneg - start auto-negotiation for this PHY device
 * @phydev: the phy_device struct
 *
 * Description: Sanitizes the settings (if we're not autonegotiating
 *   them), and then calls the driver's config_aneg function.
 *   If the PHYCONTROL Layer is operating, we change the state to
 *   reflect the beginning of Auto-negotiation or forcing.
 */
int phy_start_aneg(struct phy_device *phydev)
{
	int err;

	mutex_lock(&phydev->lock);

	if (AUTONEG_DISABLE == phydev->autoneg)
		phy_sanitize_settings(phydev);

	err = phydev->drv->config_aneg(phydev);
	if (err < 0)
		goto out_unlock;

	if (phydev->state != PHY_HALTED) {
		if (AUTONEG_ENABLE == phydev->autoneg) {
			phydev->state = PHY_AN;
			phydev->link_timeout = PHY_AN_TIMEOUT;
		} else {
			phydev->state = PHY_FORCING;
			phydev->link_timeout = PHY_FORCE_TIMEOUT;
		}
	}

out_unlock:
	mutex_unlock(&phydev->lock);
	return err;
}
EXPORT_SYMBOL(phy_start_aneg);

/**
 * phy_start_machine - start PHY state machine tracking
 * @phydev: the phy_device struct
 *
 * Description: The PHY infrastructure can run a state machine
 *   which tracks whether the PHY is starting up, negotiating,
 *   etc.  This function starts the timer which tracks the state
 *   of the PHY.  If you want to maintain your own state machine,
 *   do not call this function.
 */
void phy_start_machine(struct phy_device *phydev)
{
	queue_delayed_work(system_power_efficient_wq, &phydev->state_queue, HZ);
}

/**
 * phy_stop_machine - stop the PHY state machine tracking
 * @phydev: target phy_device struct
 *
 * Description: Stops the state machine timer, sets the state to UP
 *   (unless it wasn't up yet). This function must be called BEFORE
 *   phy_detach.
 */
void phy_stop_machine(struct phy_device *phydev)
{
	cancel_delayed_work_sync(&phydev->state_queue);

	mutex_lock(&phydev->lock);
	if (phydev->state > PHY_UP)
		phydev->state = PHY_UP;
	mutex_unlock(&phydev->lock);
}

/**
 * phy_error - enter HALTED state for this PHY device
 * @phydev: target phy_device struct
 *
 * Moves the PHY to the HALTED state in response to a read
 * or write error, and tells the controller the link is down.
 * Must not be called from interrupt context, or while the
 * phydev->lock is held.
 */
static void phy_error(struct phy_device *phydev)
{
	mutex_lock(&phydev->lock);
	phydev->state = PHY_HALTED;
	mutex_unlock(&phydev->lock);
}

/**
 * phy_interrupt - PHY interrupt handler
 * @irq: interrupt line
 * @phy_dat: phy_device pointer
 *
 * Description: When a PHY interrupt occurs, the handler disables
 * interrupts, and schedules a work task to clear the interrupt.
 */
static irqreturn_t phy_interrupt(int irq, void *phy_dat)
{
	struct phy_device *phydev = phy_dat;

	if (PHY_HALTED == phydev->state)
		return IRQ_NONE;		/* It can't be ours.  */

	/* The MDIO bus is not allowed to be written in interrupt
	 * context, so we need to disable the irq here.  A work
	 * queue will write the PHY to disable and clear the
	 * interrupt, and then reenable the irq line.
	 */
	disable_irq_nosync(irq);
	atomic_inc(&phydev->irq_disable);

	queue_work(system_power_efficient_wq, &phydev->phy_queue);

	return IRQ_HANDLED;
}

/**
 * phy_enable_interrupts - Enable the interrupts from the PHY side
 * @phydev: target phy_device struct
 */
static int phy_enable_interrupts(struct phy_device *phydev)
{
	int err = phy_clear_interrupt(phydev);

	if (err < 0)
		return err;

	return phy_config_interrupt(phydev, PHY_INTERRUPT_ENABLED);
}

/**
 * phy_disable_interrupts - Disable the PHY interrupts from the PHY side
 * @phydev: target phy_device struct
 */
static int phy_disable_interrupts(struct phy_device *phydev)
{
	int err;

	/* Disable PHY interrupts */
	err = phy_config_interrupt(phydev, PHY_INTERRUPT_DISABLED);
	if (err)
		goto phy_err;

	/* Clear the interrupt */
	err = phy_clear_interrupt(phydev);
	if (err)
		goto phy_err;

	return 0;

phy_err:
	phy_error(phydev);

	return err;
}

/**
 * phy_start_interrupts - request and enable interrupts for a PHY device
 * @phydev: target phy_device struct
 *
 * Description: Request the interrupt for the given PHY.
 *   If this fails, then we set irq to PHY_POLL.
 *   Otherwise, we enable the interrupts in the PHY.
 *   This should only be called with a valid IRQ number.
 *   Returns 0 on success or < 0 on error.
 */
int phy_start_interrupts(struct phy_device *phydev)
{
	atomic_set(&phydev->irq_disable, 0);
	if (request_irq(phydev->irq, phy_interrupt, 0, "phy_interrupt",
			phydev) < 0) {
		pr_warn("%s: Can't get IRQ %d (PHY)\n",
			phydev->bus->name, phydev->irq);
		phydev->irq = PHY_POLL;
		return 0;
	}

	return phy_enable_interrupts(phydev);
}
EXPORT_SYMBOL(phy_start_interrupts);

/**
 * phy_stop_interrupts - disable interrupts from a PHY device
 * @phydev: target phy_device struct
 */
int phy_stop_interrupts(struct phy_device *phydev)
{
	int err = phy_disable_interrupts(phydev);

	if (err)
		phy_error(phydev);

	free_irq(phydev->irq, phydev);

	/* Cannot call flush_scheduled_work() here as desired because
	 * of rtnl_lock(), but we do not really care about what would
	 * be done, except from enable_irq(), so cancel any work
	 * possibly pending and take care of the matter below.
	 */
	cancel_work_sync(&phydev->phy_queue);
	/* If work indeed has been cancelled, disable_irq() will have
	 * been left unbalanced from phy_interrupt() and enable_irq()
	 * has to be called so that other devices on the line work.
	 */
	while (atomic_dec_return(&phydev->irq_disable) >= 0)
		enable_irq(phydev->irq);

	return err;
}
EXPORT_SYMBOL(phy_stop_interrupts);

/**
 * phy_change - Scheduled by the phy_interrupt/timer to handle PHY changes
 * @work: work_struct that describes the work to be done
 */
void phy_change(struct work_struct *work)
{
	struct phy_device *phydev =
		container_of(work, struct phy_device, phy_queue);

	if (phydev->drv->did_interrupt &&
	    !phydev->drv->did_interrupt(phydev))
		goto ignore;

	if (phy_disable_interrupts(phydev))
		goto phy_err;

	mutex_lock(&phydev->lock);
	if ((PHY_RUNNING == phydev->state) || (PHY_NOLINK == phydev->state))
		phydev->state = PHY_CHANGELINK;
	mutex_unlock(&phydev->lock);

	atomic_dec(&phydev->irq_disable);
	enable_irq(phydev->irq);

	/* Reenable interrupts */
	if (PHY_HALTED != phydev->state &&
	    phy_config_interrupt(phydev, PHY_INTERRUPT_ENABLED))
		goto irq_enable_err;

	/* reschedule state queue work to run as soon as possible */
	cancel_delayed_work_sync(&phydev->state_queue);
	queue_delayed_work(system_power_efficient_wq, &phydev->state_queue, 0);
	return;

ignore:
	atomic_dec(&phydev->irq_disable);
	enable_irq(phydev->irq);
	return;

irq_enable_err:
	disable_irq(phydev->irq);
	atomic_inc(&phydev->irq_disable);
phy_err:
	phy_error(phydev);
}

/**
 * phy_stop - Bring down the PHY link, and stop checking the status
 * @phydev: target phy_device struct
 */
void phy_stop(struct phy_device *phydev)
{
	mutex_lock(&phydev->lock);

	if (PHY_HALTED == phydev->state)
		goto out_unlock;

	if (phy_interrupt_is_valid(phydev)) {
		/* Disable PHY Interrupts */
		phy_config_interrupt(phydev, PHY_INTERRUPT_DISABLED);

		/* Clear any pending interrupts */
		phy_clear_interrupt(phydev);
	}

	phydev->state = PHY_HALTED;

out_unlock:
	mutex_unlock(&phydev->lock);

	/* Cannot call flush_scheduled_work() here as desired because
	 * of rtnl_lock(), but PHY_HALTED shall guarantee phy_change()
	 * will not reenable interrupts.
	 */
}
EXPORT_SYMBOL(phy_stop);

/**
 * phy_start - start or restart a PHY device
 * @phydev: target phy_device struct
 *
 * Description: Indicates the attached device's readiness to
 *   handle PHY-related work.  Used during startup to start the
 *   PHY, and after a call to phy_stop() to resume operation.
 *   Also used to indicate the MDIO bus has cleared an error
 *   condition.
 */
void phy_start(struct phy_device *phydev)
{
	mutex_lock(&phydev->lock);

	switch (phydev->state) {
	case PHY_STARTING:
		phydev->state = PHY_PENDING;
		break;
	case PHY_READY:
		phydev->state = PHY_UP;
		break;
	case PHY_HALTED:
		phydev->state = PHY_RESUMING;
	default:
		break;
	}
	mutex_unlock(&phydev->lock);
}
EXPORT_SYMBOL(phy_start);

/**
 * phy_state_machine - Handle the state machine
 * @work: work_struct that describes the work to be done
 */
void phy_state_machine(struct work_struct *work)
{
	struct delayed_work *dwork = to_delayed_work(work);
	struct phy_device *phydev =
			container_of(dwork, struct phy_device, state_queue);
	bool needs_aneg = false, do_suspend = false, do_resume = false;
	int err = 0;

	mutex_lock(&phydev->lock);

	if (phydev->drv->link_change_notify)
		phydev->drv->link_change_notify(phydev);

	switch (phydev->state) {
	case PHY_DOWN:
	case PHY_STARTING:
	case PHY_READY:
	case PHY_PENDING:
		break;
	case PHY_UP:
		needs_aneg = true;

		phydev->link_timeout = PHY_AN_TIMEOUT;

		break;
	case PHY_AN:
		err = phy_read_status(phydev);
		if (err < 0)
			break;

		/* If the link is down, give up on negotiation for now */
		if (!phydev->link) {
			phydev->state = PHY_NOLINK;
			netif_carrier_off(phydev->attached_dev);
			phydev->adjust_link(phydev->attached_dev);
			break;
		}

		/* Check if negotiation is done.  Break if there's an error */
		err = phy_aneg_done(phydev);
		if (err < 0)
			break;

		/* If AN is done, we're running */
		if (err > 0) {
			phydev->state = PHY_RUNNING;
			netif_carrier_on(phydev->attached_dev);
			phydev->adjust_link(phydev->attached_dev);

		} else if (0 == phydev->link_timeout--)
			needs_aneg = true;
		break;
	case PHY_NOLINK:
		err = phy_read_status(phydev);
		if (err)
			break;

		if (phydev->link) {
			if (AUTONEG_ENABLE == phydev->autoneg) {
				err = phy_aneg_done(phydev);
				if (err < 0)
					break;

				if (!err) {
					phydev->state = PHY_AN;
					phydev->link_timeout = PHY_AN_TIMEOUT;
					break;
				}
			}
			phydev->state = PHY_RUNNING;
			netif_carrier_on(phydev->attached_dev);
			phydev->adjust_link(phydev->attached_dev);
		}
		break;
	case PHY_FORCING:
		err = genphy_update_link(phydev);
		if (err)
			break;

		if (phydev->link) {
			phydev->state = PHY_RUNNING;
			netif_carrier_on(phydev->attached_dev);
		} else {
			if (0 == phydev->link_timeout--)
				needs_aneg = true;
		}

		phydev->adjust_link(phydev->attached_dev);
		break;
	case PHY_RUNNING:
		/* Only register a CHANGE if we are
		 * polling or ignoring interrupts
		 */
		if (!phy_interrupt_is_valid(phydev))
			phydev->state = PHY_CHANGELINK;
		break;
	case PHY_CHANGELINK:
		err = phy_read_status(phydev);
		if (err)
			break;

		if (phydev->link) {
			phydev->state = PHY_RUNNING;
			netif_carrier_on(phydev->attached_dev);
		} else {
			phydev->state = PHY_NOLINK;
			netif_carrier_off(phydev->attached_dev);
		}

		phydev->adjust_link(phydev->attached_dev);

		if (phy_interrupt_is_valid(phydev))
			err = phy_config_interrupt(phydev,
						   PHY_INTERRUPT_ENABLED);
		break;
	case PHY_HALTED:
		if (phydev->link) {
			phydev->link = 0;
			netif_carrier_off(phydev->attached_dev);
			phydev->adjust_link(phydev->attached_dev);
			do_suspend = true;
		}
		break;
	case PHY_RESUMING:
		err = phy_clear_interrupt(phydev);
		if (err)
			break;

		err = phy_config_interrupt(phydev, PHY_INTERRUPT_ENABLED);
		if (err)
			break;

		if (AUTONEG_ENABLE == phydev->autoneg) {
			err = phy_aneg_done(phydev);
			if (err < 0)
				break;

			/* err > 0 if AN is done.
			 * Otherwise, it's 0, and we're  still waiting for AN
			 */
			if (err > 0) {
				err = phy_read_status(phydev);
				if (err)
					break;

				if (phydev->link) {
					phydev->state = PHY_RUNNING;
					netif_carrier_on(phydev->attached_dev);
				} else	{
					phydev->state = PHY_NOLINK;
				}
				phydev->adjust_link(phydev->attached_dev);
			} else {
				phydev->state = PHY_AN;
				phydev->link_timeout = PHY_AN_TIMEOUT;
			}
		} else {
			err = phy_read_status(phydev);
			if (err)
				break;

			if (phydev->link) {
				phydev->state = PHY_RUNNING;
				netif_carrier_on(phydev->attached_dev);
			} else	{
				phydev->state = PHY_NOLINK;
			}
			phydev->adjust_link(phydev->attached_dev);
		}
		do_resume = true;
		break;
	}

	mutex_unlock(&phydev->lock);

	if (needs_aneg)
		err = phy_start_aneg(phydev);
	else if (do_suspend)
		phy_suspend(phydev);
	else if (do_resume)
		phy_resume(phydev);

	if (err < 0)
		phy_error(phydev);

	queue_delayed_work(system_power_efficient_wq, &phydev->state_queue,
			   PHY_STATE_TIME * HZ);
}

void phy_mac_interrupt(struct phy_device *phydev, int new_link)
{
	cancel_work_sync(&phydev->phy_queue);
	phydev->link = new_link;
	schedule_work(&phydev->phy_queue);
}
EXPORT_SYMBOL(phy_mac_interrupt);

static inline void mmd_phy_indirect(struct mii_bus *bus, int prtad, int devad,
				    int addr)
{
	/* Write the desired MMD Devad */
	bus->write(bus, addr, MII_MMD_CTRL, devad);

	/* Write the desired MMD register address */
	bus->write(bus, addr, MII_MMD_DATA, prtad);

	/* Select the Function : DATA with no post increment */
	bus->write(bus, addr, MII_MMD_CTRL, (devad | MII_MMD_CTRL_NOINCR));
}

/**
 * phy_read_mmd_indirect - reads data from the MMD registers
 * @phydev: The PHY device bus
 * @prtad: MMD Address
 * @devad: MMD DEVAD
 * @addr: PHY address on the MII bus
 *
 * Description: it reads data from the MMD registers (clause 22 to access to
 * clause 45) of the specified phy address.
 * To read these register we have:
 * 1) Write reg 13 // DEVAD
 * 2) Write reg 14 // MMD Address
 * 3) Write reg 13 // MMD Data Command for MMD DEVAD
 * 3) Read  reg 14 // Read MMD data
 */
static int phy_read_mmd_indirect(struct phy_device *phydev, int prtad,
				 int devad, int addr)
{
	struct phy_driver *phydrv = phydev->drv;
	int value = -1;
<<<<<<< HEAD

	if (phydrv->read_mmd_indirect == NULL) {
		mmd_phy_indirect(phydev->bus, prtad, devad, addr);

=======

	if (phydrv->read_mmd_indirect == NULL) {
		mmd_phy_indirect(phydev->bus, prtad, devad, addr);

>>>>>>> 9e82bf01
		/* Read the content of the MMD's selected register */
		value = phydev->bus->read(phydev->bus, addr, MII_MMD_DATA);
	} else {
		value = phydrv->read_mmd_indirect(phydev, prtad, devad, addr);
	}
	return value;
}

/**
 * phy_write_mmd_indirect - writes data to the MMD registers
 * @phydev: The PHY device
 * @prtad: MMD Address
 * @devad: MMD DEVAD
 * @addr: PHY address on the MII bus
 * @data: data to write in the MMD register
 *
 * Description: Write data from the MMD registers of the specified
 * phy address.
 * To write these register we have:
 * 1) Write reg 13 // DEVAD
 * 2) Write reg 14 // MMD Address
 * 3) Write reg 13 // MMD Data Command for MMD DEVAD
 * 3) Write reg 14 // Write MMD data
 */
static void phy_write_mmd_indirect(struct phy_device *phydev, int prtad,
				   int devad, int addr, u32 data)
{
	struct phy_driver *phydrv = phydev->drv;
<<<<<<< HEAD

	if (phydrv->write_mmd_indirect == NULL) {
		mmd_phy_indirect(phydev->bus, prtad, devad, addr);

=======

	if (phydrv->write_mmd_indirect == NULL) {
		mmd_phy_indirect(phydev->bus, prtad, devad, addr);

>>>>>>> 9e82bf01
		/* Write the data into MMD's selected register */
		phydev->bus->write(phydev->bus, addr, MII_MMD_DATA, data);
	} else {
		phydrv->write_mmd_indirect(phydev, prtad, devad, addr, data);
	}
}

/**
 * phy_init_eee - init and check the EEE feature
 * @phydev: target phy_device struct
 * @clk_stop_enable: PHY may stop the clock during LPI
 *
 * Description: it checks if the Energy-Efficient Ethernet (EEE)
 * is supported by looking at the MMD registers 3.20 and 7.60/61
 * and it programs the MMD register 3.0 setting the "Clock stop enable"
 * bit if required.
 */
int phy_init_eee(struct phy_device *phydev, bool clk_stop_enable)
{
	/* According to 802.3az,the EEE is supported only in full duplex-mode.
	 * Also EEE feature is active when core is operating with MII, GMII
	 * or RGMII.
	 */
	if ((phydev->duplex == DUPLEX_FULL) &&
	    ((phydev->interface == PHY_INTERFACE_MODE_MII) ||
	    (phydev->interface == PHY_INTERFACE_MODE_GMII) ||
	    (phydev->interface == PHY_INTERFACE_MODE_RGMII))) {
		int eee_lp, eee_cap, eee_adv;
		u32 lp, cap, adv;
		int status;
		unsigned int idx;

		/* Read phy status to properly get the right settings */
		status = phy_read_status(phydev);
		if (status)
			return status;

		/* First check if the EEE ability is supported */
		eee_cap = phy_read_mmd_indirect(phydev, MDIO_PCS_EEE_ABLE,
						MDIO_MMD_PCS, phydev->addr);
		if (eee_cap <= 0)
			goto eee_exit_err;

		cap = mmd_eee_cap_to_ethtool_sup_t(eee_cap);
		if (!cap)
			goto eee_exit_err;

		/* Check which link settings negotiated and verify it in
		 * the EEE advertising registers.
		 */
		eee_lp = phy_read_mmd_indirect(phydev, MDIO_AN_EEE_LPABLE,
					       MDIO_MMD_AN, phydev->addr);
		if (eee_lp <= 0)
			goto eee_exit_err;

		eee_adv = phy_read_mmd_indirect(phydev, MDIO_AN_EEE_ADV,
						MDIO_MMD_AN, phydev->addr);
		if (eee_adv <= 0)
			goto eee_exit_err;

		adv = mmd_eee_adv_to_ethtool_adv_t(eee_adv);
		lp = mmd_eee_adv_to_ethtool_adv_t(eee_lp);
		idx = phy_find_setting(phydev->speed, phydev->duplex);
		if (!(lp & adv & settings[idx].setting))
			goto eee_exit_err;

		if (clk_stop_enable) {
			/* Configure the PHY to stop receiving xMII
			 * clock while it is signaling LPI.
			 */
			int val = phy_read_mmd_indirect(phydev, MDIO_CTRL1,
							MDIO_MMD_PCS,
							phydev->addr);
			if (val < 0)
				return val;

			val |= MDIO_PCS_CTRL1_CLKSTOP_EN;
			phy_write_mmd_indirect(phydev, MDIO_CTRL1,
					       MDIO_MMD_PCS, phydev->addr,
					       val);
		}

		return 0; /* EEE supported */
	}
eee_exit_err:
	return -EPROTONOSUPPORT;
}
EXPORT_SYMBOL(phy_init_eee);

/**
 * phy_get_eee_err - report the EEE wake error count
 * @phydev: target phy_device struct
 *
 * Description: it is to report the number of time where the PHY
 * failed to complete its normal wake sequence.
 */
int phy_get_eee_err(struct phy_device *phydev)
{
	return phy_read_mmd_indirect(phydev, MDIO_PCS_EEE_WK_ERR,
				     MDIO_MMD_PCS, phydev->addr);
}
EXPORT_SYMBOL(phy_get_eee_err);

/**
 * phy_ethtool_get_eee - get EEE supported and status
 * @phydev: target phy_device struct
 * @data: ethtool_eee data
 *
 * Description: it reportes the Supported/Advertisement/LP Advertisement
 * capabilities.
 */
int phy_ethtool_get_eee(struct phy_device *phydev, struct ethtool_eee *data)
{
	int val;

	/* Get Supported EEE */
	val = phy_read_mmd_indirect(phydev, MDIO_PCS_EEE_ABLE,
				    MDIO_MMD_PCS, phydev->addr);
	if (val < 0)
		return val;
	data->supported = mmd_eee_cap_to_ethtool_sup_t(val);

	/* Get advertisement EEE */
	val = phy_read_mmd_indirect(phydev, MDIO_AN_EEE_ADV,
				    MDIO_MMD_AN, phydev->addr);
	if (val < 0)
		return val;
	data->advertised = mmd_eee_adv_to_ethtool_adv_t(val);

	/* Get LP advertisement EEE */
	val = phy_read_mmd_indirect(phydev, MDIO_AN_EEE_LPABLE,
				    MDIO_MMD_AN, phydev->addr);
	if (val < 0)
		return val;
	data->lp_advertised = mmd_eee_adv_to_ethtool_adv_t(val);

	return 0;
}
EXPORT_SYMBOL(phy_ethtool_get_eee);

/**
 * phy_ethtool_set_eee - set EEE supported and status
 * @phydev: target phy_device struct
 * @data: ethtool_eee data
 *
 * Description: it is to program the Advertisement EEE register.
 */
int phy_ethtool_set_eee(struct phy_device *phydev, struct ethtool_eee *data)
{
	int val = ethtool_adv_to_mmd_eee_adv_t(data->advertised);

	phy_write_mmd_indirect(phydev, MDIO_AN_EEE_ADV, MDIO_MMD_AN,
			       phydev->addr, val);

	return 0;
}
EXPORT_SYMBOL(phy_ethtool_set_eee);

int phy_ethtool_set_wol(struct phy_device *phydev, struct ethtool_wolinfo *wol)
{
	if (phydev->drv->set_wol)
		return phydev->drv->set_wol(phydev, wol);

	return -EOPNOTSUPP;
}
EXPORT_SYMBOL(phy_ethtool_set_wol);

void phy_ethtool_get_wol(struct phy_device *phydev, struct ethtool_wolinfo *wol)
{
	if (phydev->drv->get_wol)
		phydev->drv->get_wol(phydev, wol);
}
EXPORT_SYMBOL(phy_ethtool_get_wol);<|MERGE_RESOLUTION|>--- conflicted
+++ resolved
@@ -960,17 +960,10 @@
 {
 	struct phy_driver *phydrv = phydev->drv;
 	int value = -1;
-<<<<<<< HEAD
 
 	if (phydrv->read_mmd_indirect == NULL) {
 		mmd_phy_indirect(phydev->bus, prtad, devad, addr);
 
-=======
-
-	if (phydrv->read_mmd_indirect == NULL) {
-		mmd_phy_indirect(phydev->bus, prtad, devad, addr);
-
->>>>>>> 9e82bf01
 		/* Read the content of the MMD's selected register */
 		value = phydev->bus->read(phydev->bus, addr, MII_MMD_DATA);
 	} else {
@@ -999,17 +992,10 @@
 				   int devad, int addr, u32 data)
 {
 	struct phy_driver *phydrv = phydev->drv;
-<<<<<<< HEAD
 
 	if (phydrv->write_mmd_indirect == NULL) {
 		mmd_phy_indirect(phydev->bus, prtad, devad, addr);
 
-=======
-
-	if (phydrv->write_mmd_indirect == NULL) {
-		mmd_phy_indirect(phydev->bus, prtad, devad, addr);
-
->>>>>>> 9e82bf01
 		/* Write the data into MMD's selected register */
 		phydev->bus->write(phydev->bus, addr, MII_MMD_DATA, data);
 	} else {
