/*
 *  linux/drivers/mmc/core/core.c
 *
 *  Copyright (C) 2003-2004 Russell King, All Rights Reserved.
 *  SD support Copyright (C) 2004 Ian Molton, All Rights Reserved.
 *  Copyright (C) 2005-2008 Pierre Ossman, All Rights Reserved.
 *  MMCv4 support Copyright (C) 2006 Philip Langdale, All Rights Reserved.
 *
 * This program is free software; you can redistribute it and/or modify
 * it under the terms of the GNU General Public License version 2 as
 * published by the Free Software Foundation.
 */
#include <linux/module.h>
#include <linux/init.h>
#include <linux/interrupt.h>
#include <linux/completion.h>
#include <linux/devfreq.h>
#include <linux/device.h>
#include <linux/delay.h>
#include <linux/pagemap.h>
#include <linux/err.h>
#include <linux/leds.h>
#include <linux/scatterlist.h>
#include <linux/log2.h>
#include <linux/regulator/consumer.h>
#include <linux/pm_runtime.h>
#include <linux/pm_wakeup.h>
#include <linux/suspend.h>
#include <linux/fault-inject.h>
#include <linux/random.h>
#include <linux/slab.h>
#include <linux/of.h>
#include <linux/pm.h>
#include <linux/jiffies.h>

#include <linux/mmc/card.h>
#include <linux/mmc/host.h>
#include <linux/mmc/mmc.h>
#include <linux/mmc/sd.h>
#include <linux/mmc/slot-gpio.h>
#include <linux/sched.h>
#define CREATE_TRACE_POINTS
#include <trace/events/mmc.h>

#include "core.h"
#include "card.h"
#include "bus.h"
#include "host.h"
#include "sdio_bus.h"
#include "pwrseq.h"

#include "mmc_ops.h"
#include "sd_ops.h"
#include "sdio_ops.h"

/* If the device is not responding */
#define MMC_CORE_TIMEOUT_MS	(10 * 60 * 1000) /* 10 minute timeout */

/* The max erase timeout, used when host->max_busy_timeout isn't specified */
#define MMC_ERASE_TIMEOUT_MS	(60 * 1000) /* 60 s */

static const unsigned freqs[] = { 400000, 300000, 200000, 100000 };

/*
 * Enabling software CRCs on the data blocks can be a significant (30%)
 * performance cost, and for other reasons may not always be desired.
 * So we allow it it to be disabled.
 */
bool use_spi_crc = 1;
module_param(use_spi_crc, bool, 0);

static int mmc_schedule_delayed_work(struct delayed_work *work,
				     unsigned long delay)
{
	/*
	 * We use the system_freezable_wq, because of two reasons.
	 * First, it allows several works (not the same work item) to be
	 * executed simultaneously. Second, the queue becomes frozen when
	 * userspace becomes frozen during system PM.
	 */
	return queue_delayed_work(system_freezable_wq, work, delay);
}

#ifdef CONFIG_FAIL_MMC_REQUEST

/*
 * Internal function. Inject random data errors.
 * If mmc_data is NULL no errors are injected.
 */
static void mmc_should_fail_request(struct mmc_host *host,
				    struct mmc_request *mrq)
{
	struct mmc_command *cmd = mrq->cmd;
	struct mmc_data *data = mrq->data;
	static const int data_errors[] = {
		-ETIMEDOUT,
		-EILSEQ,
		-EIO,
	};

	if (!data)
		return;

	if (cmd->error || data->error ||
	    !should_fail(&host->fail_mmc_request, data->blksz * data->blocks))
		return;

	data->error = data_errors[prandom_u32() % ARRAY_SIZE(data_errors)];
	data->bytes_xfered = (prandom_u32() % (data->bytes_xfered >> 9)) << 9;
	data->fault_injected = true;
}

#else /* CONFIG_FAIL_MMC_REQUEST */

static inline void mmc_should_fail_request(struct mmc_host *host,
					   struct mmc_request *mrq)
{
}

#endif /* CONFIG_FAIL_MMC_REQUEST */

static bool mmc_is_data_request(struct mmc_request *mmc_request)
{
	switch (mmc_request->cmd->opcode) {
	case MMC_READ_SINGLE_BLOCK:
	case MMC_READ_MULTIPLE_BLOCK:
	case MMC_WRITE_BLOCK:
	case MMC_WRITE_MULTIPLE_BLOCK:
		return true;
	default:
		return false;
	}
}

static void mmc_clk_scaling_start_busy(struct mmc_host *host, bool lock_needed)
{
	struct mmc_devfeq_clk_scaling *clk_scaling = &host->clk_scaling;

	if (!clk_scaling->enable)
		return;

	if (lock_needed)
		spin_lock_bh(&clk_scaling->lock);

	clk_scaling->start_busy = ktime_get();
	clk_scaling->is_busy_started = true;

	if (lock_needed)
		spin_unlock_bh(&clk_scaling->lock);
}

static void mmc_clk_scaling_stop_busy(struct mmc_host *host, bool lock_needed)
{
	struct mmc_devfeq_clk_scaling *clk_scaling = &host->clk_scaling;

	if (!clk_scaling->enable)
		return;

	if (lock_needed)
		spin_lock_bh(&clk_scaling->lock);

	if (!clk_scaling->is_busy_started) {
		WARN_ON(1);
		goto out;
	}

	clk_scaling->total_busy_time_us +=
		ktime_to_us(ktime_sub(ktime_get(),
			clk_scaling->start_busy));
	pr_debug("%s: accumulated busy time is %lu usec\n",
		mmc_hostname(host), clk_scaling->total_busy_time_us);
	clk_scaling->is_busy_started = false;

out:
	if (lock_needed)
		spin_unlock_bh(&clk_scaling->lock);
}

/**
 * mmc_cmdq_clk_scaling_start_busy() - start busy timer for data requests
 * @host: pointer to mmc host structure
 * @lock_needed: flag indication if locking is needed
 *
 * This function starts the busy timer in case it was not already started.
 */
void mmc_cmdq_clk_scaling_start_busy(struct mmc_host *host,
	bool lock_needed)
{
	if (!host->clk_scaling.enable)
		return;

	if (lock_needed)
		spin_lock_bh(&host->clk_scaling.lock);

	if (!host->clk_scaling.is_busy_started &&
		!test_bit(CMDQ_STATE_DCMD_ACTIVE,
			&host->cmdq_ctx.curr_state)) {
		host->clk_scaling.start_busy = ktime_get();
		host->clk_scaling.is_busy_started = true;
	}

	if (lock_needed)
		spin_unlock_bh(&host->clk_scaling.lock);
}
EXPORT_SYMBOL(mmc_cmdq_clk_scaling_start_busy);

/**
 * mmc_cmdq_clk_scaling_stop_busy() - stop busy timer for last data requests
 * @host: pointer to mmc host structure
 * @lock_needed: flag indication if locking is needed
 *
 * This function stops the busy timer in case it is the last data request.
 * In case the current request is not the last one, the busy time till
 * now will be accumulated and the counter will be restarted.
 */
void mmc_cmdq_clk_scaling_stop_busy(struct mmc_host *host,
	bool lock_needed, bool is_cmdq_dcmd)
{
	if (!host->clk_scaling.enable)
		return;

	if (lock_needed)
		spin_lock_bh(&host->clk_scaling.lock);

	/*
	 *  For CQ mode: In completion of DCMD request, start busy time in
	 *  case of pending data requests
	 */
	if (is_cmdq_dcmd) {
		if (host->cmdq_ctx.data_active_reqs) {
			host->clk_scaling.is_busy_started = true;
			host->clk_scaling.start_busy = ktime_get();
		}
		goto out;
	}

	host->clk_scaling.total_busy_time_us +=
		ktime_to_us(ktime_sub(ktime_get(),
			host->clk_scaling.start_busy));

	if (host->cmdq_ctx.data_active_reqs) {
		host->clk_scaling.is_busy_started = true;
		host->clk_scaling.start_busy = ktime_get();
	} else {
		host->clk_scaling.is_busy_started = false;
	}
out:
	if (lock_needed)
		spin_unlock_bh(&host->clk_scaling.lock);

}
EXPORT_SYMBOL(mmc_cmdq_clk_scaling_stop_busy);

/**
 * mmc_can_scale_clk() - Check clock scaling capability
 * @host: pointer to mmc host structure
 */
bool mmc_can_scale_clk(struct mmc_host *host)
{
	if (!host) {
		pr_err("bad host parameter\n");
		WARN_ON(1);
		return false;
	}

	return host->caps2 & MMC_CAP2_CLK_SCALE;
}
EXPORT_SYMBOL(mmc_can_scale_clk);

static int mmc_devfreq_get_dev_status(struct device *dev,
		struct devfreq_dev_status *status)
{
	struct mmc_host *host = container_of(dev, struct mmc_host, class_dev);
	struct mmc_devfeq_clk_scaling *clk_scaling;

	if (!host) {
		pr_err("bad host parameter\n");
		WARN_ON(1);
		return -EINVAL;
	}

	clk_scaling = &host->clk_scaling;

	if (!clk_scaling->enable)
		return 0;

	spin_lock_bh(&clk_scaling->lock);

	/* accumulate the busy time of ongoing work */
	memset(status, 0, sizeof(*status));
	if (clk_scaling->is_busy_started) {
		if (mmc_card_cmdq(host->card)) {
			/*
			 * the "busy-timer" will be restarted in case there
			 * are pending data requests
			 */
			mmc_cmdq_clk_scaling_stop_busy(host, false, false);
		} else {
			mmc_clk_scaling_stop_busy(host, false);
			mmc_clk_scaling_start_busy(host, false);
		}
	}

	status->busy_time = clk_scaling->total_busy_time_us;
	status->total_time = ktime_to_us(ktime_sub(ktime_get(),
		clk_scaling->measure_interval_start));
	clk_scaling->total_busy_time_us = 0;
	status->current_frequency = clk_scaling->curr_freq;
	clk_scaling->measure_interval_start = ktime_get();

	pr_debug("%s: status: load = %lu%% - total_time=%lu busy_time = %lu, clk=%lu\n",
		mmc_hostname(host),
		(status->busy_time*100)/status->total_time,
		status->total_time, status->busy_time,
		status->current_frequency);

	spin_unlock_bh(&clk_scaling->lock);

	return 0;
}

static bool mmc_is_valid_state_for_clk_scaling(struct mmc_host *host)
{
	struct mmc_card *card = host->card;
	u32 status;

	/*
	 * If the current partition type is RPMB, clock switching may not
	 * work properly as sending tuning command (CMD21) is illegal in
	 * this mode.
	 */
	if (!card || (mmc_card_mmc(card) &&
			(card->part_curr == EXT_CSD_PART_CONFIG_ACC_RPMB ||
			mmc_card_doing_bkops(card))))
		return false;

	if (mmc_send_status(card, &status)) {
		pr_err("%s: Get card status fail\n", mmc_hostname(card->host));
		return false;
	}

	return R1_CURRENT_STATE(status) == R1_STATE_TRAN;
}

int mmc_cmdq_halt_on_empty_queue(struct mmc_host *host)
{
	int err = 0;

	err = wait_event_interruptible(host->cmdq_ctx.queue_empty_wq,
				(!host->cmdq_ctx.active_reqs));
	if (host->cmdq_ctx.active_reqs) {
		pr_err("%s: %s: unexpected active requests (%lu)\n",
			mmc_hostname(host), __func__,
			host->cmdq_ctx.active_reqs);
		return -EPERM;
	}

	err = mmc_cmdq_halt(host, true);
	if (err) {
		pr_err("%s: %s: mmc_cmdq_halt failed (%d)\n",
		       mmc_hostname(host), __func__, err);
		goto out;
	}

out:
	return err;
}
EXPORT_SYMBOL(mmc_cmdq_halt_on_empty_queue);

int mmc_clk_update_freq(struct mmc_host *host,
		unsigned long freq, enum mmc_load state)
{
	int err = 0;
	bool cmdq_mode;

	if (!host) {
		pr_err("bad host parameter\n");
		WARN_ON(1);
		return -EINVAL;
	}

	mmc_host_clk_hold(host);
	cmdq_mode = mmc_card_cmdq(host->card);

	/* make sure the card supports the frequency we want */
	if (unlikely(freq > host->card->clk_scaling_highest)) {
		freq = host->card->clk_scaling_highest;
		pr_warn("%s: %s: frequency was overridden to %lu\n",
				mmc_hostname(host), __func__,
				host->card->clk_scaling_highest);
	}

	if (unlikely(freq < host->card->clk_scaling_lowest)) {
		freq = host->card->clk_scaling_lowest;
		pr_warn("%s: %s: frequency was overridden to %lu\n",
			mmc_hostname(host), __func__,
			host->card->clk_scaling_lowest);
	}

	if (freq == host->clk_scaling.curr_freq)
		goto out;

	if (host->ops->notify_load) {
		err = host->ops->notify_load(host, state);
		if (err) {
			pr_err("%s: %s: fail on notify_load\n",
				mmc_hostname(host), __func__);
			goto out;
		}
	}

	if (cmdq_mode) {
		err = mmc_cmdq_halt_on_empty_queue(host);
		if (err) {
			pr_err("%s: %s: failed halting queue (%d)\n",
				mmc_hostname(host), __func__, err);
			goto halt_failed;
		}
	}

	if (!mmc_is_valid_state_for_clk_scaling(host)) {
		pr_debug("%s: invalid state for clock scaling - skipping",
			mmc_hostname(host));
		goto invalid_state;
	}

	err = host->bus_ops->change_bus_speed(host, &freq);
	if (!err)
		host->clk_scaling.curr_freq = freq;
	else
		pr_err("%s: %s: failed (%d) at freq=%lu\n",
			mmc_hostname(host), __func__, err, freq);

invalid_state:
	if (cmdq_mode) {
		if (mmc_cmdq_halt(host, false))
			pr_err("%s: %s: cmdq unhalt failed\n",
			mmc_hostname(host), __func__);
	}

halt_failed:
	if (err) {
		/* restore previous state */
		if (host->ops->notify_load)
			if (host->ops->notify_load(host,
				host->clk_scaling.state))
				pr_err("%s: %s: fail on notify_load restore\n",
					mmc_hostname(host), __func__);
	}
out:
	mmc_host_clk_release(host);
	return err;
}
EXPORT_SYMBOL(mmc_clk_update_freq);

static int mmc_devfreq_set_target(struct device *dev,
				unsigned long *freq, u32 devfreq_flags)
{
	struct mmc_host *host = container_of(dev, struct mmc_host, class_dev);
	struct mmc_devfeq_clk_scaling *clk_scaling;
	int err = 0;
	int abort;
	unsigned long pflags = current->flags;

	/* Ensure scaling would happen even in memory pressure conditions */
	current->flags |= PF_MEMALLOC;

	if (!(host && freq)) {
		pr_err("%s: unexpected host/freq parameter\n", __func__);
		err = -EINVAL;
		goto out;
	}

	clk_scaling = &host->clk_scaling;

	if (!clk_scaling->enable)
		goto out;

	pr_debug("%s: target freq = %lu (%s)\n", mmc_hostname(host),
		*freq, current->comm);

	spin_lock_bh(&clk_scaling->lock);
	if (clk_scaling->target_freq == *freq ||
		clk_scaling->skip_clk_scale_freq_update) {
		spin_unlock_bh(&clk_scaling->lock);
		goto out;
	}

	clk_scaling->need_freq_change = true;
	clk_scaling->target_freq = *freq;
	clk_scaling->state = *freq < clk_scaling->curr_freq ?
		MMC_LOAD_LOW : MMC_LOAD_HIGH;
	spin_unlock_bh(&clk_scaling->lock);

	if (!clk_scaling->is_suspended && host->ios.clock)
		abort = __mmc_claim_host(host, &clk_scaling->devfreq_abort);
	else
<<<<<<< HEAD
		goto out;

	if (abort)
=======
>>>>>>> 871eac76
		goto out;

	if (abort)
		goto out;

	/*
	 * In case we were able to claim host there is no need to
	 * defer the frequency change. It will be done now
	 */
	clk_scaling->need_freq_change = false;

	mmc_host_clk_hold(host);
	err = mmc_clk_update_freq(host, *freq, clk_scaling->state);
	if (err && err != -EAGAIN)
		pr_err("%s: clock scale to %lu failed with error %d\n",
			mmc_hostname(host), *freq, err);
	else
		pr_debug("%s: clock change to %lu finished successfully (%s)\n",
			mmc_hostname(host), *freq, current->comm);

	mmc_host_clk_release(host);
	mmc_release_host(host);
out:
	current->flags &= ~PF_MEMALLOC;
	current->flags |= pflags & PF_MEMALLOC;
	return err;
}

/**
 * mmc_deferred_scaling() - scale clocks from data path (mmc thread context)
 * @host: pointer to mmc host structure
 *
 * This function does clock scaling in case "need_freq_change" flag was set
 * by the clock scaling logic.
 */
void mmc_deferred_scaling(struct mmc_host *host)
{
	unsigned long target_freq;
	int err;
	struct mmc_devfeq_clk_scaling clk_scaling;

	if (!host->clk_scaling.enable)
		return;

	spin_lock_bh(&host->clk_scaling.lock);

	if (!host->clk_scaling.need_freq_change) {
		spin_unlock_bh(&host->clk_scaling.lock);
		return;
	}


	atomic_inc(&host->clk_scaling.devfreq_abort);
	target_freq = host->clk_scaling.target_freq;
	/*
	 * Store the clock scaling state while the lock is acquired so that
	 * if devfreq context modifies clk_scaling, it will get reflected only
	 * in the next deferred scaling check.
	 */
	clk_scaling = host->clk_scaling;
	host->clk_scaling.need_freq_change = false;
	spin_unlock_bh(&host->clk_scaling.lock);
	pr_debug("%s: doing deferred frequency change (%lu) (%s)\n",
				mmc_hostname(host),
				target_freq, current->comm);

	err = mmc_clk_update_freq(host, target_freq,
		clk_scaling.state);
<<<<<<< HEAD
	if (err && err != -EAGAIN) {
=======
	if (err && err != -EAGAIN)
>>>>>>> 871eac76
		pr_err("%s: failed on deferred scale clocks (%d)\n",
			mmc_hostname(host), err);
	else
		pr_debug("%s: clocks were successfully scaled to %lu (%s)\n",
			mmc_hostname(host),
			target_freq, current->comm);
<<<<<<< HEAD
	}
=======

>>>>>>> 871eac76
	atomic_dec(&host->clk_scaling.devfreq_abort);
}
EXPORT_SYMBOL(mmc_deferred_scaling);

static int mmc_devfreq_create_freq_table(struct mmc_host *host)
{
	int i;
	struct mmc_devfeq_clk_scaling *clk_scaling = &host->clk_scaling;

	pr_debug("%s: supported: lowest=%lu, highest=%lu\n",
		mmc_hostname(host),
		host->card->clk_scaling_lowest,
		host->card->clk_scaling_highest);

	/*
	 * Create the frequency table and initialize it with default values.
	 * Initialize it with platform specific frequencies if the frequency
	 * table supplied by platform driver is present, otherwise initialize
	 * it with min and max frequencies supported by the card.
	 */
	if (!clk_scaling->freq_table) {
		if (clk_scaling->pltfm_freq_table_sz)
			clk_scaling->freq_table_sz =
				clk_scaling->pltfm_freq_table_sz;
		else
			clk_scaling->freq_table_sz = 2;

		clk_scaling->freq_table = kzalloc(
			(clk_scaling->freq_table_sz *
			sizeof(*(clk_scaling->freq_table))), GFP_KERNEL);
		if (!clk_scaling->freq_table)
			return -ENOMEM;

		if (clk_scaling->pltfm_freq_table) {
			memcpy(clk_scaling->freq_table,
				clk_scaling->pltfm_freq_table,
				(clk_scaling->pltfm_freq_table_sz *
				sizeof(*(clk_scaling->pltfm_freq_table))));
		} else {
			pr_debug("%s: no frequency table defined -  setting default\n",
				mmc_hostname(host));
			clk_scaling->freq_table[0] =
				host->card->clk_scaling_lowest;
			clk_scaling->freq_table[1] =
				host->card->clk_scaling_highest;
			goto out;
		}
	}

	if (host->card->clk_scaling_lowest >
		clk_scaling->freq_table[0])
		pr_debug("%s: frequency table undershot possible freq\n",
			mmc_hostname(host));

	for (i = 0; i < clk_scaling->freq_table_sz; i++) {
		if (clk_scaling->freq_table[i] <=
			host->card->clk_scaling_highest)
			continue;
		clk_scaling->freq_table[i] =
			host->card->clk_scaling_highest;
		clk_scaling->freq_table_sz = i + 1;
		pr_debug("%s: frequency table overshot possible freq (%d)\n",
				mmc_hostname(host), clk_scaling->freq_table[i]);
		break;
	}

out:
	/**
	 * devfreq requires unsigned long type freq_table while the
	 * freq_table in clk_scaling is un32. Here allocates an individual
	 * memory space for it and release it when exit clock scaling.
	 */
	clk_scaling->devfreq_profile.freq_table =  kzalloc(
			clk_scaling->freq_table_sz *
			sizeof(*(clk_scaling->devfreq_profile.freq_table)),
			GFP_KERNEL);
	if (!clk_scaling->devfreq_profile.freq_table)
		return -ENOMEM;
	clk_scaling->devfreq_profile.max_state = clk_scaling->freq_table_sz;

	for (i = 0; i < clk_scaling->freq_table_sz; i++) {
		clk_scaling->devfreq_profile.freq_table[i] =
			clk_scaling->freq_table[i];
		pr_debug("%s: freq[%d] = %u\n",
			mmc_hostname(host), i, clk_scaling->freq_table[i]);
	}

	return 0;
}

/**
 * mmc_init_devfreq_clk_scaling() - Initialize clock scaling
 * @host: pointer to mmc host structure
 *
 * Initialize clock scaling for supported hosts. It is assumed that the caller
 * ensure clock is running at maximum possible frequency before calling this
 * function. Shall use struct devfreq_simple_ondemand_data to configure
 * governor.
 */
int mmc_init_clk_scaling(struct mmc_host *host)
{
	int err;

	if (!host || !host->card) {
		pr_err("%s: unexpected host/card parameters\n",
			__func__);
		return -EINVAL;
	}

	if (!mmc_can_scale_clk(host) ||
		!host->bus_ops->change_bus_speed) {
		pr_debug("%s: clock scaling is not supported\n",
			mmc_hostname(host));
		return 0;
	}

	pr_debug("registering %s dev (%p) to devfreq",
		mmc_hostname(host),
		mmc_classdev(host));

	if (host->clk_scaling.devfreq) {
		pr_err("%s: dev is already registered for dev %p\n",
			mmc_hostname(host),
			mmc_dev(host));
		return -EPERM;
	}
	spin_lock_init(&host->clk_scaling.lock);
	atomic_set(&host->clk_scaling.devfreq_abort, 0);
	host->clk_scaling.curr_freq = host->ios.clock;
	host->clk_scaling.need_freq_change = false;
	host->clk_scaling.is_busy_started = false;

	host->clk_scaling.devfreq_profile.polling_ms =
		host->clk_scaling.polling_delay_ms;
	host->clk_scaling.devfreq_profile.get_dev_status =
		mmc_devfreq_get_dev_status;
	host->clk_scaling.devfreq_profile.target = mmc_devfreq_set_target;
	host->clk_scaling.devfreq_profile.initial_freq = host->ios.clock;

	host->clk_scaling.ondemand_gov_data.simple_scaling = true;
	host->clk_scaling.ondemand_gov_data.upthreshold =
		host->clk_scaling.upthreshold;
	host->clk_scaling.ondemand_gov_data.downdifferential =
		host->clk_scaling.upthreshold - host->clk_scaling.downthreshold;

	err = mmc_devfreq_create_freq_table(host);
	if (err) {
		pr_err("%s: fail to create devfreq frequency table\n",
			mmc_hostname(host));
		return err;
	}

	pr_debug("%s: adding devfreq with: upthreshold=%u downthreshold=%u polling=%u\n",
		mmc_hostname(host),
		host->clk_scaling.ondemand_gov_data.upthreshold,
		host->clk_scaling.ondemand_gov_data.downdifferential,
		host->clk_scaling.devfreq_profile.polling_ms);
	host->clk_scaling.devfreq = devfreq_add_device(
		mmc_classdev(host),
		&host->clk_scaling.devfreq_profile,
		"simple_ondemand",
		&host->clk_scaling.ondemand_gov_data);
	if (!host->clk_scaling.devfreq) {
		pr_err("%s: unable to register with devfreq\n",
			mmc_hostname(host));
		return -EPERM;
	}

	pr_debug("%s: clk scaling is enabled for device %s (%p) with devfreq %p (clock = %uHz)\n",
		mmc_hostname(host),
		dev_name(mmc_classdev(host)),
		mmc_classdev(host),
		host->clk_scaling.devfreq,
		host->ios.clock);

	host->clk_scaling.enable = true;

	return err;
}
EXPORT_SYMBOL(mmc_init_clk_scaling);

/**
 * mmc_suspend_clk_scaling() - suspend clock scaling
 * @host: pointer to mmc host structure
 *
 * This API will suspend devfreq feature for the specific host.
 * The statistics collected by mmc will be cleared.
 * This function is intended to be called by the pm callbacks
 * (e.g. runtime_suspend, suspend) of the mmc device
 */
int mmc_suspend_clk_scaling(struct mmc_host *host)
{
	int err;

	if (!host) {
		WARN(1, "bad host parameter\n");
		return -EINVAL;
	}

	if (!mmc_can_scale_clk(host) || !host->clk_scaling.enable ||
			host->clk_scaling.is_suspended)
		return 0;

	if (!host->clk_scaling.devfreq) {
		pr_err("%s: %s: no devfreq is assosiated with this device\n",
			mmc_hostname(host), __func__);
		return -EPERM;
	}

	atomic_inc(&host->clk_scaling.devfreq_abort);
	wake_up(&host->wq);
	err = devfreq_suspend_device(host->clk_scaling.devfreq);
	if (err) {
		pr_err("%s: %s: failed to suspend devfreq\n",
			mmc_hostname(host), __func__);
		return err;
	}
	host->clk_scaling.is_suspended = true;

	host->clk_scaling.total_busy_time_us = 0;

	pr_debug("%s: devfreq was removed\n", mmc_hostname(host));

	return 0;
}
EXPORT_SYMBOL(mmc_suspend_clk_scaling);

/**
 * mmc_resume_clk_scaling() - resume clock scaling
 * @host: pointer to mmc host structure
 *
 * This API will resume devfreq feature for the specific host.
 * This API is intended to be called by the pm callbacks
 * (e.g. runtime_suspend, suspend) of the mmc device
 */
int mmc_resume_clk_scaling(struct mmc_host *host)
{
	int err = 0;
	u32 max_clk_idx = 0;
	u32 devfreq_max_clk = 0;
	u32 devfreq_min_clk = 0;

	if (!host) {
		WARN(1, "bad host parameter\n");
		return -EINVAL;
	}

	if (!mmc_can_scale_clk(host))
		return 0;

	/*
	 * If clock scaling is already exited when resume is called, like
	 * during mmc shutdown, it is not an error and should not fail the
	 * API calling this.
	 */
	if (!host->clk_scaling.devfreq) {
		pr_warn("%s: %s: no devfreq is assosiated with this device\n",
			mmc_hostname(host), __func__);
		return 0;
	}

	atomic_set(&host->clk_scaling.devfreq_abort, 0);

	max_clk_idx = host->clk_scaling.freq_table_sz - 1;
	devfreq_max_clk = host->clk_scaling.freq_table[max_clk_idx];
	devfreq_min_clk = host->clk_scaling.freq_table[0];

	host->clk_scaling.curr_freq = devfreq_max_clk;
	if (host->ios.clock < host->clk_scaling.freq_table[max_clk_idx])
		host->clk_scaling.curr_freq = devfreq_min_clk;

	err = devfreq_resume_device(host->clk_scaling.devfreq);
	if (err) {
		pr_err("%s: %s: failed to resume devfreq (%d)\n",
			mmc_hostname(host), __func__, err);
	} else {
		host->clk_scaling.is_suspended = false;
		pr_debug("%s: devfreq resumed\n", mmc_hostname(host));
	}

	return err;
}
EXPORT_SYMBOL(mmc_resume_clk_scaling);

/**
 * mmc_exit_devfreq_clk_scaling() - Disable clock scaling
 * @host: pointer to mmc host structure
 *
 * Disable clock scaling permanently.
 */
int mmc_exit_clk_scaling(struct mmc_host *host)
{
	int err;

	if (!host) {
		pr_err("%s: bad host parameter\n", __func__);
		WARN_ON(1);
		return -EINVAL;
	}

	if (!mmc_can_scale_clk(host))
		return 0;

	if (!host->clk_scaling.devfreq) {
		pr_err("%s: %s: no devfreq is assosiated with this device\n",
			mmc_hostname(host), __func__);
		return -EPERM;
	}

	err = mmc_suspend_clk_scaling(host);
	if (err) {
		pr_err("%s: %s: fail to suspend clock scaling (%d)\n",
			mmc_hostname(host), __func__,  err);
		return err;
	}

	err = devfreq_remove_device(host->clk_scaling.devfreq);
	if (err) {
		pr_err("%s: remove devfreq failed (%d)\n",
			mmc_hostname(host), err);
		return err;
	}

	kfree(host->clk_scaling.devfreq_profile.freq_table);

	host->clk_scaling.devfreq = NULL;
	atomic_set(&host->clk_scaling.devfreq_abort, 1);

	kfree(host->clk_scaling.freq_table);
	host->clk_scaling.freq_table = NULL;

	pr_debug("%s: devfreq was removed\n", mmc_hostname(host));

	return 0;
}
EXPORT_SYMBOL(mmc_exit_clk_scaling);

static inline void mmc_complete_cmd(struct mmc_request *mrq)
{
	if (mrq->cap_cmd_during_tfr && !completion_done(&mrq->cmd_completion))
		complete_all(&mrq->cmd_completion);
}

void mmc_command_done(struct mmc_host *host, struct mmc_request *mrq)
{
	if (!mrq->cap_cmd_during_tfr)
		return;

	mmc_complete_cmd(mrq);

	pr_debug("%s: cmd done, tfr ongoing (CMD%u)\n",
		 mmc_hostname(host), mrq->cmd->opcode);
}
EXPORT_SYMBOL(mmc_command_done);

/**
 *	mmc_request_done - finish processing an MMC request
 *	@host: MMC host which completed request
 *	@mrq: MMC request which request
 *
 *	MMC drivers should call this function when they have completed
 *	their processing of a request.
 */
void mmc_request_done(struct mmc_host *host, struct mmc_request *mrq)
{
	struct mmc_command *cmd = mrq->cmd;
	int err = cmd->error;
#ifdef CONFIG_MMC_PERF_PROFILING
	ktime_t diff;
#endif

	if (host->clk_scaling.is_busy_started)
		mmc_clk_scaling_stop_busy(host, true);

	/* Flag re-tuning needed on CRC errors */
	if ((cmd->opcode != MMC_SEND_TUNING_BLOCK &&
	    cmd->opcode != MMC_SEND_TUNING_BLOCK_HS200) &&
	    (err == -EILSEQ || (mrq->sbc && mrq->sbc->error == -EILSEQ) ||
	    (mrq->data && mrq->data->error == -EILSEQ) ||
	    (mrq->stop && mrq->stop->error == -EILSEQ)))
		mmc_retune_needed(host);

	if (err && cmd->retries && mmc_host_is_spi(host)) {
		if (cmd->resp[0] & R1_SPI_ILLEGAL_COMMAND)
			cmd->retries = 0;
	}

	if (host->ongoing_mrq == mrq)
		host->ongoing_mrq = NULL;

	mmc_complete_cmd(mrq);

	trace_mmc_request_done(host, mrq);

	/*
	 * We list various conditions for the command to be considered
	 * properly done:
	 *
	 * - There was no error, OK fine then
	 * - We are not doing some kind of retry
	 * - The card was removed (...so just complete everything no matter
	 *   if there are errors or retries)
	 */
	if (!err || !cmd->retries || mmc_card_removed(host->card)) {
		mmc_should_fail_request(host, mrq);

		if (!host->ongoing_mrq)
			led_trigger_event(host->led, LED_OFF);

		if (mrq->sbc) {
			pr_debug("%s: req done <CMD%u>: %d: %08x %08x %08x %08x\n",
				mmc_hostname(host), mrq->sbc->opcode,
				mrq->sbc->error,
				mrq->sbc->resp[0], mrq->sbc->resp[1],
				mrq->sbc->resp[2], mrq->sbc->resp[3]);
		}

		pr_debug("%s: req done (CMD%u): %d: %08x %08x %08x %08x\n",
			mmc_hostname(host), cmd->opcode, err,
			cmd->resp[0], cmd->resp[1],
			cmd->resp[2], cmd->resp[3]);

		if (mrq->data) {
#ifdef CONFIG_MMC_PERF_PROFILING
			if (host->perf_enable) {
				diff = ktime_sub(ktime_get(),
						host->perf.start);
				if (mrq->data->flags == MMC_DATA_READ) {
					host->perf.rbytes_drv +=
						mrq->data->bytes_xfered;
					host->perf.rtime_drv =
						ktime_add(host->perf.rtime_drv,
							diff);
				} else {
					host->perf.wbytes_drv +=
						mrq->data->bytes_xfered;
					host->perf.wtime_drv =
						ktime_add(host->perf.wtime_drv,
							diff);
				}
			}
#endif
			pr_debug("%s:     %d bytes transferred: %d\n",
				mmc_hostname(host),
				mrq->data->bytes_xfered, mrq->data->error);
#ifdef CONFIG_BLOCK
			if (mrq->lat_hist_enabled) {
				ktime_t completion;
				u_int64_t delta_us;

				completion = ktime_get();
				delta_us = ktime_us_delta(completion,
							  mrq->io_start);
				blk_update_latency_hist(&host->io_lat_s,
					(mrq->data->flags & MMC_DATA_READ),
					delta_us);
			}
#endif
		}

		if (mrq->stop) {
			pr_debug("%s:     (CMD%u): %d: %08x %08x %08x %08x\n",
				mmc_hostname(host), mrq->stop->opcode,
				mrq->stop->error,
				mrq->stop->resp[0], mrq->stop->resp[1],
				mrq->stop->resp[2], mrq->stop->resp[3]);
		}
		mmc_host_clk_release(host);
	}
	/*
	 * Request starter must handle retries - see
	 * mmc_wait_for_req_done().
	 */
	if (mrq->done)
		mrq->done(mrq);

}

EXPORT_SYMBOL(mmc_request_done);

static void __mmc_start_request(struct mmc_host *host, struct mmc_request *mrq)
{
	int err;

	/* Assumes host controller has been runtime resumed by mmc_claim_host */
	err = mmc_retune(host);
	if (err) {
		mrq->cmd->error = err;
		mmc_request_done(host, mrq);
		return;
	}

	/*
	 * For sdio rw commands we must wait for card busy otherwise some
	 * sdio devices won't work properly.
	 * And bypass I/O abort, reset and bus suspend operations.
	 */
	if (sdio_is_io_busy(mrq->cmd->opcode, mrq->cmd->arg) &&
	    host->ops->card_busy) {
		int tries = 500; /* Wait aprox 500ms at maximum */

		while (host->ops->card_busy(host) && --tries)
			mmc_delay(1);

		if (tries == 0) {
			mrq->cmd->error = -EBUSY;
			mmc_request_done(host, mrq);
			return;
		}
	}

	if (mrq->cap_cmd_during_tfr) {
		host->ongoing_mrq = mrq;
		/*
		 * Retry path could come through here without having waiting on
		 * cmd_completion, so ensure it is reinitialised.
		 */
		reinit_completion(&mrq->cmd_completion);
	}

	trace_mmc_request_start(host, mrq);

	if (host->cqe_on)
		host->cqe_ops->cqe_off(host);

	host->ops->request(host, mrq);
}

static void mmc_mrq_pr_debug(struct mmc_host *host, struct mmc_request *mrq)
{
	if (mrq->sbc) {
		pr_debug("<%s: starting CMD%u arg %08x flags %08x>\n",
			 mmc_hostname(host), mrq->sbc->opcode,
			 mrq->sbc->arg, mrq->sbc->flags);
	}

	if (mrq->cmd) {
		pr_debug("%s: starting CMD%u arg %08x flags %08x\n",
			 mmc_hostname(host), mrq->cmd->opcode, mrq->cmd->arg,
			 mrq->cmd->flags);
	}

	if (mrq->data) {
		pr_debug("%s: blksz %d blocks %d flags %08x tsac %d ms nsac %d\n",
			mmc_hostname(host), mrq->data->blksz,
			mrq->data->blocks, mrq->data->flags,
			mrq->data->timeout_ns / 1000000,
			mrq->data->timeout_clks);
	}

	if (mrq->stop) {
		pr_debug("%s:     CMD%u arg %08x flags %08x\n",
			 mmc_hostname(host), mrq->stop->opcode,
			 mrq->stop->arg, mrq->stop->flags);
	}
}

static int mmc_mrq_prep(struct mmc_host *host, struct mmc_request *mrq)
{
	unsigned int i, sz = 0;
	struct scatterlist *sg;

	if (mrq->cmd) {
		mrq->cmd->error = 0;
		mrq->cmd->mrq = mrq;
		mrq->cmd->data = mrq->data;
	}
	if (mrq->sbc) {
		mrq->sbc->error = 0;
		mrq->sbc->mrq = mrq;
	}
	if (mrq->data) {
		if (mrq->data->blksz > host->max_blk_size ||
		    mrq->data->blocks > host->max_blk_count ||
		    mrq->data->blocks * mrq->data->blksz > host->max_req_size)
			return -EINVAL;

		for_each_sg(mrq->data->sg, sg, mrq->data->sg_len, i)
			sz += sg->length;
		if (sz != mrq->data->blocks * mrq->data->blksz)
			return -EINVAL;

		mrq->data->error = 0;
		mrq->data->mrq = mrq;
		if (mrq->stop) {
			mrq->data->stop = mrq->stop;
			mrq->stop->error = 0;
			mrq->stop->mrq = mrq;
		}
#ifdef CONFIG_MMC_PERF_PROFILING
		if (host->perf_enable)
			host->perf.start = ktime_get();
#endif
	}

	return 0;
}

static int mmc_start_request(struct mmc_host *host, struct mmc_request *mrq)
{
	int err;

	mmc_retune_hold(host);

	if (mmc_card_removed(host->card))
		return -ENOMEDIUM;

	mmc_mrq_pr_debug(host, mrq);

	WARN_ON(!host->claimed);

	err = mmc_mrq_prep(host, mrq);
	if (err)
		return err;

	mmc_host_clk_hold(host);
	led_trigger_event(host->led, LED_FULL);

	if (mmc_is_data_request(mrq)) {
		mmc_deferred_scaling(host);
		mmc_clk_scaling_start_busy(host, true);
	}

	__mmc_start_request(host, mrq);

	return 0;
}

static int mmc_cmdq_check_retune(struct mmc_host *host)
{
	bool cmdq_mode;
	int err = 0;

	if (!host->need_retune || host->doing_retune || !host->card ||
			mmc_card_hs400es(host->card) ||
			(host->ios.clock <= MMC_HIGH_DDR_MAX_DTR))
		return 0;

	cmdq_mode = mmc_card_cmdq(host->card);
	if (cmdq_mode) {
		err = mmc_cmdq_halt(host, true);
		if (err) {
			pr_err("%s: %s: failed halting queue (%d)\n",
				mmc_hostname(host), __func__, err);
			host->cmdq_ops->dumpstate(host);
			goto halt_failed;
		}
	}

	mmc_retune_hold(host);
	err = mmc_retune(host);
	mmc_retune_release(host);

	if (cmdq_mode) {
		if (mmc_cmdq_halt(host, false)) {
			pr_err("%s: %s: cmdq unhalt failed\n",
			mmc_hostname(host), __func__);
			host->cmdq_ops->dumpstate(host);
		}
	}

halt_failed:
	pr_debug("%s: %s: Retuning done err: %d\n",
				mmc_hostname(host), __func__, err);

	return err;
}

static int mmc_start_cmdq_request(struct mmc_host *host,
				   struct mmc_request *mrq)
{
	int ret = 0;

	if (mrq->data) {
		pr_debug("%s: blksz %d blocks %d flags %08x tsac %lu ms nsac %d\n",
			mmc_hostname(host), mrq->data->blksz,
			mrq->data->blocks, mrq->data->flags,
			mrq->data->timeout_ns / NSEC_PER_MSEC,
			mrq->data->timeout_clks);

		BUG_ON(mrq->data->blksz > host->max_blk_size);
		BUG_ON(mrq->data->blocks > host->max_blk_count);
		BUG_ON(mrq->data->blocks * mrq->data->blksz >
			host->max_req_size);
		mrq->data->error = 0;
		mrq->data->mrq = mrq;
	}

	if (mrq->cmd) {
		mrq->cmd->error = 0;
		mrq->cmd->mrq = mrq;
	}

	mmc_host_clk_hold(host);
	mmc_cmdq_check_retune(host);
	if (likely(host->cmdq_ops->request)) {
		ret = host->cmdq_ops->request(host, mrq);
	} else {
		ret = -ENOENT;
		pr_err("%s: %s: cmdq request host op is not available\n",
			mmc_hostname(host), __func__);
	}

	if (ret) {
		mmc_host_clk_release(host);
		pr_err("%s: %s: issue request failed, err=%d\n",
			mmc_hostname(host), __func__, ret);
	}

	return ret;
}

/**
 *	mmc_blk_init_bkops_statistics - initialize bkops statistics
 *	@card: MMC card to start BKOPS
 *
 *	Initialize and enable the bkops statistics
 */
void mmc_blk_init_bkops_statistics(struct mmc_card *card)
{
	int i;
	struct mmc_bkops_stats *stats;

	if (!card)
		return;

	stats = &card->bkops.stats;
	spin_lock(&stats->lock);

	stats->manual_start = 0;
	stats->hpi = 0;
	stats->auto_start = 0;
	stats->auto_stop = 0;
	for (i = 0 ; i < MMC_BKOPS_NUM_SEVERITY_LEVELS ; i++)
		stats->level[i] = 0;
	stats->enabled = true;

	spin_unlock(&stats->lock);
}
EXPORT_SYMBOL(mmc_blk_init_bkops_statistics);

static void mmc_update_bkops_start(struct mmc_bkops_stats *stats)
{
	spin_lock_irq(&stats->lock);
	if (stats->enabled)
		stats->manual_start++;
	spin_unlock_irq(&stats->lock);
}

static void mmc_update_bkops_auto_on(struct mmc_bkops_stats *stats)
{
	spin_lock_irq(&stats->lock);
	if (stats->enabled)
		stats->auto_start++;
	spin_unlock_irq(&stats->lock);
}

static void mmc_update_bkops_auto_off(struct mmc_bkops_stats *stats)
{
	spin_lock_irq(&stats->lock);
	if (stats->enabled)
		stats->auto_stop++;
	spin_unlock_irq(&stats->lock);
}

static void mmc_update_bkops_level(struct mmc_bkops_stats *stats,
					unsigned int level)
{
	BUG_ON(level >= MMC_BKOPS_NUM_SEVERITY_LEVELS);
	spin_lock_irq(&stats->lock);
	if (stats->enabled)
		stats->level[level]++;
	spin_unlock_irq(&stats->lock);
}

/*
 *	mmc_set_auto_bkops - set auto BKOPS for supported cards
 *	@card: MMC card to start BKOPS
 *	@enable: enable/disable flag
 *	Configure the card to run automatic BKOPS.
 *
 *	Should be called when host is claimed.
 */
int mmc_set_auto_bkops(struct mmc_card *card, bool enable)
{
	int ret = 0;
	u8 bkops_en;

	BUG_ON(!card);
	enable = !!enable;

	if (unlikely(!mmc_card_support_auto_bkops(card))) {
		pr_err("%s: %s: card doesn't support auto bkops\n",
				mmc_hostname(card->host), __func__);
		return -EPERM;
	}

	if (enable) {
		if (mmc_card_doing_auto_bkops(card))
			goto out;
		bkops_en = card->ext_csd.auto_bkops_en | EXT_CSD_BKOPS_AUTO_EN;
	} else {
		if (!mmc_card_doing_auto_bkops(card))
			goto out;
		bkops_en = card->ext_csd.auto_bkops_en &
				~EXT_CSD_BKOPS_AUTO_EN;
	}

	ret = mmc_switch(card, EXT_CSD_CMD_SET_NORMAL, EXT_CSD_BKOPS_EN,
			bkops_en, 0);
	if (ret) {
		pr_err("%s: %s: error in setting auto bkops to %d (%d)\n",
			mmc_hostname(card->host), __func__, enable, ret);
	} else {
		if (enable) {
			mmc_card_set_auto_bkops(card);
			mmc_update_bkops_auto_on(&card->bkops.stats);
		} else {
			mmc_card_clr_auto_bkops(card);
			mmc_update_bkops_auto_off(&card->bkops.stats);
		}
		card->ext_csd.auto_bkops_en = bkops_en;
		pr_debug("%s: %s: bkops state %x\n",
				mmc_hostname(card->host), __func__, bkops_en);
	}
out:
	return ret;
}
EXPORT_SYMBOL(mmc_set_auto_bkops);

/**
 *	mmc_check_bkops - check BKOPS for supported cards
 *	@card: MMC card to check BKOPS
 *
 *	Read the BKOPS status in order to determine whether the
 *	card requires bkops to be started.
 */
void mmc_check_bkops(struct mmc_card *card)
{
	int err;

	BUG_ON(!card);

	if (mmc_card_doing_bkops(card))
		return;

	err = mmc_read_bkops_status(card);
	if (err) {
		pr_err("%s: Failed to read bkops status: %d\n",
		       mmc_hostname(card->host), err);
		return;
	}

	card->bkops.needs_check = false;

	mmc_update_bkops_level(&card->bkops.stats,
				card->ext_csd.raw_bkops_status);

	card->bkops.needs_bkops = card->ext_csd.raw_bkops_status > 0;
}
EXPORT_SYMBOL(mmc_check_bkops);

/**
 *	mmc_start_manual_bkops - start BKOPS for supported cards
 *	@card: MMC card to start BKOPS
 *
 *      Send START_BKOPS to the card.
 *      The function should be called with claimed host.
 */
void mmc_start_manual_bkops(struct mmc_card *card)
{
	int err;

	BUG_ON(!card);

	if (unlikely(!mmc_card_configured_manual_bkops(card)))
		return;

	if (mmc_card_doing_bkops(card))
		return;

	mmc_retune_hold(card->host);

	err = __mmc_switch(card, EXT_CSD_CMD_SET_NORMAL, EXT_CSD_BKOPS_START,
				1, 0, 0, false, true, false);
	if (err) {
		pr_err("%s: Error %d starting manual bkops\n",
				mmc_hostname(card->host), err);
	} else {
		mmc_card_set_doing_bkops(card);
		mmc_update_bkops_start(&card->bkops.stats);
		card->bkops.needs_bkops = false;
	}

	mmc_retune_release(card->host);
}
EXPORT_SYMBOL(mmc_start_manual_bkops);

/*
 * mmc_wait_data_done() - done callback for data request
 * @mrq: done data request
 *
 * Wakes up mmc context, passed as a callback to host controller driver
 */
static void mmc_wait_data_done(struct mmc_request *mrq)
{
	unsigned long flags;
	struct mmc_context_info *context_info = &mrq->host->context_info;

	spin_lock_irqsave(&context_info->lock, flags);
	context_info->is_done_rcv = true;
	wake_up_interruptible(&context_info->wait);
	spin_unlock_irqrestore(&context_info->lock, flags);
}

static void mmc_wait_done(struct mmc_request *mrq)
{
	complete(&mrq->completion);
}

static inline void mmc_wait_ongoing_tfr_cmd(struct mmc_host *host)
{
	struct mmc_request *ongoing_mrq = READ_ONCE(host->ongoing_mrq);

	/*
	 * If there is an ongoing transfer, wait for the command line to become
	 * available.
	 */
	if (ongoing_mrq && !completion_done(&ongoing_mrq->cmd_completion))
		wait_for_completion(&ongoing_mrq->cmd_completion);
}

/*
 *__mmc_start_data_req() - starts data request
 * @host: MMC host to start the request
 * @mrq: data request to start
 *
 * Sets the done callback to be called when request is completed by the card.
 * Starts data mmc request execution
 * If an ongoing transfer is already in progress, wait for the command line
 * to become available before sending another command.
 */
static int __mmc_start_data_req(struct mmc_host *host, struct mmc_request *mrq)
{
	int err;

	mmc_wait_ongoing_tfr_cmd(host);

	mrq->done = mmc_wait_data_done;
	mrq->host = host;

	init_completion(&mrq->cmd_completion);

	err = mmc_start_request(host, mrq);
	if (err) {
		mrq->cmd->error = err;
		mmc_complete_cmd(mrq);
		mmc_wait_data_done(mrq);
	}

	return err;
}

static int __mmc_start_req(struct mmc_host *host, struct mmc_request *mrq)
{
	int err;

	mmc_wait_ongoing_tfr_cmd(host);

	init_completion(&mrq->completion);
	mrq->done = mmc_wait_done;

	init_completion(&mrq->cmd_completion);

	err = mmc_start_request(host, mrq);
	if (err) {
		mrq->cmd->error = err;
		mmc_complete_cmd(mrq);
		complete(&mrq->completion);
	}

	return err;
}

void mmc_wait_for_req_done(struct mmc_host *host, struct mmc_request *mrq)
{
	struct mmc_command *cmd;

	while (1) {
		wait_for_completion_io(&mrq->completion);

		cmd = mrq->cmd;

		/*
		 * If host has timed out waiting for the sanitize/bkops
		 * to complete, card might be still in programming state
		 * so let's try to bring the card out of programming
		 * state.
		 */
		if ((cmd->bkops_busy || cmd->sanitize_busy) &&
				cmd->error == -ETIMEDOUT) {
			if (!mmc_interrupt_hpi(host->card)) {
				pr_warn("%s: %s: Interrupted sanitize/bkops\n",
					   mmc_hostname(host), __func__);
				cmd->error = 0;
				break;
			} else {
				pr_err("%s: %s: Failed to interrupt sanitize\n",
				       mmc_hostname(host), __func__);
			}
		}
		if (!cmd->error || !cmd->retries ||
<<<<<<< HEAD
		    mmc_card_removed(host->card)) {
			if (cmd->error && !cmd->retries &&
			     cmd->opcode != MMC_SEND_STATUS &&
			     cmd->opcode != MMC_SEND_TUNING_BLOCK &&
			     cmd->opcode != MMC_SEND_TUNING_BLOCK_HS200)
				mmc_recovery_fallback_lower_speed(host);
=======
		    mmc_card_removed(host->card))
>>>>>>> 871eac76
			break;

		mmc_retune_recheck(host);

		pr_debug("%s: req failed (CMD%u): %d, retrying...\n",
			 mmc_hostname(host), cmd->opcode, cmd->error);
		cmd->retries--;
		cmd->error = 0;
		__mmc_start_request(host, mrq);
	}

	mmc_retune_release(host);
}
EXPORT_SYMBOL(mmc_wait_for_req_done);

/**
 *	mmc_is_req_done - Determine if a 'cap_cmd_during_tfr' request is done
 *	@host: MMC host
 *	@mrq: MMC request
 *
 *	mmc_is_req_done() is used with requests that have
 *	mrq->cap_cmd_during_tfr = true. mmc_is_req_done() must be called after
 *	starting a request and before waiting for it to complete. That is,
 *	either in between calls to mmc_start_req(), or after mmc_wait_for_req()
 *	and before mmc_wait_for_req_done(). If it is called at other times the
 *	result is not meaningful.
 */
bool mmc_is_req_done(struct mmc_host *host, struct mmc_request *mrq)
{
	if (host->areq)
		return host->context_info.is_done_rcv;
	else
		return completion_done(&mrq->completion);
}
EXPORT_SYMBOL(mmc_is_req_done);

/**
 *	mmc_pre_req - Prepare for a new request
 *	@host: MMC host to prepare command
 *	@mrq: MMC request to prepare for
 *
 *	mmc_pre_req() is called in prior to mmc_start_req() to let
 *	host prepare for the new request. Preparation of a request may be
 *	performed while another request is running on the host.
 */
static void mmc_pre_req(struct mmc_host *host, struct mmc_request *mrq)
{
	if (host->ops->pre_req) {
		mmc_host_clk_hold(host);
		host->ops->pre_req(host, mrq);
		mmc_host_clk_release(host);
	}
}

/**
 *	mmc_post_req - Post process a completed request
 *	@host: MMC host to post process command
 *	@mrq: MMC request to post process for
 *	@err: Error, if non zero, clean up any resources made in pre_req
 *
 *	Let the host post process a completed request. Post processing of
 *	a request may be performed while another reuqest is running.
 */
static void mmc_post_req(struct mmc_host *host, struct mmc_request *mrq,
			 int err)
{
	if (host->ops->post_req) {
		mmc_host_clk_hold(host);
		host->ops->post_req(host, mrq, err);
		mmc_host_clk_release(host);
	}
}

/**
 *	mmc_cmdq_discard_card_queue - discard the task[s] in the device
 *	@host: host instance
 *	@tasks: mask of tasks to be knocked off
 *		0: remove all queued tasks
 */
int mmc_cmdq_discard_queue(struct mmc_host *host, u32 tasks)
{
	return mmc_discard_queue(host, tasks);
}
EXPORT_SYMBOL(mmc_cmdq_discard_queue);


/**
 *	mmc_cmdq_post_req - post process of a completed request
 *	@host: host instance
 *	@tag: the request tag.
 *	@err: non-zero is error, success otherwise
 */
void mmc_cmdq_post_req(struct mmc_host *host, int tag, int err)
{
	if (likely(host->cmdq_ops->post_req))
		host->cmdq_ops->post_req(host, tag, err);
}
EXPORT_SYMBOL(mmc_cmdq_post_req);

/**
 *	mmc_cmdq_halt - halt/un-halt the command queue engine
 *	@host: host instance
 *	@halt: true - halt, un-halt otherwise
 *
 *	Host halts the command queue engine. It should complete
 *	the ongoing transfer and release the bus.
 *	All legacy commands can be sent upon successful
 *	completion of this function.
 *	Returns 0 on success, negative otherwise
 */
int mmc_cmdq_halt(struct mmc_host *host, bool halt)
{
	int err = 0;

	if (mmc_host_cq_disable(host)) {
		pr_debug("%s: %s: CQE is already disabled\n",
				mmc_hostname(host), __func__);
		return 0;
	}

	if ((halt && mmc_host_halt(host)) ||
			(!halt && !mmc_host_halt(host))) {
		pr_debug("%s: %s: CQE is already %s\n", mmc_hostname(host),
				__func__, halt ? "halted" : "un-halted");
		return 0;
	}

	mmc_host_clk_hold(host);
	if (host->cmdq_ops->halt) {
		err = host->cmdq_ops->halt(host, halt);
		if (!err && host->ops->notify_halt)
			host->ops->notify_halt(host, halt);
		if (!err && halt)
			mmc_host_set_halt(host);
		else if (!err && !halt) {
			mmc_host_clr_halt(host);
			wake_up(&host->cmdq_ctx.wait);
		}
	} else {
		err = -ENOSYS;
	}
	mmc_host_clk_release(host);
	return err;
}
EXPORT_SYMBOL(mmc_cmdq_halt);

int mmc_cmdq_start_req(struct mmc_host *host, struct mmc_cmdq_req *cmdq_req)
{
	struct mmc_request *mrq = &cmdq_req->mrq;

	mrq->host = host;
	if (mmc_card_removed(host->card)) {
		mrq->cmd->error = -ENOMEDIUM;
		return -ENOMEDIUM;
	}
	return mmc_start_cmdq_request(host, mrq);
}
EXPORT_SYMBOL(mmc_cmdq_start_req);

/**
 * mmc_finalize_areq() - finalize an asynchronous request
 * @host: MMC host to finalize any ongoing request on
 *
 * Returns the status of the ongoing asynchronous request, but
 * MMC_BLK_SUCCESS if no request was going on.
 */
static enum mmc_blk_status mmc_finalize_areq(struct mmc_host *host)
{
	struct mmc_context_info *context_info = &host->context_info;
	enum mmc_blk_status status;
	bool is_done_rcv = false;
	unsigned long flags;

	if (!host->areq)
		return MMC_BLK_SUCCESS;

	while (1) {
		wait_event_interruptible(context_info->wait,
				(context_info->is_done_rcv ||
				 context_info->is_new_req));

		spin_lock_irqsave(&context_info->lock, flags);
		is_done_rcv = context_info->is_done_rcv;
		spin_unlock_irqrestore(&context_info->lock, flags);

		if (is_done_rcv) {
			struct mmc_command *cmd;

			context_info->is_done_rcv = false;
			cmd = host->areq->mrq->cmd;

			if (!cmd->error || !cmd->retries ||
			    mmc_card_removed(host->card)) {
				status = host->areq->err_check(host->card,
							       host->areq);
				break; /* return status */
			} else {
				mmc_retune_recheck(host);
				pr_info("%s: req failed (CMD%u): %d, retrying...\n",
					mmc_hostname(host),
					cmd->opcode, cmd->error);
				cmd->retries--;
				cmd->error = 0;
				__mmc_start_request(host, host->areq->mrq);
				continue; /* wait for done/new event again */
			}
		}

		return MMC_BLK_NEW_REQUEST;
	}

	mmc_retune_release(host);

	/*
	 * Check BKOPS urgency for each R1 response
	 */
	if (host->card && mmc_card_mmc(host->card) &&
	    ((mmc_resp_type(host->areq->mrq->cmd) == MMC_RSP_R1) ||
	     (mmc_resp_type(host->areq->mrq->cmd) == MMC_RSP_R1B)) &&
	    (host->areq->mrq->cmd->resp[0] & R1_EXCEPTION_EVENT)) {
		mmc_start_bkops(host->card, true);
	}

	return status;
}

static void mmc_cmdq_dcmd_req_done(struct mmc_request *mrq)
{
	mmc_host_clk_release(mrq->host);
	complete(&mrq->completion);
}

int mmc_cmdq_wait_for_dcmd(struct mmc_host *host,
			struct mmc_cmdq_req *cmdq_req)
{
	struct mmc_request *mrq = &cmdq_req->mrq;
	struct mmc_command *cmd = mrq->cmd;
	int err = 0;

	init_completion(&mrq->completion);
	mrq->done = mmc_cmdq_dcmd_req_done;
	err = mmc_cmdq_start_req(host, cmdq_req);
	if (err)
		return err;

	wait_for_completion_io(&mrq->completion);
	if (cmd->error) {
		pr_err("%s: DCMD %d failed with err %d\n",
				mmc_hostname(host), cmd->opcode,
				cmd->error);
		err = cmd->error;
		mmc_host_clk_hold(host);
		host->cmdq_ops->dumpstate(host);
		mmc_host_clk_release(host);
	}
	return err;
}
EXPORT_SYMBOL(mmc_cmdq_wait_for_dcmd);

int mmc_cmdq_prepare_flush(struct mmc_command *cmd)
{
	return   __mmc_switch_cmdq_mode(cmd, EXT_CSD_CMD_SET_NORMAL,
				     EXT_CSD_FLUSH_CACHE, 1,
				     0, true, true);
}
EXPORT_SYMBOL(mmc_cmdq_prepare_flush);

/**
 *	mmc_start_areq - start an asynchronous request
 *	@host: MMC host to start command
 *	@areq: asynchronous request to start
 *	@ret_stat: out parameter for status
 *
 *	Start a new MMC custom command request for a host.
 *	If there is on ongoing async request wait for completion
 *	of that request and start the new one and return.
 *	Does not wait for the new request to complete.
 *
 *      Returns the completed request, NULL in case of none completed.
 *	Wait for the an ongoing request (previoulsy started) to complete and
 *	return the completed request. If there is no ongoing request, NULL
 *	is returned without waiting. NULL is not an error condition.
 */
struct mmc_async_req *mmc_start_areq(struct mmc_host *host,
				     struct mmc_async_req *areq,
				     enum mmc_blk_status *ret_stat)
{
	enum mmc_blk_status status;
	int start_err = 0;
	struct mmc_async_req *previous = host->areq;

	/* Prepare a new request */
	if (areq)
		mmc_pre_req(host, areq->mrq);

	/* Finalize previous request */
	status = mmc_finalize_areq(host);
	if (ret_stat)
		*ret_stat = status;

	/* The previous request is still going on... */
	if (status == MMC_BLK_NEW_REQUEST)
		return NULL;

	/* Fine so far, start the new request! */
	if (status == MMC_BLK_SUCCESS && areq) {
#ifdef CONFIG_BLOCK
		if (host->latency_hist_enabled) {
			areq->mrq->io_start = ktime_get();
			areq->mrq->lat_hist_enabled = 1;
		} else
			areq->mrq->lat_hist_enabled = 0;
#endif
		start_err = __mmc_start_data_req(host, areq->mrq);
	}

	/* Postprocess the old request at this point */
	if (host->areq)
		mmc_post_req(host, host->areq->mrq, 0);

	/* Cancel a prepared request if it was not started. */
	if ((status != MMC_BLK_SUCCESS || start_err) && areq)
		mmc_post_req(host, areq->mrq, -EINVAL);

	if (status != MMC_BLK_SUCCESS)
		host->areq = NULL;
	else
		host->areq = areq;

	return previous;
}
EXPORT_SYMBOL(mmc_start_areq);

/**
 *	mmc_wait_for_req - start a request and wait for completion
 *	@host: MMC host to start command
 *	@mrq: MMC request to start
 *
 *	Start a new MMC custom command request for a host, and wait
 *	for the command to complete. In the case of 'cap_cmd_during_tfr'
 *	requests, the transfer is ongoing and the caller can issue further
 *	commands that do not use the data lines, and then wait by calling
 *	mmc_wait_for_req_done().
 *	Does not attempt to parse the response.
 */
void mmc_wait_for_req(struct mmc_host *host, struct mmc_request *mrq)
{
#ifdef CONFIG_MMC_BLOCK_DEFERRED_RESUME
	if (mmc_bus_needs_resume(host))
		mmc_resume_bus(host);
#endif
	__mmc_start_req(host, mrq);

	if (!mrq->cap_cmd_during_tfr)
		mmc_wait_for_req_done(host, mrq);
}
EXPORT_SYMBOL(mmc_wait_for_req);

/**
 *	mmc_wait_for_cmd - start a command and wait for completion
 *	@host: MMC host to start command
 *	@cmd: MMC command to start
 *	@retries: maximum number of retries
 *
 *	Start a new MMC command for a host, and wait for the command
 *	to complete.  Return any error that occurred while the command
 *	was executing.  Do not attempt to parse the response.
 */
int mmc_wait_for_cmd(struct mmc_host *host, struct mmc_command *cmd, int retries)
{
	struct mmc_request mrq = {};

	WARN_ON(!host->claimed);

	memset(cmd->resp, 0, sizeof(cmd->resp));
	cmd->retries = retries;

	mrq.cmd = cmd;
	cmd->data = NULL;

	mmc_wait_for_req(host, &mrq);

	return cmd->error;
}

EXPORT_SYMBOL(mmc_wait_for_cmd);

/**
 *	mmc_set_data_timeout - set the timeout for a data command
 *	@data: data phase for command
 *	@card: the MMC card associated with the data transfer
 *
 *	Computes the data timeout parameters according to the
 *	correct algorithm given the card type.
 */
void mmc_set_data_timeout(struct mmc_data *data, const struct mmc_card *card)
{
	unsigned int mult;

	if (!card) {
		WARN_ON(1);
		return;
	}
	/*
	 * SDIO cards only define an upper 1 s limit on access.
	 */
	if (mmc_card_sdio(card)) {
		data->timeout_ns = 1000000000;
		data->timeout_clks = 0;
		return;
	}

	/*
	 * SD cards use a 100 multiplier rather than 10
	 */
	mult = mmc_card_sd(card) ? 100 : 10;

	/*
	 * Scale up the multiplier (and therefore the timeout) by
	 * the r2w factor for writes.
	 */
	if (data->flags & MMC_DATA_WRITE)
		mult <<= card->csd.r2w_factor;

	data->timeout_ns = card->csd.taac_ns * mult;
	data->timeout_clks = card->csd.taac_clks * mult;

	/*
	 * SD cards also have an upper limit on the timeout.
	 */
	if (mmc_card_sd(card)) {
		unsigned int timeout_us, limit_us;

		timeout_us = data->timeout_ns / 1000;
		if (mmc_host_clk_rate(card->host))
			timeout_us += data->timeout_clks * 1000 /
				(mmc_host_clk_rate(card->host) / 1000);

		if (data->flags & MMC_DATA_WRITE)
			/*
			 * The MMC spec "It is strongly recommended
			 * for hosts to implement more than 500ms
			 * timeout value even if the card indicates
			 * the 250ms maximum busy length."  Even the
			 * previous value of 300ms is known to be
			 * insufficient for some cards.
			 */
			limit_us = 3000000;
		else
			limit_us = 100000;

		/*
		 * SDHC cards always use these fixed values.
		 */
		if (timeout_us > limit_us) {
			data->timeout_ns = limit_us * 1000;
			data->timeout_clks = 0;
		}

		/* assign limit value if invalid */
		if (timeout_us == 0)
			data->timeout_ns = limit_us * 1000;
	}

	/*
	 * Some cards require longer data read timeout than indicated in CSD.
	 * Address this by setting the read timeout to a "reasonably high"
	 * value. For the cards tested, 600ms has proven enough. If necessary,
	 * this value can be increased if other problematic cards require this.
	 * Certain Hynix 5.x cards giving read timeout even with 300ms.
	 * Increasing further to max value (4s).
	 */
	if (mmc_card_long_read_time(card) && data->flags & MMC_DATA_READ) {
		data->timeout_ns = 4000000000u;
		data->timeout_clks = 0;
	}

	/*
	 * Some cards need very high timeouts if driven in SPI mode.
	 * The worst observed timeout was 900ms after writing a
	 * continuous stream of data until the internal logic
	 * overflowed.
	 */
	if (mmc_host_is_spi(card->host)) {
		if (data->flags & MMC_DATA_WRITE) {
			if (data->timeout_ns < 1000000000)
				data->timeout_ns = 1000000000;	/* 1s */
		} else {
			if (data->timeout_ns < 100000000)
				data->timeout_ns =  100000000;	/* 100ms */
		}
	}
	/* Increase the timeout values for some bad INAND MCP devices */
	if (card->quirks & MMC_QUIRK_INAND_DATA_TIMEOUT) {
		data->timeout_ns = 4000000000u; /* 4s */
		data->timeout_clks = 0;
	}
}
EXPORT_SYMBOL(mmc_set_data_timeout);

/**
 *	mmc_align_data_size - pads a transfer size to a more optimal value
 *	@card: the MMC card associated with the data transfer
 *	@sz: original transfer size
 *
 *	Pads the original data size with a number of extra bytes in
 *	order to avoid controller bugs and/or performance hits
 *	(e.g. some controllers revert to PIO for certain sizes).
 *
 *	Returns the improved size, which might be unmodified.
 *
 *	Note that this function is only relevant when issuing a
 *	single scatter gather entry.
 */
unsigned int mmc_align_data_size(struct mmc_card *card, unsigned int sz)
{
	/*
	 * FIXME: We don't have a system for the controller to tell
	 * the core about its problems yet, so for now we just 32-bit
	 * align the size.
	 */
	sz = ((sz + 3) / 4) * 4;

	return sz;
}
EXPORT_SYMBOL(mmc_align_data_size);

/**
 *	__mmc_claim_host - exclusively claim a host
 *	@host: mmc host to claim
 *	@abort: whether or not the operation should be aborted
 *
 *	Claim a host for a set of operations.  If @abort is non null and
 *	dereference a non-zero value then this will return prematurely with
 *	that non-zero value without acquiring the lock.  Returns zero
 *	with the lock held otherwise.
 */
int __mmc_claim_host(struct mmc_host *host, atomic_t *abort)
{
	DECLARE_WAITQUEUE(wait, current);
	unsigned long flags;
	int stop;
	bool pm = false;

	might_sleep();

	add_wait_queue(&host->wq, &wait);
	spin_lock_irqsave(&host->lock, flags);
	while (1) {
		set_current_state(TASK_UNINTERRUPTIBLE);
		stop = abort ? atomic_read(abort) : 0;
		if (stop || !host->claimed || host->claimer == current)
			break;
		spin_unlock_irqrestore(&host->lock, flags);
		schedule();
		spin_lock_irqsave(&host->lock, flags);
	}
	set_current_state(TASK_RUNNING);
	if (!stop) {
		host->claimed = 1;
		host->claimer = current;
		host->claim_cnt += 1;
		if (host->claim_cnt == 1)
			pm = true;
	} else
		wake_up(&host->wq);
	spin_unlock_irqrestore(&host->lock, flags);
	remove_wait_queue(&host->wq, &wait);

	if (pm) {
		mmc_host_clk_hold(host);
		pm_runtime_get_sync(mmc_dev(host));
	}

	if (host->ops->enable && !stop && host->claim_cnt == 1)
		host->ops->enable(host);

	return stop;
}
EXPORT_SYMBOL(__mmc_claim_host);

/**
 *     mmc_try_claim_host - try exclusively to claim a host
 *        and keep trying for given time, with a gap of 10ms
 *     @host: mmc host to claim
 *     @dealy_ms: delay in ms
 *
 *     Returns %1 if the host is claimed, %0 otherwise.
 */
int mmc_try_claim_host(struct mmc_host *host, unsigned int delay_ms)
{
	int claimed_host = 0;
	unsigned long flags;
	int retry_cnt = delay_ms/10;
	bool pm = false;

	do {
		spin_lock_irqsave(&host->lock, flags);
		if (!host->claimed || host->claimer == current) {
			host->claimed = 1;
			host->claimer = current;
			host->claim_cnt += 1;
			claimed_host = 1;
			if (host->claim_cnt == 1)
				pm = true;
		}
		spin_unlock_irqrestore(&host->lock, flags);
		if (!claimed_host)
			mmc_delay(10);
	} while (!claimed_host && retry_cnt--);

	if (pm) {
		mmc_host_clk_hold(host);
		pm_runtime_get_sync(mmc_dev(host));
	}

	if (host->ops->enable && claimed_host && host->claim_cnt == 1)
		host->ops->enable(host);
	return claimed_host;
}
EXPORT_SYMBOL(mmc_try_claim_host);

/**
 *	mmc_release_host - release a host
 *	@host: mmc host to release
 *
 *	Release a MMC host, allowing others to claim the host
 *	for their operations.
 */
void mmc_release_host(struct mmc_host *host)
{
	unsigned long flags;

	WARN_ON(!host->claimed);

	if (host->ops->disable && host->claim_cnt == 1)
		host->ops->disable(host);

	spin_lock_irqsave(&host->lock, flags);
	if (--host->claim_cnt) {
		/* Release for nested claim */
		spin_unlock_irqrestore(&host->lock, flags);
	} else {
		host->claimed = 0;
		host->claimer = NULL;
		spin_unlock_irqrestore(&host->lock, flags);
		wake_up(&host->wq);
		pm_runtime_mark_last_busy(mmc_dev(host));
		pm_runtime_put_autosuspend(mmc_dev(host));
		mmc_host_clk_release(host);
	}
}
EXPORT_SYMBOL(mmc_release_host);

/*
 * This is a helper function, which fetches a runtime pm reference for the
 * card device and also claims the host.
 */
void mmc_get_card(struct mmc_card *card)
{
	pm_runtime_get_sync(&card->dev);
	mmc_claim_host(card->host);
#ifdef CONFIG_MMC_BLOCK_DEFERRED_RESUME
	if (mmc_bus_needs_resume(card->host))
		mmc_resume_bus(card->host);
#endif
}
EXPORT_SYMBOL(mmc_get_card);

/*
 * This is a helper function, which releases the host and drops the runtime
 * pm reference for the card device.
 */
void mmc_put_card(struct mmc_card *card)
{
	mmc_release_host(card->host);
	pm_runtime_mark_last_busy(&card->dev);
	pm_runtime_put_autosuspend(&card->dev);
}
EXPORT_SYMBOL(mmc_put_card);

/*
 * Internal function that does the actual ios call to the host driver,
 * optionally printing some debug output.
 */
static inline void mmc_set_ios(struct mmc_host *host)
{
	struct mmc_ios *ios = &host->ios;

	pr_debug("%s: clock %uHz busmode %u powermode %u cs %u Vdd %u "
		"width %u timing %u\n",
		 mmc_hostname(host), ios->clock, ios->bus_mode,
		 ios->power_mode, ios->chip_select, ios->vdd,
		 1 << ios->bus_width, ios->timing);

	if (ios->clock > 0)
		mmc_set_ungated(host);
	host->ops->set_ios(host, ios);
	if (ios->old_rate != ios->clock) {
		if (likely(ios->clk_ts)) {
			char trace_info[80];

			snprintf(trace_info, 80,
				"%s: freq_KHz %d --> %d | t = %d",
				mmc_hostname(host), ios->old_rate / 1000,
				ios->clock / 1000, jiffies_to_msecs(
					(long)jiffies - (long)ios->clk_ts));
			trace_mmc_clk(trace_info);
		}
		ios->old_rate = ios->clock;
		ios->clk_ts = jiffies;
	}
}

/*
 * Control chip select pin on a host.
 */
void mmc_set_chip_select(struct mmc_host *host, int mode)
{
	mmc_host_clk_hold(host);
	host->ios.chip_select = mode;
	mmc_set_ios(host);
	mmc_host_clk_release(host);
}

/*
 * Sets the host clock to the highest possible frequency that
 * is below "hz".
 */
static void __mmc_set_clock(struct mmc_host *host, unsigned int hz)
{
	WARN_ON(hz && hz < host->f_min);

	if (hz > host->f_max)
		hz = host->f_max;

	host->ios.clock = hz;
	mmc_set_ios(host);
}

void mmc_set_clock(struct mmc_host *host, unsigned int hz)
{
	mmc_host_clk_hold(host);
	__mmc_set_clock(host, hz);
	mmc_host_clk_release(host);
}

#ifdef CONFIG_MMC_CLKGATE
/*
 * This gates the clock by setting it to 0 Hz.
 */
void mmc_gate_clock(struct mmc_host *host)
{
	unsigned long flags;

	WARN_ON(!host->ios.clock);

	spin_lock_irqsave(&host->clk_lock, flags);
	host->clk_old = host->ios.clock;
	host->ios.clock = 0;
	host->clk_gated = true;
	spin_unlock_irqrestore(&host->clk_lock, flags);
	mmc_set_ios(host);
}

/*
 * This restores the clock from gating by using the cached
 * clock value.
 */
void mmc_ungate_clock(struct mmc_host *host)
{
	/*
	 * We should previously have gated the clock, so the clock shall
	 * be 0 here! The clock may however be 0 during initialization,
	 * when some request operations are performed before setting
	 * the frequency. When ungate is requested in that situation
	 * we just ignore the call.
	 */
	if (host->clk_old) {
		WARN_ON(host->ios.clock);
		/* This call will also set host->clk_gated to false */
		__mmc_set_clock(host, host->clk_old);
	}
}

void mmc_set_ungated(struct mmc_host *host)
{
	unsigned long flags;

	/*
	 * We've been given a new frequency while the clock is gated,
	 * so make sure we regard this as ungating it.
	 */
	spin_lock_irqsave(&host->clk_lock, flags);
	host->clk_gated = false;
	spin_unlock_irqrestore(&host->clk_lock, flags);
}

#else
void mmc_set_ungated(struct mmc_host *host)
{
}

void mmc_gate_clock(struct mmc_host *host)
{
}
#endif

int mmc_execute_tuning(struct mmc_card *card)
{
	struct mmc_host *host = card->host;
	u32 opcode;
	int err;

	if (!host->ops->execute_tuning)
		return 0;

	if (host->cqe_on)
		host->cqe_ops->cqe_off(host);

	if (mmc_card_mmc(card))
		opcode = MMC_SEND_TUNING_BLOCK_HS200;
	else
		opcode = MMC_SEND_TUNING_BLOCK;

	mmc_host_clk_hold(host);
	err = host->ops->execute_tuning(host, opcode);
	mmc_host_clk_release(host);

	if (err)
		pr_err("%s: tuning execution failed: %d\n",
			mmc_hostname(host), err);
	else
		mmc_retune_enable(host);

	return err;
}

/*
 * Change the bus mode (open drain/push-pull) of a host.
 */
void mmc_set_bus_mode(struct mmc_host *host, unsigned int mode)
{
	mmc_host_clk_hold(host);
	host->ios.bus_mode = mode;
	mmc_set_ios(host);
	mmc_host_clk_release(host);
}

/*
 * Change data bus width of a host.
 */
void mmc_set_bus_width(struct mmc_host *host, unsigned int width)
{
	mmc_host_clk_hold(host);
	host->ios.bus_width = width;
	mmc_set_ios(host);
	mmc_host_clk_release(host);
}

/*
 * Set initial state after a power cycle or a hw_reset.
 */
void mmc_set_initial_state(struct mmc_host *host)
{
	if (host->cqe_on)
		host->cqe_ops->cqe_off(host);

	mmc_retune_disable(host);

	if (mmc_host_is_spi(host))
		host->ios.chip_select = MMC_CS_HIGH;
	else
		host->ios.chip_select = MMC_CS_DONTCARE;
	host->ios.bus_mode = MMC_BUSMODE_PUSHPULL;
	host->ios.bus_width = MMC_BUS_WIDTH_1;
	host->ios.timing = MMC_TIMING_LEGACY;
	host->ios.drv_type = 0;
	host->ios.enhanced_strobe = false;

	/*
	 * Make sure we are in non-enhanced strobe mode before we
	 * actually enable it in ext_csd.
	 */
	if ((host->caps2 & MMC_CAP2_HS400_ES) &&
	     host->ops->hs400_enhanced_strobe)
		host->ops->hs400_enhanced_strobe(host, &host->ios);

	mmc_set_ios(host);
}

/**
 * mmc_vdd_to_ocrbitnum - Convert a voltage to the OCR bit number
 * @vdd:	voltage (mV)
 * @low_bits:	prefer low bits in boundary cases
 *
 * This function returns the OCR bit number according to the provided @vdd
 * value. If conversion is not possible a negative errno value returned.
 *
 * Depending on the @low_bits flag the function prefers low or high OCR bits
 * on boundary voltages. For example,
 * with @low_bits = true, 3300 mV translates to ilog2(MMC_VDD_32_33);
 * with @low_bits = false, 3300 mV translates to ilog2(MMC_VDD_33_34);
 *
 * Any value in the [1951:1999] range translates to the ilog2(MMC_VDD_20_21).
 */
static int mmc_vdd_to_ocrbitnum(int vdd, bool low_bits)
{
	const int max_bit = ilog2(MMC_VDD_35_36);
	int bit;

	if (vdd < 1650 || vdd > 3600)
		return -EINVAL;

	if (vdd >= 1650 && vdd <= 1950)
		return ilog2(MMC_VDD_165_195);

	if (low_bits)
		vdd -= 1;

	/* Base 2000 mV, step 100 mV, bit's base 8. */
	bit = (vdd - 2000) / 100 + 8;
	if (bit > max_bit)
		return max_bit;
	return bit;
}

/**
 * mmc_vddrange_to_ocrmask - Convert a voltage range to the OCR mask
 * @vdd_min:	minimum voltage value (mV)
 * @vdd_max:	maximum voltage value (mV)
 *
 * This function returns the OCR mask bits according to the provided @vdd_min
 * and @vdd_max values. If conversion is not possible the function returns 0.
 *
 * Notes wrt boundary cases:
 * This function sets the OCR bits for all boundary voltages, for example
 * [3300:3400] range is translated to MMC_VDD_32_33 | MMC_VDD_33_34 |
 * MMC_VDD_34_35 mask.
 */
u32 mmc_vddrange_to_ocrmask(int vdd_min, int vdd_max)
{
	u32 mask = 0;

	if (vdd_max < vdd_min)
		return 0;

	/* Prefer high bits for the boundary vdd_max values. */
	vdd_max = mmc_vdd_to_ocrbitnum(vdd_max, false);
	if (vdd_max < 0)
		return 0;

	/* Prefer low bits for the boundary vdd_min values. */
	vdd_min = mmc_vdd_to_ocrbitnum(vdd_min, true);
	if (vdd_min < 0)
		return 0;

	/* Fill the mask, from max bit to min bit. */
	while (vdd_max >= vdd_min)
		mask |= 1 << vdd_max--;

	return mask;
}
EXPORT_SYMBOL(mmc_vddrange_to_ocrmask);

#ifdef CONFIG_OF

/**
 * mmc_of_parse_voltage - return mask of supported voltages
 * @np: The device node need to be parsed.
 * @mask: mask of voltages available for MMC/SD/SDIO
 *
 * Parse the "voltage-ranges" DT property, returning zero if it is not
 * found, negative errno if the voltage-range specification is invalid,
 * or one if the voltage-range is specified and successfully parsed.
 */
int mmc_of_parse_voltage(struct device_node *np, u32 *mask)
{
	const u32 *voltage_ranges;
	int num_ranges, i;

	voltage_ranges = of_get_property(np, "voltage-ranges", &num_ranges);
	num_ranges = num_ranges / sizeof(*voltage_ranges) / 2;
	if (!voltage_ranges) {
		pr_debug("%pOF: voltage-ranges unspecified\n", np);
		return 0;
	}
	if (!num_ranges) {
		pr_err("%pOF: voltage-ranges empty\n", np);
		return -EINVAL;
	}

	for (i = 0; i < num_ranges; i++) {
		const int j = i * 2;
		u32 ocr_mask;

		ocr_mask = mmc_vddrange_to_ocrmask(
				be32_to_cpu(voltage_ranges[j]),
				be32_to_cpu(voltage_ranges[j + 1]));
		if (!ocr_mask) {
			pr_err("%pOF: voltage-range #%d is invalid\n",
				np, i);
			return -EINVAL;
		}
		*mask |= ocr_mask;
	}

	return 1;
}
EXPORT_SYMBOL(mmc_of_parse_voltage);

#endif /* CONFIG_OF */

static int mmc_of_get_func_num(struct device_node *node)
{
	u32 reg;
	int ret;

	ret = of_property_read_u32(node, "reg", &reg);
	if (ret < 0)
		return ret;

	return reg;
}

struct device_node *mmc_of_find_child_device(struct mmc_host *host,
		unsigned func_num)
{
	struct device_node *node;

	if (!host->parent || !host->parent->of_node)
		return NULL;

	for_each_child_of_node(host->parent->of_node, node) {
		if (mmc_of_get_func_num(node) == func_num)
			return node;
	}

	return NULL;
}

#ifdef CONFIG_REGULATOR

/**
 * mmc_ocrbitnum_to_vdd - Convert a OCR bit number to its voltage
 * @vdd_bit:	OCR bit number
 * @min_uV:	minimum voltage value (mV)
 * @max_uV:	maximum voltage value (mV)
 *
 * This function returns the voltage range according to the provided OCR
 * bit number. If conversion is not possible a negative errno value returned.
 */
static int mmc_ocrbitnum_to_vdd(int vdd_bit, int *min_uV, int *max_uV)
{
	int		tmp;

	if (!vdd_bit)
		return -EINVAL;

	/*
	 * REVISIT mmc_vddrange_to_ocrmask() may have set some
	 * bits this regulator doesn't quite support ... don't
	 * be too picky, most cards and regulators are OK with
	 * a 0.1V range goof (it's a small error percentage).
	 */
	tmp = vdd_bit - ilog2(MMC_VDD_165_195);
	if (tmp == 0) {
		*min_uV = 1650 * 1000;
		*max_uV = 1950 * 1000;
	} else {
		*min_uV = 1900 * 1000 + tmp * 100 * 1000;
		*max_uV = *min_uV + 100 * 1000;
	}

	return 0;
}

/**
 * mmc_regulator_get_ocrmask - return mask of supported voltages
 * @supply: regulator to use
 *
 * This returns either a negative errno, or a mask of voltages that
 * can be provided to MMC/SD/SDIO devices using the specified voltage
 * regulator.  This would normally be called before registering the
 * MMC host adapter.
 */
int mmc_regulator_get_ocrmask(struct regulator *supply)
{
	int			result = 0;
	int			count;
	int			i;
	int			vdd_uV;
	int			vdd_mV;

	count = regulator_count_voltages(supply);
	if (count < 0)
		return count;

	for (i = 0; i < count; i++) {
		vdd_uV = regulator_list_voltage(supply, i);
		if (vdd_uV <= 0)
			continue;

		vdd_mV = vdd_uV / 1000;
		result |= mmc_vddrange_to_ocrmask(vdd_mV, vdd_mV);
	}

	if (!result) {
		vdd_uV = regulator_get_voltage(supply);
		if (vdd_uV <= 0)
			return vdd_uV;

		vdd_mV = vdd_uV / 1000;
		result = mmc_vddrange_to_ocrmask(vdd_mV, vdd_mV);
	}

	return result;
}
EXPORT_SYMBOL_GPL(mmc_regulator_get_ocrmask);

/**
 * mmc_regulator_set_ocr - set regulator to match host->ios voltage
 * @mmc: the host to regulate
 * @supply: regulator to use
 * @vdd_bit: zero for power off, else a bit number (host->ios.vdd)
 *
 * Returns zero on success, else negative errno.
 *
 * MMC host drivers may use this to enable or disable a regulator using
 * a particular supply voltage.  This would normally be called from the
 * set_ios() method.
 */
int mmc_regulator_set_ocr(struct mmc_host *mmc,
			struct regulator *supply,
			unsigned short vdd_bit)
{
	int			result = 0;
	int			min_uV, max_uV;

	if (vdd_bit) {
		mmc_ocrbitnum_to_vdd(vdd_bit, &min_uV, &max_uV);

		result = regulator_set_voltage(supply, min_uV, max_uV);
		if (result == 0 && !mmc->regulator_enabled) {
			result = regulator_enable(supply);
			if (!result)
				mmc->regulator_enabled = true;
		}
	} else if (mmc->regulator_enabled) {
		result = regulator_disable(supply);
		if (result == 0)
			mmc->regulator_enabled = false;
	}

	if (result)
		dev_err(mmc_dev(mmc),
			"could not set regulator OCR (%d)\n", result);
	return result;
}
EXPORT_SYMBOL_GPL(mmc_regulator_set_ocr);

static int mmc_regulator_set_voltage_if_supported(struct regulator *regulator,
						  int min_uV, int target_uV,
						  int max_uV)
{
	/*
	 * Check if supported first to avoid errors since we may try several
	 * signal levels during power up and don't want to show errors.
	 */
	if (!regulator_is_supported_voltage(regulator, min_uV, max_uV))
		return -EINVAL;

	return regulator_set_voltage_triplet(regulator, min_uV, target_uV,
					     max_uV);
}

/**
 * mmc_regulator_set_vqmmc - Set VQMMC as per the ios
 *
 * For 3.3V signaling, we try to match VQMMC to VMMC as closely as possible.
 * That will match the behavior of old boards where VQMMC and VMMC were supplied
 * by the same supply.  The Bus Operating conditions for 3.3V signaling in the
 * SD card spec also define VQMMC in terms of VMMC.
 * If this is not possible we'll try the full 2.7-3.6V of the spec.
 *
 * For 1.2V and 1.8V signaling we'll try to get as close as possible to the
 * requested voltage.  This is definitely a good idea for UHS where there's a
 * separate regulator on the card that's trying to make 1.8V and it's best if
 * we match.
 *
 * This function is expected to be used by a controller's
 * start_signal_voltage_switch() function.
 */
int mmc_regulator_set_vqmmc(struct mmc_host *mmc, struct mmc_ios *ios)
{
	struct device *dev = mmc_dev(mmc);
	int ret, volt, min_uV, max_uV;

	/* If no vqmmc supply then we can't change the voltage */
	if (IS_ERR(mmc->supply.vqmmc))
		return -EINVAL;

	switch (ios->signal_voltage) {
	case MMC_SIGNAL_VOLTAGE_120:
		return mmc_regulator_set_voltage_if_supported(mmc->supply.vqmmc,
						1100000, 1200000, 1300000);
	case MMC_SIGNAL_VOLTAGE_180:
		return mmc_regulator_set_voltage_if_supported(mmc->supply.vqmmc,
						1700000, 1800000, 1950000);
	case MMC_SIGNAL_VOLTAGE_330:
		ret = mmc_ocrbitnum_to_vdd(mmc->ios.vdd, &volt, &max_uV);
		if (ret < 0)
			return ret;

		dev_dbg(dev, "%s: found vmmc voltage range of %d-%duV\n",
			__func__, volt, max_uV);

		min_uV = max(volt - 300000, 2700000);
		max_uV = min(max_uV + 200000, 3600000);

		/*
		 * Due to a limitation in the current implementation of
		 * regulator_set_voltage_triplet() which is taking the lowest
		 * voltage possible if below the target, search for a suitable
		 * voltage in two steps and try to stay close to vmmc
		 * with a 0.3V tolerance at first.
		 */
		if (!mmc_regulator_set_voltage_if_supported(mmc->supply.vqmmc,
						min_uV, volt, max_uV))
			return 0;

		return mmc_regulator_set_voltage_if_supported(mmc->supply.vqmmc,
						2700000, volt, 3600000);
	default:
		return -EINVAL;
	}
}
EXPORT_SYMBOL_GPL(mmc_regulator_set_vqmmc);

#endif /* CONFIG_REGULATOR */

int mmc_regulator_get_supply(struct mmc_host *mmc)
{
	struct device *dev = mmc_dev(mmc);
	int ret;

	mmc->supply.vmmc = devm_regulator_get_optional(dev, "vmmc");
	mmc->supply.vqmmc = devm_regulator_get_optional(dev, "vqmmc");

	if (IS_ERR(mmc->supply.vmmc)) {
		if (PTR_ERR(mmc->supply.vmmc) == -EPROBE_DEFER)
			return -EPROBE_DEFER;
		dev_dbg(dev, "No vmmc regulator found\n");
	} else {
		ret = mmc_regulator_get_ocrmask(mmc->supply.vmmc);
		if (ret > 0)
			mmc->ocr_avail = ret;
		else
			dev_warn(dev, "Failed getting OCR mask: %d\n", ret);
	}

	if (IS_ERR(mmc->supply.vqmmc)) {
		if (PTR_ERR(mmc->supply.vqmmc) == -EPROBE_DEFER)
			return -EPROBE_DEFER;
		dev_dbg(dev, "No vqmmc regulator found\n");
	}

	return 0;
}
EXPORT_SYMBOL_GPL(mmc_regulator_get_supply);

/*
 * Mask off any voltages we don't support and select
 * the lowest voltage
 */
u32 mmc_select_voltage(struct mmc_host *host, u32 ocr)
{
	int bit;

	/*
	 * Sanity check the voltages that the card claims to
	 * support.
	 */
	if (ocr & 0x7F) {
		dev_warn(mmc_dev(host),
		"card claims to support voltages below defined range\n");
		ocr &= ~0x7F;
	}

	ocr &= host->ocr_avail;
	if (!ocr) {
		dev_warn(mmc_dev(host), "no support for card's volts\n");
		return 0;
	}

	if (host->caps2 & MMC_CAP2_FULL_PWR_CYCLE) {
		bit = ffs(ocr) - 1;
		ocr &= 3 << bit;
		mmc_power_cycle(host, ocr);
	} else {
		bit = fls(ocr) - 1;
		ocr &= 3 << bit;
		if (bit != host->ios.vdd)
			dev_warn(mmc_dev(host), "exceeding card's volts\n");
	}

	return ocr;
}

int mmc_set_signal_voltage(struct mmc_host *host, int signal_voltage)
{
	int err = 0;
	int old_signal_voltage = host->ios.signal_voltage;

	host->ios.signal_voltage = signal_voltage;
	if (host->ops->start_signal_voltage_switch) {
		mmc_host_clk_hold(host);
		err = host->ops->start_signal_voltage_switch(host, &host->ios);
		mmc_host_clk_release(host);
	}

	if (err)
		host->ios.signal_voltage = old_signal_voltage;

	return err;

}

int mmc_set_uhs_voltage(struct mmc_host *host, u32 ocr)
{
	struct mmc_command cmd = {};
	int err = 0;
	u32 clock;

	/*
	 * If we cannot switch voltages, return failure so the caller
	 * can continue without UHS mode
	 */
	if (!host->ops->start_signal_voltage_switch)
		return -EPERM;
	if (!host->ops->card_busy)
		pr_warn("%s: cannot verify signal voltage switch\n",
			mmc_hostname(host));

	cmd.opcode = SD_SWITCH_VOLTAGE;
	cmd.arg = 0;
	cmd.flags = MMC_RSP_R1 | MMC_CMD_AC;

	/*
	 * Hold the clock reference so clock doesn't get auto gated during this
	 * voltage switch sequence.
	 */
	mmc_host_clk_hold(host);
	err = mmc_wait_for_cmd(host, &cmd, 0);
	if (err)
		goto err_command;

	if (!mmc_host_is_spi(host) && (cmd.resp[0] & R1_ERROR)) {
		err = -EIO;
		goto err_command;
	}
	/*
	 * The card should drive cmd and dat[0:3] low immediately
	 * after the response of cmd11, but wait 1 ms to be sure
	 */
	mmc_delay(1);
	if (host->ops->card_busy && !host->ops->card_busy(host)) {
		err = -EAGAIN;
		goto power_cycle;
	}
	/*
	 * During a signal voltage level switch, the clock must be gated
	 * for 5 ms according to the SD spec
	 */
	host->card_clock_off = true;
	clock = host->ios.clock;
	host->ios.clock = 0;
	mmc_set_ios(host);

	if (mmc_set_signal_voltage(host, MMC_SIGNAL_VOLTAGE_180)) {
		/*
		 * Voltages may not have been switched, but we've already
		 * sent CMD11, so a power cycle is required anyway
		 */
		err = -EAGAIN;
		host->ios.clock = clock;
		mmc_set_ios(host);
		host->card_clock_off = false;
		goto power_cycle;
	}

	/* Keep clock gated for at least 10 ms, though spec only says 5 ms */
	mmc_delay(10);
	host->ios.clock = clock;
	mmc_set_ios(host);

	host->card_clock_off = false;
	/* Wait for at least 1 ms according to spec */
	mmc_delay(1);

	/*
	 * Failure to switch is indicated by the card holding
	 * dat[0:3] low
	 */
	if (host->ops->card_busy && host->ops->card_busy(host))
		err = -EAGAIN;

power_cycle:
	if (err) {
		pr_debug("%s: Signal voltage switch failed, "
			"power cycling card\n", mmc_hostname(host));
		mmc_power_cycle(host, ocr);
	}

err_command:
	mmc_host_clk_release(host);

	return err;
}

/*
 * Select timing parameters for host.
 */
void mmc_set_timing(struct mmc_host *host, unsigned int timing)
{
	mmc_host_clk_hold(host);
	host->ios.timing = timing;
	mmc_set_ios(host);
	mmc_host_clk_release(host);
}

/*
 * Select appropriate driver type for host.
 */
void mmc_set_driver_type(struct mmc_host *host, unsigned int drv_type)
{
	mmc_host_clk_hold(host);
	host->ios.drv_type = drv_type;
	mmc_set_ios(host);
	mmc_host_clk_release(host);
}

int mmc_select_drive_strength(struct mmc_card *card, unsigned int max_dtr,
			      int card_drv_type, int *drv_type)
{
	struct mmc_host *host = card->host;
	int host_drv_type = SD_DRIVER_TYPE_B;
	int drive_strength;

	*drv_type = 0;

	if (!host->ops->select_drive_strength)
		return 0;

	/* Use SD definition of driver strength for hosts */
	if (host->caps & MMC_CAP_DRIVER_TYPE_A)
		host_drv_type |= SD_DRIVER_TYPE_A;

	if (host->caps & MMC_CAP_DRIVER_TYPE_C)
		host_drv_type |= SD_DRIVER_TYPE_C;

	if (host->caps & MMC_CAP_DRIVER_TYPE_D)
		host_drv_type |= SD_DRIVER_TYPE_D;

	/*
	 * The drive strength that the hardware can support
	 * depends on the board design.  Pass the appropriate
	 * information and let the hardware specific code
	 * return what is possible given the options
	 */
	mmc_host_clk_hold(host);
	drive_strength = host->ops->select_drive_strength(card, max_dtr,
							  host_drv_type,
							  card_drv_type,
							  drv_type);
	mmc_host_clk_release(host);

	return drive_strength;
}

/*
 * Apply power to the MMC stack.  This is a two-stage process.
 * First, we enable power to the card without the clock running.
 * We then wait a bit for the power to stabilise.  Finally,
 * enable the bus drivers and clock to the card.
 *
 * We must _NOT_ enable the clock prior to power stablising.
 *
 * If a host does all the power sequencing itself, ignore the
 * initial MMC_POWER_UP stage.
 */
void mmc_power_up(struct mmc_host *host, u32 ocr)
{
	if (host->ios.power_mode == MMC_POWER_ON)
		return;

	mmc_host_clk_hold(host);

	mmc_pwrseq_pre_power_on(host);

	host->ios.vdd = fls(ocr) - 1;
	host->ios.power_mode = MMC_POWER_UP;
	/* Set initial state and call mmc_set_ios */
	mmc_set_initial_state(host);

	/* Try to set signal voltage to 3.3V but fall back to 1.8v or 1.2v */
	if (!mmc_set_signal_voltage(host, MMC_SIGNAL_VOLTAGE_330))
		dev_dbg(mmc_dev(host), "Initial signal voltage of 3.3v\n");
	else if (!mmc_set_signal_voltage(host, MMC_SIGNAL_VOLTAGE_180))
		dev_dbg(mmc_dev(host), "Initial signal voltage of 1.8v\n");
	else if (!mmc_set_signal_voltage(host, MMC_SIGNAL_VOLTAGE_120))
		dev_dbg(mmc_dev(host), "Initial signal voltage of 1.2v\n");

	/*
	 * This delay should be sufficient to allow the power supply
	 * to reach the minimum voltage.
	 */
	mmc_delay(10);

	mmc_pwrseq_post_power_on(host);

	host->ios.clock = host->f_init;

	host->ios.power_mode = MMC_POWER_ON;
	mmc_set_ios(host);

	/*
	 * This delay must be at least 74 clock sizes, or 1 ms, or the
	 * time required to reach a stable voltage.
	 */
	mmc_delay(10);

	mmc_host_clk_release(host);
}

void mmc_power_off(struct mmc_host *host)
{
	if (host->ios.power_mode == MMC_POWER_OFF)
		return;

	mmc_host_clk_hold(host);

	mmc_pwrseq_power_off(host);

	host->ios.clock = 0;
	host->ios.vdd = 0;

	host->ios.power_mode = MMC_POWER_OFF;
	/* Set initial state and call mmc_set_ios */
	mmc_set_initial_state(host);

	/*
	 * Some configurations, such as the 802.11 SDIO card in the OLPC
	 * XO-1.5, require a short delay after poweroff before the card
	 * can be successfully turned on again.
	 */
	mmc_delay(1);

	mmc_host_clk_release(host);
}

void mmc_power_cycle(struct mmc_host *host, u32 ocr)
{
	mmc_power_off(host);
	/* Wait at least 1 ms according to SD spec */
	mmc_delay(1);
	mmc_power_up(host, ocr);
}

/*
 * Cleanup when the last reference to the bus operator is dropped.
 */
static void __mmc_release_bus(struct mmc_host *host)
{
	WARN_ON(!host->bus_dead);

	host->bus_ops = NULL;
}

/*
 * Increase reference count of bus operator
 */
static inline void mmc_bus_get(struct mmc_host *host)
{
	unsigned long flags;

	spin_lock_irqsave(&host->lock, flags);
	host->bus_refs++;
	spin_unlock_irqrestore(&host->lock, flags);
}

/*
 * Decrease reference count of bus operator and free it if
 * it is the last reference.
 */
static inline void mmc_bus_put(struct mmc_host *host)
{
	unsigned long flags;

	spin_lock_irqsave(&host->lock, flags);
	host->bus_refs--;
	if ((host->bus_refs == 0) && host->bus_ops)
		__mmc_release_bus(host);
	spin_unlock_irqrestore(&host->lock, flags);
}

int mmc_resume_bus(struct mmc_host *host)
{
	unsigned long flags;
	int err = 0;

	if (!mmc_bus_needs_resume(host))
		return -EINVAL;

	pr_debug("%s: Starting deferred resume\n", mmc_hostname(host));
	spin_lock_irqsave(&host->lock, flags);
	host->bus_resume_flags &= ~MMC_BUSRESUME_NEEDS_RESUME;
	spin_unlock_irqrestore(&host->lock, flags);

	mmc_bus_get(host);
	if (host->bus_ops && !host->bus_dead && host->card) {
		mmc_power_up(host, host->card->ocr);
		BUG_ON(!host->bus_ops->resume);
		err = host->bus_ops->resume(host);
		if (err) {
			pr_err("%s: %s: resume failed: %d\n",
				       mmc_hostname(host), __func__, err);
			/*
			 * If we have cd-gpio based detection mechanism and
			 * deferred resume is supported, we will not detect
			 * card removal event when system is suspended. So if
			 * resume fails after a system suspend/resume,
			 * schedule the work to detect card presence.
			 */
			if (mmc_card_is_removable(host) &&
					!(host->caps & MMC_CAP_NEEDS_POLL)) {
				mmc_detect_change(host, 0);
			}
		}
		if (mmc_card_cmdq(host->card)) {
			err = mmc_cmdq_halt(host, false);
			if (err)
				pr_err("%s: %s: unhalt failed: %d\n",
				       mmc_hostname(host), __func__, err);
			else
				mmc_card_clr_suspended(host->card);
		}
	}

	mmc_bus_put(host);
	pr_debug("%s: Deferred resume completed\n", mmc_hostname(host));
	return 0;
}
EXPORT_SYMBOL(mmc_resume_bus);

/*
 * Assign a mmc bus handler to a host. Only one bus handler may control a
 * host at any given time.
 */
void mmc_attach_bus(struct mmc_host *host, const struct mmc_bus_ops *ops)
{
	unsigned long flags;

	WARN_ON(!host->claimed);

	spin_lock_irqsave(&host->lock, flags);

	WARN_ON(host->bus_ops);
	WARN_ON(host->bus_refs);

	host->bus_ops = ops;
	host->bus_refs = 1;
	host->bus_dead = 0;

	spin_unlock_irqrestore(&host->lock, flags);
}

/*
 * Remove the current bus handler from a host.
 */
void mmc_detach_bus(struct mmc_host *host)
{
	unsigned long flags;

	WARN_ON(!host->claimed);
	WARN_ON(!host->bus_ops);

	spin_lock_irqsave(&host->lock, flags);

	host->bus_dead = 1;

	spin_unlock_irqrestore(&host->lock, flags);

	mmc_bus_put(host);
}

static void _mmc_detect_change(struct mmc_host *host, unsigned long delay,
				bool cd_irq)
{
	/*
	 * If the device is configured as wakeup, we prevent a new sleep for
	 * 5 s to give provision for user space to consume the event.
	 */
	if (cd_irq && !(host->caps & MMC_CAP_NEEDS_POLL) &&
		device_can_wakeup(mmc_dev(host)))
		pm_wakeup_event(mmc_dev(host), 5000);

	host->detect_change = 1;
	/*
	 * Change in cd_gpio state, so make sure detection part is
	 * not overided because of manual resume.
	 */
	if (cd_irq && mmc_bus_manual_resume(host))
		host->ignore_bus_resume_flags = true;

	if (delayed_work_pending(&host->detect))
		cancel_delayed_work(&host->detect);

	mmc_schedule_delayed_work(&host->detect, delay);
}

/**
 *	mmc_detect_change - process change of state on a MMC socket
 *	@host: host which changed state.
 *	@delay: optional delay to wait before detection (jiffies)
 *
 *	MMC drivers should call this when they detect a card has been
 *	inserted or removed. The MMC layer will confirm that any
 *	present card is still functional, and initialize any newly
 *	inserted.
 */
void mmc_detect_change(struct mmc_host *host, unsigned long delay)
{
	_mmc_detect_change(host, delay, true);
}
EXPORT_SYMBOL(mmc_detect_change);

void mmc_init_erase(struct mmc_card *card)
{
	unsigned int sz;

	if (is_power_of_2(card->erase_size))
		card->erase_shift = ffs(card->erase_size) - 1;
	else
		card->erase_shift = 0;

	/*
	 * It is possible to erase an arbitrarily large area of an SD or MMC
	 * card.  That is not desirable because it can take a long time
	 * (minutes) potentially delaying more important I/O, and also the
	 * timeout calculations become increasingly hugely over-estimated.
	 * Consequently, 'pref_erase' is defined as a guide to limit erases
	 * to that size and alignment.
	 *
	 * For SD cards that define Allocation Unit size, limit erases to one
	 * Allocation Unit at a time.
	 * For MMC, have a stab at ai good value and for modern cards it will
	 * end up being 4MiB. Note that if the value is too small, it can end
	 * up taking longer to erase. Also note, erase_size is already set to
	 * High Capacity Erase Size if available when this function is called.
	 */
	if (mmc_card_sd(card) && card->ssr.au) {
		card->pref_erase = card->ssr.au;
		card->erase_shift = ffs(card->ssr.au) - 1;
	} else if (card->erase_size) {
		sz = (card->csd.capacity << (card->csd.read_blkbits - 9)) >> 11;
		if (sz < 128)
			card->pref_erase = 512 * 1024 / 512;
		else if (sz < 512)
			card->pref_erase = 1024 * 1024 / 512;
		else if (sz < 1024)
			card->pref_erase = 2 * 1024 * 1024 / 512;
		else
			card->pref_erase = 4 * 1024 * 1024 / 512;
		if (card->pref_erase < card->erase_size)
			card->pref_erase = card->erase_size;
		else {
			sz = card->pref_erase % card->erase_size;
			if (sz)
				card->pref_erase += card->erase_size - sz;
		}
	} else
		card->pref_erase = 0;
}

static unsigned int mmc_mmc_erase_timeout(struct mmc_card *card,
					  unsigned int arg, unsigned int qty)
{
	unsigned int erase_timeout;

	if (arg == MMC_DISCARD_ARG ||
	    (arg == MMC_TRIM_ARG && card->ext_csd.rev >= 6)) {
		erase_timeout = card->ext_csd.trim_timeout;
	} else if (card->ext_csd.erase_group_def & 1) {
		/* High Capacity Erase Group Size uses HC timeouts */
		if (arg == MMC_TRIM_ARG)
			erase_timeout = card->ext_csd.trim_timeout;
		else
			erase_timeout = card->ext_csd.hc_erase_timeout;
	} else {
		/* CSD Erase Group Size uses write timeout */
		unsigned int mult = (10 << card->csd.r2w_factor);
		unsigned int timeout_clks = card->csd.taac_clks * mult;
		unsigned int timeout_us;

		/* Avoid overflow: e.g. taac_ns=80000000 mult=1280 */
		if (card->csd.taac_ns < 1000000)
			timeout_us = (card->csd.taac_ns * mult) / 1000;
		else
			timeout_us = (card->csd.taac_ns / 1000) * mult;

		/*
		 * ios.clock is only a target.  The real clock rate might be
		 * less but not that much less, so fudge it by multiplying by 2.
		 */
		timeout_clks <<= 1;
		timeout_us += (timeout_clks * 1000) /
			      (mmc_host_clk_rate(card->host) / 1000);

		erase_timeout = timeout_us / 1000;

		/*
		 * Theoretically, the calculation could underflow so round up
		 * to 1ms in that case.
		 */
		if (!erase_timeout)
			erase_timeout = 1;
	}

	/* Multiplier for secure operations */
	if (arg & MMC_SECURE_ARGS) {
		if (arg == MMC_SECURE_ERASE_ARG)
			erase_timeout *= card->ext_csd.sec_erase_mult;
		else
			erase_timeout *= card->ext_csd.sec_trim_mult;
	}

	erase_timeout *= qty;

	/*
	 * Ensure at least a 1 second timeout for SPI as per
	 * 'mmc_set_data_timeout()'
	 */
	if (mmc_host_is_spi(card->host) && erase_timeout < 1000)
		erase_timeout = 1000;

	return erase_timeout;
}

static unsigned int mmc_sd_erase_timeout(struct mmc_card *card,
					 unsigned int arg,
					 unsigned int qty)
{
	unsigned int erase_timeout;

	if (card->ssr.erase_timeout) {
		/* Erase timeout specified in SD Status Register (SSR) */
		erase_timeout = card->ssr.erase_timeout * qty +
				card->ssr.erase_offset;
	} else {
		/*
		 * Erase timeout not specified in SD Status Register (SSR) so
		 * use 250ms per write block.
		 */
		erase_timeout = 250 * qty;
	}

	/* Must not be less than 1 second */
	if (erase_timeout < 1000)
		erase_timeout = 1000;

	return erase_timeout;
}

static unsigned int mmc_erase_timeout(struct mmc_card *card,
				      unsigned int arg,
				      unsigned int qty)
{
	if (mmc_card_sd(card))
		return mmc_sd_erase_timeout(card, arg, qty);
	else
		return mmc_mmc_erase_timeout(card, arg, qty);
}

static u32 mmc_get_erase_qty(struct mmc_card *card, u32 from, u32 to)
{
	u32 qty = 0;

	/*
	 * qty is used to calculate the erase timeout which depends on how many
	 * erase groups (or allocation units in SD terminology) are affected.
	 * We count erasing part of an erase group as one erase group.
	 * For SD, the allocation units are always a power of 2.  For MMC, the
	 * erase group size is almost certainly also power of 2, but it does not
	 * seem to insist on that in the JEDEC standard, so we fall back to
	 * division in that case.  SD may not specify an allocation unit size,
	 * in which case the timeout is based on the number of write blocks.
	 *
	 * Note that the timeout for secure trim 2 will only be correct if the
	 * number of erase groups specified is the same as the total of all
	 * preceding secure trim 1 commands.  Since the power may have been
	 * lost since the secure trim 1 commands occurred, it is generally
	 * impossible to calculate the secure trim 2 timeout correctly.
	 */
	if (card->erase_shift)
		qty += ((to >> card->erase_shift) -
			(from >> card->erase_shift)) + 1;
	else if (mmc_card_sd(card))
		qty += to - from + 1;
	else
		qty += ((to / card->erase_size) -
			(from / card->erase_size)) + 1;
	return qty;
}

static int mmc_cmdq_send_erase_cmd(struct mmc_cmdq_req *cmdq_req,
		struct mmc_card *card, u32 opcode, u32 arg, u32 qty)
{
	struct mmc_command *cmd = cmdq_req->mrq.cmd;
	int err;

	memset(cmd, 0, sizeof(struct mmc_command));

	cmd->opcode = opcode;
	cmd->arg = arg;
	if (cmd->opcode == MMC_ERASE) {
		cmd->flags = MMC_RSP_SPI_R1B | MMC_RSP_R1B | MMC_CMD_AC;
		cmd->busy_timeout = mmc_erase_timeout(card, arg, qty);
	} else {
		cmd->flags = MMC_RSP_SPI_R1 | MMC_RSP_R1 | MMC_CMD_AC;
	}

	err = mmc_cmdq_wait_for_dcmd(card->host, cmdq_req);
	if (err) {
		pr_err("mmc_erase: group start error %d, status %#x\n",
				err, cmd->resp[0]);
		return -EIO;
	}
	return 0;
}

static int mmc_cmdq_do_erase(struct mmc_cmdq_req *cmdq_req,
			struct mmc_card *card, unsigned int from,
			unsigned int to, unsigned int arg)
{
	struct mmc_command *cmd = cmdq_req->mrq.cmd;
	unsigned int qty = 0;
	unsigned long timeout;
	unsigned int fr, nr;
	int err;

	fr = from;
	nr = to - from + 1;

	qty = mmc_get_erase_qty(card, from, to);

	if (!mmc_card_blockaddr(card)) {
		from <<= 9;
		to <<= 9;
	}

	err = mmc_cmdq_send_erase_cmd(cmdq_req, card, MMC_ERASE_GROUP_START,
			from, qty);
	if (err)
		goto out;

	err = mmc_cmdq_send_erase_cmd(cmdq_req, card, MMC_ERASE_GROUP_END,
			to, qty);
	if (err)
		goto out;

	err = mmc_cmdq_send_erase_cmd(cmdq_req, card, MMC_ERASE,
			arg, qty);
	if (err)
		goto out;

	timeout = jiffies + msecs_to_jiffies(MMC_CORE_TIMEOUT_MS);
	do {
		memset(cmd, 0, sizeof(struct mmc_command));
		cmd->opcode = MMC_SEND_STATUS;
		cmd->arg = card->rca << 16;
		cmd->flags = MMC_RSP_R1 | MMC_CMD_AC;
		/* Do not retry else we can't see errors */
		err = mmc_cmdq_wait_for_dcmd(card->host, cmdq_req);
		if (err || (cmd->resp[0] & 0xFDF92000)) {
			pr_err("error %d requesting status %#x\n",
				err, cmd->resp[0]);
			err = -EIO;
			goto out;
		}
		/* Timeout if the device never becomes ready for data and
		 * never leaves the program state.
		 */
		if (time_after(jiffies, timeout)) {
			pr_err("%s: Card stuck in programming state! %s\n",
				mmc_hostname(card->host), __func__);
			err =  -EIO;
			goto out;
		}
	} while (!(cmd->resp[0] & R1_READY_FOR_DATA) ||
		 (R1_CURRENT_STATE(cmd->resp[0]) == R1_STATE_PRG));
out:
	return err;
}

static int mmc_do_erase(struct mmc_card *card, unsigned int from,
			unsigned int to, unsigned int arg)
{
	struct mmc_command cmd = {};
	unsigned int qty = 0, busy_timeout = 0;
	bool use_r1b_resp = false;
	unsigned long timeout;
	int err;

	mmc_retune_hold(card->host);

	/*
	 * qty is used to calculate the erase timeout which depends on how many
	 * erase groups (or allocation units in SD terminology) are affected.
	 * We count erasing part of an erase group as one erase group.
	 * For SD, the allocation units are always a power of 2.  For MMC, the
	 * erase group size is almost certainly also power of 2, but it does not
	 * seem to insist on that in the JEDEC standard, so we fall back to
	 * division in that case.  SD may not specify an allocation unit size,
	 * in which case the timeout is based on the number of write blocks.
	 *
	 * Note that the timeout for secure trim 2 will only be correct if the
	 * number of erase groups specified is the same as the total of all
	 * preceding secure trim 1 commands.  Since the power may have been
	 * lost since the secure trim 1 commands occurred, it is generally
	 * impossible to calculate the secure trim 2 timeout correctly.
	 */
	if (card->erase_shift)
		qty += ((to >> card->erase_shift) -
			(from >> card->erase_shift)) + 1;
	else if (mmc_card_sd(card))
		qty += to - from + 1;
	else
		qty += ((to / card->erase_size) -
			(from / card->erase_size)) + 1;

	if (!mmc_card_blockaddr(card)) {
		from <<= 9;
		to <<= 9;
	}

	if (mmc_card_sd(card))
		cmd.opcode = SD_ERASE_WR_BLK_START;
	else
		cmd.opcode = MMC_ERASE_GROUP_START;
	cmd.arg = from;
	cmd.flags = MMC_RSP_SPI_R1 | MMC_RSP_R1 | MMC_CMD_AC;
	err = mmc_wait_for_cmd(card->host, &cmd, 0);
	if (err) {
		pr_err("mmc_erase: group start error %d, "
		       "status %#x\n", err, cmd.resp[0]);
		err = -EIO;
		goto out;
	}

	memset(&cmd, 0, sizeof(struct mmc_command));
	if (mmc_card_sd(card))
		cmd.opcode = SD_ERASE_WR_BLK_END;
	else
		cmd.opcode = MMC_ERASE_GROUP_END;
	cmd.arg = to;
	cmd.flags = MMC_RSP_SPI_R1 | MMC_RSP_R1 | MMC_CMD_AC;
	err = mmc_wait_for_cmd(card->host, &cmd, 0);
	if (err) {
		pr_err("mmc_erase: group end error %d, status %#x\n",
		       err, cmd.resp[0]);
		err = -EIO;
		goto out;
	}

	memset(&cmd, 0, sizeof(struct mmc_command));
	cmd.opcode = MMC_ERASE;
	cmd.arg = arg;
	busy_timeout = mmc_erase_timeout(card, arg, qty);
	/*
	 * If the host controller supports busy signalling and the timeout for
	 * the erase operation does not exceed the max_busy_timeout, we should
	 * use R1B response. Or we need to prevent the host from doing hw busy
	 * detection, which is done by converting to a R1 response instead.
	 */
	if (card->host->max_busy_timeout &&
	    busy_timeout > card->host->max_busy_timeout) {
		cmd.flags = MMC_RSP_SPI_R1 | MMC_RSP_R1 | MMC_CMD_AC;
	} else {
		cmd.flags = MMC_RSP_SPI_R1B | MMC_RSP_R1B | MMC_CMD_AC;
		cmd.busy_timeout = busy_timeout;
		use_r1b_resp = true;
	}

	err = mmc_wait_for_cmd(card->host, &cmd, 0);
	if (err) {
		pr_err("mmc_erase: erase error %d, status %#x\n",
		       err, cmd.resp[0]);
		err = -EIO;
		goto out;
	}

	if (mmc_host_is_spi(card->host))
		goto out;

	/*
	 * In case of when R1B + MMC_CAP_WAIT_WHILE_BUSY is used, the polling
	 * shall be avoided.
	 */
	if ((card->host->caps & MMC_CAP_WAIT_WHILE_BUSY) && use_r1b_resp)
		goto out;

	timeout = jiffies + msecs_to_jiffies(busy_timeout);
	do {
		memset(&cmd, 0, sizeof(struct mmc_command));
		cmd.opcode = MMC_SEND_STATUS;
		cmd.arg = card->rca << 16;
		cmd.flags = MMC_RSP_R1 | MMC_CMD_AC;
		/* Do not retry else we can't see errors */
		err = mmc_wait_for_cmd(card->host, &cmd, 0);
		if (err || (cmd.resp[0] & 0xFDF92000)) {
			pr_err("error %d requesting status %#x\n",
				err, cmd.resp[0]);
			err = -EIO;
			goto out;
		}

		/* Timeout if the device never becomes ready for data and
		 * never leaves the program state.
		 */
		if (time_after(jiffies, timeout)) {
			pr_err("%s: Card stuck in programming state! %s\n",
				mmc_hostname(card->host), __func__);
			err =  -EIO;
			goto out;
		}

	} while (!(cmd.resp[0] & R1_READY_FOR_DATA) ||
		 (R1_CURRENT_STATE(cmd.resp[0]) == R1_STATE_PRG));
out:
	mmc_retune_release(card->host);
	return err;
}

static unsigned int mmc_align_erase_size(struct mmc_card *card,
					 unsigned int *from,
					 unsigned int *to,
					 unsigned int nr)
{
	unsigned int from_new = *from, nr_new = nr, rem;

	/*
	 * When the 'card->erase_size' is power of 2, we can use round_up/down()
	 * to align the erase size efficiently.
	 */
	if (is_power_of_2(card->erase_size)) {
		unsigned int temp = from_new;

		from_new = round_up(temp, card->erase_size);
		rem = from_new - temp;

		if (nr_new > rem)
			nr_new -= rem;
		else
			return 0;

		nr_new = round_down(nr_new, card->erase_size);
	} else {
		rem = from_new % card->erase_size;
		if (rem) {
			rem = card->erase_size - rem;
			from_new += rem;
			if (nr_new > rem)
				nr_new -= rem;
			else
				return 0;
		}

		rem = nr_new % card->erase_size;
		if (rem)
			nr_new -= rem;
	}

	if (nr_new == 0)
		return 0;

	*to = from_new + nr_new;
	*from = from_new;

	return nr_new;
}

int mmc_erase_sanity_check(struct mmc_card *card, unsigned int from,
		unsigned int nr, unsigned int arg)
{

	if (!(card->host->caps & MMC_CAP_ERASE) ||
	    !(card->csd.cmdclass & CCC_ERASE))
		return -EOPNOTSUPP;

	if (!card->erase_size)
		return -EOPNOTSUPP;

	if (mmc_card_sd(card) && arg != MMC_ERASE_ARG)
		return -EOPNOTSUPP;

	if ((arg & MMC_SECURE_ARGS) &&
	    !(card->ext_csd.sec_feature_support & EXT_CSD_SEC_ER_EN))
		return -EOPNOTSUPP;

	if ((arg & MMC_TRIM_ARGS) &&
	    !(card->ext_csd.sec_feature_support & EXT_CSD_SEC_GB_CL_EN))
		return -EOPNOTSUPP;

	if (arg == MMC_SECURE_ERASE_ARG) {
		if (from % card->erase_size || nr % card->erase_size)
			return -EINVAL;
	}
	return 0;
}

int mmc_cmdq_erase(struct mmc_cmdq_req *cmdq_req,
	      struct mmc_card *card, unsigned int from, unsigned int nr,
	      unsigned int arg)
{
	unsigned int rem, to = from + nr;
	int ret;

	ret = mmc_erase_sanity_check(card, from, nr, arg);
	if (ret)
		return ret;

	if (arg == MMC_ERASE_ARG) {
		rem = from % card->erase_size;
		if (rem) {
			rem = card->erase_size - rem;
			from += rem;
			if (nr > rem)
				nr -= rem;
			else
				return 0;
		}
		rem = nr % card->erase_size;
		if (rem)
			nr -= rem;
	}

	if (nr == 0)
		return 0;

	to = from + nr;

	if (to <= from)
		return -EINVAL;

	/* 'from' and 'to' are inclusive */
	to -= 1;

	return mmc_cmdq_do_erase(cmdq_req, card, from, to, arg);
}
EXPORT_SYMBOL(mmc_cmdq_erase);

/**
 * mmc_erase - erase sectors.
 * @card: card to erase
 * @from: first sector to erase
 * @nr: number of sectors to erase
 * @arg: erase command argument (SD supports only %MMC_ERASE_ARG)
 *
 * Caller must claim host before calling this function.
 */
int mmc_erase(struct mmc_card *card, unsigned int from, unsigned int nr,
	      unsigned int arg)
{
	unsigned int rem, to = from + nr;
	int err;

	err = mmc_erase_sanity_check(card, from, nr, arg);
	if (err)
		return err;

	if (arg == MMC_ERASE_ARG)
		nr = mmc_align_erase_size(card, &from, &to, nr);

	if (nr == 0)
		return 0;

	if (to <= from)
		return -EINVAL;

	/* 'from' and 'to' are inclusive */
	to -= 1;

	/*
	 * Special case where only one erase-group fits in the timeout budget:
	 * If the region crosses an erase-group boundary on this particular
	 * case, we will be trimming more than one erase-group which, does not
	 * fit in the timeout budget of the controller, so we need to split it
	 * and call mmc_do_erase() twice if necessary. This special case is
	 * identified by the card->eg_boundary flag.
	 */
	rem = card->erase_size - (from % card->erase_size);
	if ((arg & MMC_TRIM_ARGS) && (card->eg_boundary) && (nr > rem)) {
		err = mmc_do_erase(card, from, from + rem - 1, arg);
		from += rem;
		if ((err) || (to <= from))
			return err;
	}

	return mmc_do_erase(card, from, to, arg);
}
EXPORT_SYMBOL(mmc_erase);

int mmc_can_erase(struct mmc_card *card)
{
	if ((card->host->caps & MMC_CAP_ERASE) &&
	    (card->csd.cmdclass & CCC_ERASE) && card->erase_size)
		return 1;
	return 0;
}
EXPORT_SYMBOL(mmc_can_erase);

int mmc_can_trim(struct mmc_card *card)
{
	if ((card->ext_csd.sec_feature_support & EXT_CSD_SEC_GB_CL_EN) &&
	    (!(card->quirks & MMC_QUIRK_TRIM_BROKEN)))
		return 1;
	return 0;
}
EXPORT_SYMBOL(mmc_can_trim);

int mmc_can_discard(struct mmc_card *card)
{
	/*
	 * As there's no way to detect the discard support bit at v4.5
	 * use the s/w feature support filed.
	 */
	if (card->ext_csd.feature_support & MMC_DISCARD_FEATURE)
		return 1;
	return 0;
}
EXPORT_SYMBOL(mmc_can_discard);

int mmc_can_sanitize(struct mmc_card *card)
{
	if (!mmc_can_trim(card) && !mmc_can_erase(card))
		return 0;
	if (card->ext_csd.sec_feature_support & EXT_CSD_SEC_SANITIZE)
		return 1;
	return 0;
}
EXPORT_SYMBOL(mmc_can_sanitize);

int mmc_can_secure_erase_trim(struct mmc_card *card)
{
	if ((card->ext_csd.sec_feature_support & EXT_CSD_SEC_ER_EN) &&
	    !(card->quirks & MMC_QUIRK_SEC_ERASE_TRIM_BROKEN))
		return 1;
	return 0;
}
EXPORT_SYMBOL(mmc_can_secure_erase_trim);

int mmc_erase_group_aligned(struct mmc_card *card, unsigned int from,
			    unsigned int nr)
{
	if (!card->erase_size)
		return 0;
	if (from % card->erase_size || nr % card->erase_size)
		return 0;
	return 1;
}
EXPORT_SYMBOL(mmc_erase_group_aligned);

static unsigned int mmc_do_calc_max_discard(struct mmc_card *card,
					    unsigned int arg)
{
	struct mmc_host *host = card->host;
	unsigned int max_discard, x, y, qty = 0, max_qty, min_qty, timeout;
	unsigned int last_timeout = 0;
	unsigned int max_busy_timeout = host->max_busy_timeout ?
			host->max_busy_timeout : MMC_ERASE_TIMEOUT_MS;

	if (card->erase_shift) {
		max_qty = UINT_MAX >> card->erase_shift;
		min_qty = card->pref_erase >> card->erase_shift;
	} else if (mmc_card_sd(card)) {
		max_qty = UINT_MAX;
		min_qty = card->pref_erase;
	} else {
		max_qty = UINT_MAX / card->erase_size;
		min_qty = card->pref_erase / card->erase_size;
	}

	/*
	 * We should not only use 'host->max_busy_timeout' as the limitation
	 * when deciding the max discard sectors. We should set a balance value
	 * to improve the erase speed, and it can not get too long timeout at
	 * the same time.
	 *
	 * Here we set 'card->pref_erase' as the minimal discard sectors no
	 * matter what size of 'host->max_busy_timeout', but if the
	 * 'host->max_busy_timeout' is large enough for more discard sectors,
	 * then we can continue to increase the max discard sectors until we
	 * get a balance value. In cases when the 'host->max_busy_timeout'
	 * isn't specified, use the default max erase timeout.
	 */
	do {
		y = 0;
		for (x = 1; x && x <= max_qty && max_qty - x >= qty; x <<= 1) {
			timeout = mmc_erase_timeout(card, arg, qty + x);

			if (qty + x > min_qty && timeout > max_busy_timeout)
				break;

			if (timeout < last_timeout)
				break;
			last_timeout = timeout;
			y = x;
		}
		qty += y;
	} while (y);

	if (!qty)
		return 0;

	/*
	 * When specifying a sector range to trim, chances are we might cross
	 * an erase-group boundary even if the amount of sectors is less than
	 * one erase-group.
	 * If we can only fit one erase-group in the controller timeout budget,
	 * we have to care that erase-group boundaries are not crossed by a
	 * single trim operation. We flag that special case with "eg_boundary".
	 * In all other cases we can just decrement qty and pretend that we
	 * always touch (qty + 1) erase-groups as a simple optimization.
	 */
	if (qty == 1)
		card->eg_boundary = 1;
	else
		qty--;

	/* Convert qty to sectors */
	if (card->erase_shift)
		max_discard = qty << card->erase_shift;
	else if (mmc_card_sd(card))
		max_discard = qty + 1;
	else
		max_discard = qty * card->erase_size;

	return max_discard;
}

unsigned int mmc_calc_max_discard(struct mmc_card *card)
{
	struct mmc_host *host = card->host;
	unsigned int max_discard, max_trim;

	if (!host->max_busy_timeout ||
			(host->caps2 & MMC_CAP2_MAX_DISCARD_SIZE))
		return UINT_MAX;

	/*
	 * Without erase_group_def set, MMC erase timeout depends on clock
	 * frequence which can change.  In that case, the best choice is
	 * just the preferred erase size.
	 */
	if (mmc_card_mmc(card) && !(card->ext_csd.erase_group_def & 1))
		return card->pref_erase;

	max_discard = mmc_do_calc_max_discard(card, MMC_ERASE_ARG);
	if (mmc_can_trim(card)) {
		max_trim = mmc_do_calc_max_discard(card, MMC_TRIM_ARG);
		if (max_trim < max_discard)
			max_discard = max_trim;
	} else if (max_discard < card->erase_size) {
		max_discard = 0;
	}
	pr_debug("%s: calculated max. discard sectors %u for timeout %u ms\n",
		mmc_hostname(host), max_discard, host->max_busy_timeout ?
		host->max_busy_timeout : MMC_ERASE_TIMEOUT_MS);
	return max_discard;
}
EXPORT_SYMBOL(mmc_calc_max_discard);

bool mmc_card_is_blockaddr(struct mmc_card *card)
{
	return card ? mmc_card_blockaddr(card) : false;
}
EXPORT_SYMBOL(mmc_card_is_blockaddr);

int mmc_set_blocklen(struct mmc_card *card, unsigned int blocklen)
{
	struct mmc_command cmd = {};

	if (mmc_card_blockaddr(card) || mmc_card_ddr52(card) ||
	    mmc_card_hs400(card) || mmc_card_hs400es(card))
		return 0;

	cmd.opcode = MMC_SET_BLOCKLEN;
	cmd.arg = blocklen;
	cmd.flags = MMC_RSP_SPI_R1 | MMC_RSP_R1 | MMC_CMD_AC;
	return mmc_wait_for_cmd(card->host, &cmd, 5);
}
EXPORT_SYMBOL(mmc_set_blocklen);

int mmc_set_blockcount(struct mmc_card *card, unsigned int blockcount,
			bool is_rel_write)
{
	struct mmc_command cmd = {};

	cmd.opcode = MMC_SET_BLOCK_COUNT;
	cmd.arg = blockcount & 0x0000FFFF;
	if (is_rel_write)
		cmd.arg |= 1 << 31;
	cmd.flags = MMC_RSP_SPI_R1 | MMC_RSP_R1 | MMC_CMD_AC;
	return mmc_wait_for_cmd(card->host, &cmd, 5);
}
EXPORT_SYMBOL(mmc_set_blockcount);

static void mmc_hw_reset_for_init(struct mmc_host *host)
{
	mmc_pwrseq_reset(host);

	if (!(host->caps & MMC_CAP_HW_RESET) || !host->ops->hw_reset)
		return;
	mmc_host_clk_hold(host);
	host->ops->hw_reset(host);
	mmc_host_clk_release(host);
}

/*
 * mmc_cmdq_hw_reset: Helper API for doing
 * reset_all of host and reinitializing card.
 * This must be called with mmc_claim_host
 * acquired by the caller.
 */
int mmc_cmdq_hw_reset(struct mmc_host *host)
{
	if (!host->bus_ops->reset)
		return -EOPNOTSUPP;

	return host->bus_ops->reset(host);
}
EXPORT_SYMBOL(mmc_cmdq_hw_reset);

int mmc_hw_reset(struct mmc_host *host)
{
	int ret;

	if (!host->card)
		return -EINVAL;

	mmc_bus_get(host);
	if (!host->bus_ops || host->bus_dead || !host->bus_ops->reset) {
		mmc_bus_put(host);
		return -EOPNOTSUPP;
	}

	ret = host->bus_ops->reset(host);
	mmc_bus_put(host);

	if (ret)
		pr_warn("%s: tried to reset card, got error %d\n",
			mmc_hostname(host), ret);

	return ret;
}
EXPORT_SYMBOL(mmc_hw_reset);

static int mmc_rescan_try_freq(struct mmc_host *host, unsigned freq)
{
	host->f_init = freq;

	pr_debug("%s: %s: trying to init card at %u Hz\n",
		mmc_hostname(host), __func__, host->f_init);

	mmc_power_up(host, host->ocr_avail);

	/*
	 * Some eMMCs (with VCCQ always on) may not be reset after power up, so
	 * do a hardware reset if possible.
	 */
	mmc_hw_reset_for_init(host);

	/*
	 * sdio_reset sends CMD52 to reset card.  Since we do not know
	 * if the card is being re-initialized, just send it.  CMD52
	 * should be ignored by SD/eMMC cards.
	 * Skip it if we already know that we do not support SDIO commands
	 */
	if (!(host->caps2 & MMC_CAP2_NO_SDIO))
		sdio_reset(host);

	mmc_go_idle(host);

	if (!(host->caps2 & MMC_CAP2_NO_SD))
		mmc_send_if_cond(host, host->ocr_avail);

	/* Order's important: probe SDIO, then SD, then MMC */
	if (!(host->caps2 & MMC_CAP2_NO_SDIO))
		if (!mmc_attach_sdio(host))
			return 0;

	if (!(host->caps2 & MMC_CAP2_NO_SD))
		if (!mmc_attach_sd(host))
			return 0;

	if (!(host->caps2 & MMC_CAP2_NO_MMC))
		if (!mmc_attach_mmc(host))
			return 0;

	mmc_power_off(host);
	return -EIO;
}

int _mmc_detect_card_removed(struct mmc_host *host)
{
	int ret;

	if (!host->card || mmc_card_removed(host->card))
		return 1;

	ret = host->bus_ops->alive(host);

	/*
	 * Card detect status and alive check may be out of sync if card is
	 * removed slowly, when card detect switch changes while card/slot
	 * pads are still contacted in hardware (refer to "SD Card Mechanical
	 * Addendum, Appendix C: Card Detection Switch"). So reschedule a
	 * detect work 200ms later for this case.
	 */
	if (!ret && host->ops->get_cd && !host->ops->get_cd(host)) {
		mmc_detect_change(host, msecs_to_jiffies(200));
		pr_debug("%s: card removed too slowly\n", mmc_hostname(host));
	}

	if (ret) {
		mmc_card_set_removed(host->card);
		pr_debug("%s: card remove detected\n", mmc_hostname(host));
	}

	return ret;
}

int mmc_detect_card_removed(struct mmc_host *host)
{
	struct mmc_card *card = host->card;
	int ret;

	WARN_ON(!host->claimed);

	if (!card)
		return 1;

	if (!mmc_card_is_removable(host))
		return 0;

	ret = mmc_card_removed(card);
	/*
	 * The card will be considered unchanged unless we have been asked to
	 * detect a change or host requires polling to provide card detection.
	 */
	if (!host->detect_change && !(host->caps & MMC_CAP_NEEDS_POLL))
		return ret;

	host->detect_change = 0;
	if (!ret) {
		ret = _mmc_detect_card_removed(host);
		if (ret && (host->caps & MMC_CAP_NEEDS_POLL)) {
			/*
			 * Schedule a detect work as soon as possible to let a
			 * rescan handle the card removal.
			 */
			cancel_delayed_work(&host->detect);
			_mmc_detect_change(host, 0, false);
		}
	}

	return ret;
}
EXPORT_SYMBOL(mmc_detect_card_removed);

/*
 * This should be called to make sure that detect work(mmc_rescan)
 * is completed.Drivers may use this function from async schedule/probe
 * contexts to make sure that the bootdevice detection is completed on
 * completion of async_schedule.
 */
void mmc_flush_detect_work(struct mmc_host *host)
{
	flush_delayed_work(&host->detect);
}
EXPORT_SYMBOL(mmc_flush_detect_work);

void mmc_rescan(struct work_struct *work)
{
	unsigned long flags;
	struct mmc_host *host =
		container_of(work, struct mmc_host, detect.work);
	int i;

	spin_lock_irqsave(&host->lock, flags);
	if (host->rescan_disable) {
		spin_unlock_irqrestore(&host->lock, flags);
		return;
	}
	spin_unlock_irqrestore(&host->lock, flags);

	/* If there is a non-removable card registered, only scan once */
	if (!mmc_card_is_removable(host) && host->rescan_entered)
		return;
	host->rescan_entered = 1;

	if (host->trigger_card_event && host->ops->card_event) {
		mmc_claim_host(host);
		host->ops->card_event(host);
		mmc_release_host(host);
		host->trigger_card_event = false;
	}

	mmc_bus_get(host);

	/*
	 * if there is a _removable_ card registered, check whether it is
	 * still present
	 */
	if (host->bus_ops && !host->bus_dead && mmc_card_is_removable(host))
		host->bus_ops->detect(host);

	host->detect_change = 0;
	if (host->ignore_bus_resume_flags)
		host->ignore_bus_resume_flags = false;

	/*
	 * Let mmc_bus_put() free the bus/bus_ops if we've found that
	 * the card is no longer present.
	 */
	mmc_bus_put(host);
	mmc_bus_get(host);

	/* if there still is a card present, stop here */
	if (host->bus_ops != NULL) {
		mmc_bus_put(host);
		goto out;
	}

	/*
	 * Only we can add a new handler, so it's safe to
	 * release the lock here.
	 */
	mmc_bus_put(host);

	mmc_claim_host(host);
	if (mmc_card_is_removable(host) && host->ops->get_cd &&
			host->ops->get_cd(host) == 0) {
		mmc_power_off(host);
		mmc_release_host(host);
		goto out;
	}

	for (i = 0; i < ARRAY_SIZE(freqs); i++) {
		if (!mmc_rescan_try_freq(host, max(freqs[i], host->f_min)))
			break;
		if (freqs[i] <= host->f_min)
			break;
	}
	host->err_stats[MMC_ERR_CMD_TIMEOUT] = 0;
	mmc_release_host(host);

 out:
	if (host->caps & MMC_CAP_NEEDS_POLL)
		mmc_schedule_delayed_work(&host->detect, HZ);
}

void mmc_start_host(struct mmc_host *host)
{
	mmc_claim_host(host);
	host->f_init = max(freqs[0], host->f_min);
	host->rescan_disable = 0;
	host->ios.power_mode = MMC_POWER_UNDEFINED;

	if (!(host->caps2 & MMC_CAP2_NO_PRESCAN_POWERUP))
		mmc_power_up(host, host->ocr_avail);

	mmc_gpiod_request_cd_irq(host);
	mmc_register_extcon(host);
	mmc_release_host(host);
	_mmc_detect_change(host, 0, false);
}

void mmc_stop_host(struct mmc_host *host)
{
	if (host->slot.cd_irq >= 0) {
		if (host->slot.cd_wake_enabled)
			disable_irq_wake(host->slot.cd_irq);
		disable_irq(host->slot.cd_irq);
	}

	host->rescan_disable = 1;
	cancel_delayed_work_sync(&host->detect);

	/* clear pm flags now and let card drivers set them as needed */
	host->pm_flags = 0;

	mmc_bus_get(host);
	if (host->bus_ops && !host->bus_dead) {
		/* Calling bus_ops->remove() with a claimed host can deadlock */
		host->bus_ops->remove(host);
		mmc_claim_host(host);
		mmc_detach_bus(host);
		mmc_power_off(host);
		mmc_release_host(host);
		mmc_bus_put(host);
		return;
	}
	mmc_bus_put(host);

	mmc_unregister_extcon(host);

	mmc_claim_host(host);
	mmc_power_off(host);
	mmc_release_host(host);
}

int mmc_power_save_host(struct mmc_host *host)
{
	int ret = 0;

	pr_debug("%s: %s: powering down\n", mmc_hostname(host), __func__);

	mmc_bus_get(host);

	if (!host->bus_ops || host->bus_dead) {
		mmc_bus_put(host);
		return -EINVAL;
	}

	if (host->bus_ops->power_save)
		ret = host->bus_ops->power_save(host);

	mmc_bus_put(host);

	mmc_claim_host(host);
	mmc_power_off(host);
	mmc_release_host(host);

	return ret;
}
EXPORT_SYMBOL(mmc_power_save_host);

int mmc_power_restore_host(struct mmc_host *host)
{
	int ret;

	pr_debug("%s: %s: powering up\n", mmc_hostname(host), __func__);

	mmc_bus_get(host);

	if (!host->bus_ops || host->bus_dead) {
		mmc_bus_put(host);
		return -EINVAL;
	}

	mmc_claim_host(host);
	mmc_power_up(host, host->card->ocr);
	ret = host->bus_ops->power_restore(host);
	mmc_release_host(host);

	mmc_bus_put(host);

	return ret;
}
EXPORT_SYMBOL(mmc_power_restore_host);

#ifdef CONFIG_PM_SLEEP
/* Do the card removal on suspend if card is assumed removeable
 * Do that in pm notifier while userspace isn't yet frozen, so we will be able
   to sync the card.
*/
static int mmc_pm_notify(struct notifier_block *notify_block,
			unsigned long mode, void *unused)
{
	struct mmc_host *host = container_of(
		notify_block, struct mmc_host, pm_notify);
	unsigned long flags;
	int err = 0;

	switch (mode) {
	case PM_HIBERNATION_PREPARE:
	case PM_SUSPEND_PREPARE:
	case PM_RESTORE_PREPARE:
		spin_lock_irqsave(&host->lock, flags);
		host->rescan_disable = 1;
		spin_unlock_irqrestore(&host->lock, flags);
		cancel_delayed_work_sync(&host->detect);

		if (!host->bus_ops)
			break;

		/* Validate prerequisites for suspend */
		if (host->bus_ops->pre_suspend)
			err = host->bus_ops->pre_suspend(host);
		if (!err)
			break;

		if (!mmc_card_is_removable(host)) {
			dev_warn(mmc_dev(host),
				 "pre_suspend failed for non-removable host: "
				 "%d\n", err);
			/* Avoid removing non-removable hosts */
			break;
		}

		/* Calling bus_ops->remove() with a claimed host can deadlock */
		host->bus_ops->remove(host);
		mmc_claim_host(host);
		mmc_detach_bus(host);
		mmc_power_off(host);
		mmc_release_host(host);
		host->pm_flags = 0;
		break;

	case PM_POST_SUSPEND:
	case PM_POST_HIBERNATION:
	case PM_POST_RESTORE:

		spin_lock_irqsave(&host->lock, flags);
		host->rescan_disable = 0;
		if (mmc_bus_manual_resume(host) &&
				!host->ignore_bus_resume_flags) {
			spin_unlock_irqrestore(&host->lock, flags);
			break;
		}
		spin_unlock_irqrestore(&host->lock, flags);
		_mmc_detect_change(host, 0, false);

	}

	return 0;
}

void mmc_register_pm_notifier(struct mmc_host *host)
{
	host->pm_notify.notifier_call = mmc_pm_notify;
	register_pm_notifier(&host->pm_notify);
}

void mmc_unregister_pm_notifier(struct mmc_host *host)
{
	unregister_pm_notifier(&host->pm_notify);
}
#endif

/**
 * mmc_init_context_info() - init synchronization context
 * @host: mmc host
 *
 * Init struct context_info needed to implement asynchronous
 * request mechanism, used by mmc core, host driver and mmc requests
 * supplier.
 */
void mmc_init_context_info(struct mmc_host *host)
{
	spin_lock_init(&host->context_info.lock);
	host->context_info.is_new_req = false;
	host->context_info.is_done_rcv = false;
	host->context_info.is_waiting_last_req = false;
	init_waitqueue_head(&host->context_info.wait);
}

#ifdef CONFIG_MMC_EMBEDDED_SDIO
void mmc_set_embedded_sdio_data(struct mmc_host *host,
				struct sdio_cis *cis,
				struct sdio_cccr *cccr,
				struct sdio_embedded_func *funcs,
				int num_funcs)
{
	host->embedded_sdio_data.cis = cis;
	host->embedded_sdio_data.cccr = cccr;
	host->embedded_sdio_data.funcs = funcs;
	host->embedded_sdio_data.num_funcs = num_funcs;
}

EXPORT_SYMBOL(mmc_set_embedded_sdio_data);
#endif

static int __init mmc_init(void)
{
	int ret;

	ret = mmc_register_bus();
	if (ret)
		return ret;

	ret = mmc_register_host_class();
	if (ret)
		goto unregister_bus;

	ret = sdio_register_bus();
	if (ret)
		goto unregister_host_class;

	return 0;

unregister_host_class:
	mmc_unregister_host_class();
unregister_bus:
	mmc_unregister_bus();
	return ret;
}

static void __exit mmc_exit(void)
{
	sdio_unregister_bus();
	mmc_unregister_host_class();
	mmc_unregister_bus();
}

#ifdef CONFIG_BLOCK
static ssize_t
latency_hist_show(struct device *dev, struct device_attribute *attr, char *buf)
{
	struct mmc_host *host = cls_dev_to_mmc_host(dev);

	return blk_latency_hist_show(&host->io_lat_s, buf);
}

/*
 * Values permitted 0, 1, 2.
 * 0 -> Disable IO latency histograms (default)
 * 1 -> Enable IO latency histograms
 * 2 -> Zero out IO latency histograms
 */
static ssize_t
latency_hist_store(struct device *dev, struct device_attribute *attr,
		   const char *buf, size_t count)
{
	struct mmc_host *host = cls_dev_to_mmc_host(dev);
	long value;

	if (kstrtol(buf, 0, &value))
		return -EINVAL;
	if (value == BLK_IO_LAT_HIST_ZERO)
		blk_zero_latency_hist(&host->io_lat_s);
	else if (value == BLK_IO_LAT_HIST_ENABLE ||
		 value == BLK_IO_LAT_HIST_DISABLE)
		host->latency_hist_enabled = value;
	return count;
}

static DEVICE_ATTR(latency_hist, S_IRUGO | S_IWUSR,
		   latency_hist_show, latency_hist_store);

void
mmc_latency_hist_sysfs_init(struct mmc_host *host)
{
	if (device_create_file(&host->class_dev, &dev_attr_latency_hist))
		dev_err(&host->class_dev,
			"Failed to create latency_hist sysfs entry\n");
}

void
mmc_latency_hist_sysfs_exit(struct mmc_host *host)
{
	device_remove_file(&host->class_dev, &dev_attr_latency_hist);
}
#endif

subsys_initcall(mmc_init);
module_exit(mmc_exit);

MODULE_LICENSE("GPL");<|MERGE_RESOLUTION|>--- conflicted
+++ resolved
@@ -495,12 +495,6 @@
 	if (!clk_scaling->is_suspended && host->ios.clock)
 		abort = __mmc_claim_host(host, &clk_scaling->devfreq_abort);
 	else
-<<<<<<< HEAD
-		goto out;
-
-	if (abort)
-=======
->>>>>>> 871eac76
 		goto out;
 
 	if (abort)
@@ -569,22 +563,14 @@
 
 	err = mmc_clk_update_freq(host, target_freq,
 		clk_scaling.state);
-<<<<<<< HEAD
-	if (err && err != -EAGAIN) {
-=======
 	if (err && err != -EAGAIN)
->>>>>>> 871eac76
 		pr_err("%s: failed on deferred scale clocks (%d)\n",
 			mmc_hostname(host), err);
 	else
 		pr_debug("%s: clocks were successfully scaled to %lu (%s)\n",
 			mmc_hostname(host),
 			target_freq, current->comm);
-<<<<<<< HEAD
-	}
-=======
-
->>>>>>> 871eac76
+
 	atomic_dec(&host->clk_scaling.devfreq_abort);
 }
 EXPORT_SYMBOL(mmc_deferred_scaling);
@@ -1597,16 +1583,7 @@
 			}
 		}
 		if (!cmd->error || !cmd->retries ||
-<<<<<<< HEAD
-		    mmc_card_removed(host->card)) {
-			if (cmd->error && !cmd->retries &&
-			     cmd->opcode != MMC_SEND_STATUS &&
-			     cmd->opcode != MMC_SEND_TUNING_BLOCK &&
-			     cmd->opcode != MMC_SEND_TUNING_BLOCK_HS200)
-				mmc_recovery_fallback_lower_speed(host);
-=======
 		    mmc_card_removed(host->card))
->>>>>>> 871eac76
 			break;
 
 		mmc_retune_recheck(host);
