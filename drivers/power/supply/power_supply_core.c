--- conflicted
+++ resolved
@@ -913,13 +913,6 @@
 	if (rc)
 		goto register_thermal_failed;
 
-<<<<<<< HEAD
-=======
-	rc = psy_register_cooler(parent, psy);
-	if (rc)
-		goto register_cooler_failed;
-
->>>>>>> 6a2de27b
 	rc = power_supply_create_triggers(psy);
 	if (rc)
 		goto create_triggers_failed;
