/*
 * Compressed RAM block device
 *
 * Copyright (C) 2008, 2009, 2010  Nitin Gupta
 *               2012, 2013 Minchan Kim
 *
 * This code is released using a dual license strategy: BSD/GPL
 * You can choose the licence that better fits your requirements.
 *
 * Released under the terms of 3-clause BSD License
 * Released under the terms of GNU General Public License Version 2.0
 *
 */

#define KMSG_COMPONENT "zram"
#define pr_fmt(fmt) KMSG_COMPONENT ": " fmt

#include <linux/module.h>
#include <linux/kernel.h>
#include <linux/bio.h>
#include <linux/bitops.h>
#include <linux/blkdev.h>
#include <linux/buffer_head.h>
#include <linux/device.h>
#include <linux/genhd.h>
#include <linux/highmem.h>
#include <linux/slab.h>
#include <linux/backing-dev.h>
#include <linux/string.h>
#include <linux/vmalloc.h>
#include <linux/err.h>
#include <linux/idr.h>
#include <linux/sysfs.h>
#include <linux/debugfs.h>
#include <linux/cpuhotplug.h>

#include "zram_drv.h"

static DEFINE_IDR(zram_index_idr);
/* idr index must be protected */
static DEFINE_MUTEX(zram_index_mutex);

static int zram_major;
static const char *default_compressor = "lzo";

/* Module params (documentation at end) */
static unsigned int num_devices = 1;
/*
 * Pages that compress to sizes equals or greater than this are stored
 * uncompressed in memory.
 */
static size_t huge_class_size;

static void zram_free_page(struct zram *zram, size_t index);
static int zram_bvec_read(struct zram *zram, struct bio_vec *bvec,
				u32 index, int offset, struct bio *bio);


static int zram_slot_trylock(struct zram *zram, u32 index)
{
	return bit_spin_trylock(ZRAM_LOCK, &zram->table[index].flags);
}

static void zram_slot_lock(struct zram *zram, u32 index)
{
	bit_spin_lock(ZRAM_LOCK, &zram->table[index].flags);
}

static void zram_slot_unlock(struct zram *zram, u32 index)
{
	bit_spin_unlock(ZRAM_LOCK, &zram->table[index].flags);
}

static inline bool init_done(struct zram *zram)
{
	return zram->disksize;
}

static inline struct zram *dev_to_zram(struct device *dev)
{
	return (struct zram *)dev_to_disk(dev)->private_data;
}

static struct zram_entry *zram_get_entry(struct zram *zram, u32 index)
{
	return zram->table[index].entry;
}

static void zram_set_entry(struct zram *zram, u32 index,
			struct zram_entry *entry)
{
	zram->table[index].entry = entry;
}

/* flag operations require table entry bit_spin_lock() being held */
static bool zram_test_flag(struct zram *zram, u32 index,
			enum zram_pageflags flag)
{
	return zram->table[index].flags & BIT(flag);
}

static void zram_set_flag(struct zram *zram, u32 index,
			enum zram_pageflags flag)
{
	zram->table[index].flags |= BIT(flag);
}

static void zram_clear_flag(struct zram *zram, u32 index,
			enum zram_pageflags flag)
{
	zram->table[index].flags &= ~BIT(flag);
}

static inline void zram_set_element(struct zram *zram, u32 index,
			unsigned long element)
{
	zram->table[index].element = element;
}

static unsigned long zram_get_element(struct zram *zram, u32 index)
{
	return zram->table[index].element;
}

static size_t zram_get_obj_size(struct zram *zram, u32 index)
{
	return zram->table[index].flags & (BIT(ZRAM_FLAG_SHIFT) - 1);
}

static void zram_set_obj_size(struct zram *zram,
					u32 index, size_t size)
{
	unsigned long flags = zram->table[index].flags >> ZRAM_FLAG_SHIFT;
<<<<<<< HEAD

	zram->table[index].flags = (flags << ZRAM_FLAG_SHIFT) | size;
}

=======

	zram->table[index].flags = (flags << ZRAM_FLAG_SHIFT) | size;
}

>>>>>>> 748a47e1
static inline bool zram_allocated(struct zram *zram, u32 index)
{
	return zram_get_obj_size(zram, index) ||
			zram_test_flag(zram, index, ZRAM_SAME) ||
			zram_test_flag(zram, index, ZRAM_WB);
}

#if PAGE_SIZE != 4096
static inline bool is_partial_io(struct bio_vec *bvec)
{
	return bvec->bv_len != PAGE_SIZE;
}
#else
static inline bool is_partial_io(struct bio_vec *bvec)
{
	return false;
}
#endif

/*
 * Check if request is within bounds and aligned on zram logical blocks.
 */
static inline bool valid_io_request(struct zram *zram,
		sector_t start, unsigned int size)
{
	u64 end, bound;

	/* unaligned request */
	if (unlikely(start & (ZRAM_SECTOR_PER_LOGICAL_BLOCK - 1)))
		return false;
	if (unlikely(size & (ZRAM_LOGICAL_BLOCK_SIZE - 1)))
		return false;

	end = start + (size >> SECTOR_SHIFT);
	bound = zram->disksize >> SECTOR_SHIFT;
	/* out of range range */
	if (unlikely(start >= bound || end > bound || start > end))
		return false;

	/* I/O request is valid */
	return true;
}

static void update_position(u32 *index, int *offset, struct bio_vec *bvec)
{
	*index  += (*offset + bvec->bv_len) / PAGE_SIZE;
	*offset = (*offset + bvec->bv_len) % PAGE_SIZE;
}

static inline void update_used_max(struct zram *zram,
					const unsigned long pages)
{
	unsigned long old_max, cur_max;

	old_max = atomic_long_read(&zram->stats.max_used_pages);

	do {
		cur_max = old_max;
		if (pages > cur_max)
			old_max = atomic_long_cmpxchg(
				&zram->stats.max_used_pages, cur_max, pages);
	} while (old_max != cur_max);
}

static inline void zram_fill_page(void *ptr, unsigned long len,
					unsigned long value)
{
	WARN_ON_ONCE(!IS_ALIGNED(len, sizeof(unsigned long)));
	memset_l(ptr, value, len / sizeof(unsigned long));
}

static bool page_same_filled(void *ptr, unsigned long *element)
{
	unsigned int pos;
	unsigned long *page;
	unsigned long val;

	page = (unsigned long *)ptr;
	val = page[0];

	for (pos = 1; pos < PAGE_SIZE / sizeof(*page); pos++) {
		if (val != page[pos])
			return false;
	}

	*element = val;

	return true;
}

static ssize_t initstate_show(struct device *dev,
		struct device_attribute *attr, char *buf)
{
	u32 val;
	struct zram *zram = dev_to_zram(dev);

	down_read(&zram->init_lock);
	val = init_done(zram);
	up_read(&zram->init_lock);

	return scnprintf(buf, PAGE_SIZE, "%u\n", val);
}

static ssize_t disksize_show(struct device *dev,
		struct device_attribute *attr, char *buf)
{
	struct zram *zram = dev_to_zram(dev);

	return scnprintf(buf, PAGE_SIZE, "%llu\n", zram->disksize);
}

static ssize_t mem_limit_store(struct device *dev,
		struct device_attribute *attr, const char *buf, size_t len)
{
	u64 limit;
	char *tmp;
	struct zram *zram = dev_to_zram(dev);

	limit = memparse(buf, &tmp);
	if (buf == tmp) /* no chars parsed, invalid input */
		return -EINVAL;

	down_write(&zram->init_lock);
	zram->limit_pages = PAGE_ALIGN(limit) >> PAGE_SHIFT;
	up_write(&zram->init_lock);

	return len;
}

static ssize_t mem_used_max_store(struct device *dev,
		struct device_attribute *attr, const char *buf, size_t len)
{
	int err;
	unsigned long val;
	struct zram *zram = dev_to_zram(dev);

	err = kstrtoul(buf, 10, &val);
	if (err || val != 0)
		return -EINVAL;

	down_read(&zram->init_lock);
	if (init_done(zram)) {
		atomic_long_set(&zram->stats.max_used_pages,
				zs_get_total_pages(zram->mem_pool));
	}
	up_read(&zram->init_lock);

	return len;
}

static ssize_t idle_store(struct device *dev,
		struct device_attribute *attr, const char *buf, size_t len)
{
	struct zram *zram = dev_to_zram(dev);
	unsigned long nr_pages = zram->disksize >> PAGE_SHIFT;
	int index;
	char mode_buf[8];
	ssize_t sz;

	sz = strscpy(mode_buf, buf, sizeof(mode_buf));
	if (sz <= 0)
		return -EINVAL;

	/* ignore trailing new line */
	if (mode_buf[sz - 1] == '\n')
		mode_buf[sz - 1] = 0x00;

	if (strcmp(mode_buf, "all"))
		return -EINVAL;

	down_read(&zram->init_lock);
	if (!init_done(zram)) {
		up_read(&zram->init_lock);
		return -EINVAL;
	}

	for (index = 0; index < nr_pages; index++) {
		/*
		 * Do not mark ZRAM_UNDER_WB slot as ZRAM_IDLE to close race.
		 * See the comment in writeback_store.
		 */
		zram_slot_lock(zram, index);
		if (zram_allocated(zram, index) &&
				!zram_test_flag(zram, index, ZRAM_UNDER_WB))
			zram_set_flag(zram, index, ZRAM_IDLE);
		zram_slot_unlock(zram, index);
	}

	up_read(&zram->init_lock);

	return len;
}

#ifdef CONFIG_ZRAM_WRITEBACK
static ssize_t writeback_limit_enable_store(struct device *dev,
		struct device_attribute *attr, const char *buf, size_t len)
{
	struct zram *zram = dev_to_zram(dev);
	u64 val;
	ssize_t ret = -EINVAL;

	if (kstrtoull(buf, 10, &val))
		return ret;

	down_read(&zram->init_lock);
	spin_lock(&zram->wb_limit_lock);
	zram->wb_limit_enable = val;
	spin_unlock(&zram->wb_limit_lock);
	up_read(&zram->init_lock);
	ret = len;

	return ret;
}

static ssize_t writeback_limit_enable_show(struct device *dev,
		struct device_attribute *attr, char *buf)
{
	bool val;
	struct zram *zram = dev_to_zram(dev);

	down_read(&zram->init_lock);
	spin_lock(&zram->wb_limit_lock);
	val = zram->wb_limit_enable;
	spin_unlock(&zram->wb_limit_lock);
	up_read(&zram->init_lock);

	return scnprintf(buf, PAGE_SIZE, "%d\n", val);
}

static ssize_t writeback_limit_store(struct device *dev,
		struct device_attribute *attr, const char *buf, size_t len)
{
	struct zram *zram = dev_to_zram(dev);
	u64 val;
	ssize_t ret = -EINVAL;

	if (kstrtoull(buf, 10, &val))
		return ret;

	down_read(&zram->init_lock);
	spin_lock(&zram->wb_limit_lock);
	zram->bd_wb_limit = val;
	spin_unlock(&zram->wb_limit_lock);
	up_read(&zram->init_lock);
	ret = len;

	return ret;
}

static ssize_t writeback_limit_show(struct device *dev,
		struct device_attribute *attr, char *buf)
{
	u64 val;
	struct zram *zram = dev_to_zram(dev);

	down_read(&zram->init_lock);
	spin_lock(&zram->wb_limit_lock);
	val = zram->bd_wb_limit;
	spin_unlock(&zram->wb_limit_lock);
	up_read(&zram->init_lock);

	return scnprintf(buf, PAGE_SIZE, "%llu\n", val);
}

static void reset_bdev(struct zram *zram)
{
	struct block_device *bdev;

	if (!zram->backing_dev)
		return;

	bdev = zram->bdev;
	if (zram->old_block_size)
		set_blocksize(bdev, zram->old_block_size);
	blkdev_put(bdev, FMODE_READ|FMODE_WRITE|FMODE_EXCL);
	/* hope filp_close flush all of IO */
	filp_close(zram->backing_dev, NULL);
	zram->backing_dev = NULL;
	zram->old_block_size = 0;
	zram->bdev = NULL;

	kvfree(zram->bitmap);
	zram->bitmap = NULL;
}

static ssize_t backing_dev_show(struct device *dev,
		struct device_attribute *attr, char *buf)
{
	struct file *file;
	struct zram *zram = dev_to_zram(dev);
	char *p;
	ssize_t ret;

	down_read(&zram->init_lock);
	file = zram->backing_dev;
	if (!file) {
		memcpy(buf, "none\n", 5);
		up_read(&zram->init_lock);
		return 5;
	}

	p = file_path(file, buf, PAGE_SIZE - 1);
	if (IS_ERR(p)) {
		ret = PTR_ERR(p);
		goto out;
	}

	ret = strlen(p);
	memmove(buf, p, ret);
	buf[ret++] = '\n';
out:
	up_read(&zram->init_lock);
	return ret;
}

static ssize_t backing_dev_store(struct device *dev,
		struct device_attribute *attr, const char *buf, size_t len)
{
	char *file_name;
	size_t sz;
	struct file *backing_dev = NULL;
	struct inode *inode;
	struct address_space *mapping;
	unsigned int bitmap_sz, old_block_size = 0;
	unsigned long nr_pages, *bitmap = NULL;
	struct block_device *bdev = NULL;
	int err;
	struct zram *zram = dev_to_zram(dev);

	file_name = kmalloc(PATH_MAX, GFP_KERNEL);
	if (!file_name)
		return -ENOMEM;

	down_write(&zram->init_lock);
	if (init_done(zram)) {
		pr_info("Can't setup backing device for initialized device\n");
		err = -EBUSY;
		goto out;
	}

	strlcpy(file_name, buf, PATH_MAX);
	/* ignore trailing newline */
	sz = strlen(file_name);
	if (sz > 0 && file_name[sz - 1] == '\n')
		file_name[sz - 1] = 0x00;

	backing_dev = filp_open(file_name, O_RDWR|O_LARGEFILE, 0);
	if (IS_ERR(backing_dev)) {
		err = PTR_ERR(backing_dev);
		backing_dev = NULL;
		goto out;
	}

	mapping = backing_dev->f_mapping;
	inode = mapping->host;

	/* Support only block device in this moment */
	if (!S_ISBLK(inode->i_mode)) {
		err = -ENOTBLK;
		goto out;
	}

	bdev = bdgrab(I_BDEV(inode));
	err = blkdev_get(bdev, FMODE_READ | FMODE_WRITE | FMODE_EXCL, zram);
	if (err < 0) {
		bdev = NULL;
		goto out;
	}

	nr_pages = i_size_read(inode) >> PAGE_SHIFT;
	bitmap_sz = BITS_TO_LONGS(nr_pages) * sizeof(long);
	bitmap = kvzalloc(bitmap_sz, GFP_KERNEL);
	if (!bitmap) {
		err = -ENOMEM;
		goto out;
	}

	old_block_size = block_size(bdev);
	err = set_blocksize(bdev, PAGE_SIZE);
	if (err)
		goto out;

	reset_bdev(zram);

	zram->old_block_size = old_block_size;
	zram->bdev = bdev;
	zram->backing_dev = backing_dev;
	zram->bitmap = bitmap;
	zram->nr_pages = nr_pages;
	up_write(&zram->init_lock);

	pr_info("setup backing device %s\n", file_name);
	kfree(file_name);

	return len;
out:
	if (bitmap)
		kvfree(bitmap);

	if (bdev)
		blkdev_put(bdev, FMODE_READ | FMODE_WRITE | FMODE_EXCL);

	if (backing_dev)
		filp_close(backing_dev, NULL);

	up_write(&zram->init_lock);

	kfree(file_name);

	return err;
}

static unsigned long alloc_block_bdev(struct zram *zram)
{
	unsigned long blk_idx = 1;
retry:
	/* skip 0 bit to confuse zram.handle = 0 */
	blk_idx = find_next_zero_bit(zram->bitmap, zram->nr_pages, blk_idx);
	if (blk_idx == zram->nr_pages)
		return 0;

	if (test_and_set_bit(blk_idx, zram->bitmap))
		goto retry;

	atomic64_inc(&zram->stats.bd_count);
	return blk_idx;
}

static void free_block_bdev(struct zram *zram, unsigned long blk_idx)
{
	int was_set;

	was_set = test_and_clear_bit(blk_idx, zram->bitmap);
	WARN_ON_ONCE(!was_set);
	atomic64_dec(&zram->stats.bd_count);
}

static void zram_page_end_io(struct bio *bio)
{
	struct page *page = bio->bi_io_vec[0].bv_page;

	page_endio(page, op_is_write(bio_op(bio)),
			blk_status_to_errno(bio->bi_status));
	bio_put(bio);
}

/*
 * Returns 1 if the submission is successful.
 */
static int read_from_bdev_async(struct zram *zram, struct bio_vec *bvec,
			unsigned long entry, struct bio *parent)
{
	struct bio *bio;

	bio = bio_alloc(GFP_ATOMIC, 1);
	if (!bio)
		return -ENOMEM;

	bio->bi_iter.bi_sector = entry * (PAGE_SIZE >> 9);
	bio_set_dev(bio, zram->bdev);
	if (!bio_add_page(bio, bvec->bv_page, bvec->bv_len, bvec->bv_offset)) {
		bio_put(bio);
		return -EIO;
	}

	if (!parent) {
		bio->bi_opf = REQ_OP_READ;
		bio->bi_end_io = zram_page_end_io;
	} else {
		bio->bi_opf = parent->bi_opf;
		bio_chain(bio, parent);
	}

	submit_bio(bio);
	return 1;
}

#define HUGE_WRITEBACK 1
#define IDLE_WRITEBACK 2

static ssize_t writeback_store(struct device *dev,
		struct device_attribute *attr, const char *buf, size_t len)
{
	struct zram *zram = dev_to_zram(dev);
	unsigned long nr_pages = zram->disksize >> PAGE_SHIFT;
	unsigned long index;
	struct bio bio;
	struct bio_vec bio_vec;
	struct page *page;
	ssize_t ret, sz;
	char mode_buf[8];
	int mode = -1;
	unsigned long blk_idx = 0;

	sz = strscpy(mode_buf, buf, sizeof(mode_buf));
	if (sz <= 0)
		return -EINVAL;

	/* ignore trailing newline */
	if (mode_buf[sz - 1] == '\n')
		mode_buf[sz - 1] = 0x00;

	if (!strcmp(mode_buf, "idle"))
		mode = IDLE_WRITEBACK;
	else if (!strcmp(mode_buf, "huge"))
		mode = HUGE_WRITEBACK;

	if (mode == -1)
		return -EINVAL;

	down_read(&zram->init_lock);
	if (!init_done(zram)) {
		ret = -EINVAL;
		goto release_init_lock;
	}

	if (!zram->backing_dev) {
		ret = -ENODEV;
		goto release_init_lock;
	}

	page = alloc_page(GFP_KERNEL);
	if (!page) {
		ret = -ENOMEM;
		goto release_init_lock;
	}

	for (index = 0; index < nr_pages; index++) {
		struct bio_vec bvec;

		bvec.bv_page = page;
		bvec.bv_len = PAGE_SIZE;
		bvec.bv_offset = 0;

		spin_lock(&zram->wb_limit_lock);
		if (zram->wb_limit_enable && !zram->bd_wb_limit) {
			spin_unlock(&zram->wb_limit_lock);
			ret = -EIO;
			break;
		}
		spin_unlock(&zram->wb_limit_lock);

		if (!blk_idx) {
			blk_idx = alloc_block_bdev(zram);
			if (!blk_idx) {
				ret = -ENOSPC;
				break;
			}
		}

		zram_slot_lock(zram, index);
		if (!zram_allocated(zram, index))
			goto next;

		if (zram_test_flag(zram, index, ZRAM_WB) ||
				zram_test_flag(zram, index, ZRAM_SAME) ||
				zram_test_flag(zram, index, ZRAM_UNDER_WB))
			goto next;

		if (mode == IDLE_WRITEBACK &&
			  !zram_test_flag(zram, index, ZRAM_IDLE))
			goto next;
		if (mode == HUGE_WRITEBACK &&
			  !zram_test_flag(zram, index, ZRAM_HUGE))
			goto next;
		/*
		 * Clearing ZRAM_UNDER_WB is duty of caller.
		 * IOW, zram_free_page never clear it.
		 */
		zram_set_flag(zram, index, ZRAM_UNDER_WB);
		/* Need for hugepage writeback racing */
		zram_set_flag(zram, index, ZRAM_IDLE);
		zram_slot_unlock(zram, index);
		if (zram_bvec_read(zram, &bvec, index, 0, NULL)) {
			zram_slot_lock(zram, index);
			zram_clear_flag(zram, index, ZRAM_UNDER_WB);
			zram_clear_flag(zram, index, ZRAM_IDLE);
			zram_slot_unlock(zram, index);
			continue;
		}

		bio_init(&bio, &bio_vec, 1);
		bio_set_dev(&bio, zram->bdev);
		bio.bi_iter.bi_sector = blk_idx * (PAGE_SIZE >> 9);
		bio.bi_opf = REQ_OP_WRITE | REQ_SYNC;

		bio_add_page(&bio, bvec.bv_page, bvec.bv_len,
				bvec.bv_offset);
		/*
		 * XXX: A single page IO would be inefficient for write
		 * but it would be not bad as starter.
		 */
		ret = submit_bio_wait(&bio);
		if (ret) {
			zram_slot_lock(zram, index);
			zram_clear_flag(zram, index, ZRAM_UNDER_WB);
			zram_clear_flag(zram, index, ZRAM_IDLE);
			zram_slot_unlock(zram, index);
			continue;
		}

		atomic64_inc(&zram->stats.bd_writes);
		/*
		 * We released zram_slot_lock so need to check if the slot was
		 * changed. If there is freeing for the slot, we can catch it
		 * easily by zram_allocated.
		 * A subtle case is the slot is freed/reallocated/marked as
		 * ZRAM_IDLE again. To close the race, idle_store doesn't
		 * mark ZRAM_IDLE once it found the slot was ZRAM_UNDER_WB.
		 * Thus, we could close the race by checking ZRAM_IDLE bit.
		 */
		zram_slot_lock(zram, index);
		if (!zram_allocated(zram, index) ||
			  !zram_test_flag(zram, index, ZRAM_IDLE)) {
			zram_clear_flag(zram, index, ZRAM_UNDER_WB);
			zram_clear_flag(zram, index, ZRAM_IDLE);
			goto next;
		}

		zram_free_page(zram, index);
		zram_clear_flag(zram, index, ZRAM_UNDER_WB);
		zram_set_flag(zram, index, ZRAM_WB);
		zram_set_element(zram, index, blk_idx);
		blk_idx = 0;
		atomic64_inc(&zram->stats.pages_stored);
		spin_lock(&zram->wb_limit_lock);
		if (zram->wb_limit_enable && zram->bd_wb_limit > 0)
			zram->bd_wb_limit -=  1UL << (PAGE_SHIFT - 12);
		spin_unlock(&zram->wb_limit_lock);
next:
		zram_slot_unlock(zram, index);
	}

	if (blk_idx)
		free_block_bdev(zram, blk_idx);
	ret = len;
	__free_page(page);
release_init_lock:
	up_read(&zram->init_lock);

	return ret;
}

struct zram_work {
	struct work_struct work;
	struct zram *zram;
	unsigned long entry;
	struct bio *bio;
	struct bio_vec bvec;
};

#if PAGE_SIZE != 4096
static void zram_sync_read(struct work_struct *work)
{
	struct zram_work *zw = container_of(work, struct zram_work, work);
	struct zram *zram = zw->zram;
	unsigned long entry = zw->entry;
	struct bio *bio = zw->bio;

	read_from_bdev_async(zram, &zw->bvec, entry, bio);
}

/*
 * Block layer want one ->make_request_fn to be active at a time
 * so if we use chained IO with parent IO in same context,
 * it's a deadlock. To avoid, it, it uses worker thread context.
 */
static int read_from_bdev_sync(struct zram *zram, struct bio_vec *bvec,
				unsigned long entry, struct bio *bio)
{
	struct zram_work work;

	work.bvec = *bvec;
	work.zram = zram;
	work.entry = entry;
	work.bio = bio;

	INIT_WORK_ONSTACK(&work.work, zram_sync_read);
	queue_work(system_unbound_wq, &work.work);
	flush_work(&work.work);
	destroy_work_on_stack(&work.work);

	return 1;
}
#else
static int read_from_bdev_sync(struct zram *zram, struct bio_vec *bvec,
				unsigned long entry, struct bio *bio)
{
	WARN_ON(1);
	return -EIO;
}
#endif

static int read_from_bdev(struct zram *zram, struct bio_vec *bvec,
			unsigned long entry, struct bio *parent, bool sync)
{
	atomic64_inc(&zram->stats.bd_reads);
	if (sync)
		return read_from_bdev_sync(zram, bvec, entry, parent);
	else
		return read_from_bdev_async(zram, bvec, entry, parent);
}
#else
static inline void reset_bdev(struct zram *zram) {};
static int read_from_bdev(struct zram *zram, struct bio_vec *bvec,
			unsigned long entry, struct bio *parent, bool sync)
{
	return -EIO;
}

static void free_block_bdev(struct zram *zram, unsigned long blk_idx) {};
#endif

#ifdef CONFIG_ZRAM_MEMORY_TRACKING
<<<<<<< HEAD

static struct dentry *zram_debugfs_root;

static void zram_debugfs_create(void)
{
	zram_debugfs_root = debugfs_create_dir("zram", NULL);
}

static void zram_debugfs_destroy(void)
{
	debugfs_remove_recursive(zram_debugfs_root);
}

=======

static struct dentry *zram_debugfs_root;

static void zram_debugfs_create(void)
{
	zram_debugfs_root = debugfs_create_dir("zram", NULL);
}

static void zram_debugfs_destroy(void)
{
	debugfs_remove_recursive(zram_debugfs_root);
}

>>>>>>> 748a47e1
static void zram_accessed(struct zram *zram, u32 index)
{
	zram_clear_flag(zram, index, ZRAM_IDLE);
	zram->table[index].ac_time = ktime_get_boottime();
}

static ssize_t read_block_state(struct file *file, char __user *buf,
				size_t count, loff_t *ppos)
{
	char *kbuf;
	ssize_t index, written = 0;
	struct zram *zram = file->private_data;
	unsigned long nr_pages = zram->disksize >> PAGE_SHIFT;
	struct timespec64 ts;

	kbuf = kvmalloc(count, GFP_KERNEL);
	if (!kbuf)
		return -ENOMEM;

	down_read(&zram->init_lock);
	if (!init_done(zram)) {
		up_read(&zram->init_lock);
		kvfree(kbuf);
		return -EINVAL;
	}

	for (index = *ppos; index < nr_pages; index++) {
		int copied;

		zram_slot_lock(zram, index);
		if (!zram_allocated(zram, index))
			goto next;

		ts = ktime_to_timespec64(zram->table[index].ac_time);
		copied = snprintf(kbuf + written, count,
			"%12zd %12lld.%06lu %c%c%c%c\n",
			index, (s64)ts.tv_sec,
			ts.tv_nsec / NSEC_PER_USEC,
			zram_test_flag(zram, index, ZRAM_SAME) ? 's' : '.',
			zram_test_flag(zram, index, ZRAM_WB) ? 'w' : '.',
			zram_test_flag(zram, index, ZRAM_HUGE) ? 'h' : '.',
			zram_test_flag(zram, index, ZRAM_IDLE) ? 'i' : '.');

		if (count < copied) {
			zram_slot_unlock(zram, index);
			break;
		}
		written += copied;
		count -= copied;
next:
		zram_slot_unlock(zram, index);
		*ppos += 1;
	}

	up_read(&zram->init_lock);
	if (copy_to_user(buf, kbuf, written))
		written = -EFAULT;
	kvfree(kbuf);

	return written;
}

static const struct file_operations proc_zram_block_state_op = {
	.open = simple_open,
	.read = read_block_state,
	.llseek = default_llseek,
};

static void zram_debugfs_register(struct zram *zram)
{
	if (!zram_debugfs_root)
		return;

	zram->debugfs_dir = debugfs_create_dir(zram->disk->disk_name,
						zram_debugfs_root);
	debugfs_create_file("block_state", 0400, zram->debugfs_dir,
				zram, &proc_zram_block_state_op);
}

static void zram_debugfs_unregister(struct zram *zram)
{
	debugfs_remove_recursive(zram->debugfs_dir);
}
#else
static void zram_debugfs_create(void) {};
static void zram_debugfs_destroy(void) {};
static void zram_accessed(struct zram *zram, u32 index)
{
	zram_clear_flag(zram, index, ZRAM_IDLE);
};
static void zram_debugfs_register(struct zram *zram) {};
static void zram_debugfs_unregister(struct zram *zram) {};
#endif

/*
 * We switched to per-cpu streams and this attr is not needed anymore.
 * However, we will keep it around for some time, because:
 * a) we may revert per-cpu streams in the future
 * b) it's visible to user space and we need to follow our 2 years
 *    retirement rule; but we already have a number of 'soon to be
 *    altered' attrs, so max_comp_streams need to wait for the next
 *    layoff cycle.
 */
static ssize_t max_comp_streams_show(struct device *dev,
		struct device_attribute *attr, char *buf)
{
	return scnprintf(buf, PAGE_SIZE, "%d\n", num_online_cpus());
}

static ssize_t max_comp_streams_store(struct device *dev,
		struct device_attribute *attr, const char *buf, size_t len)
{
	return len;
}

static ssize_t comp_algorithm_show(struct device *dev,
		struct device_attribute *attr, char *buf)
{
	size_t sz;
	struct zram *zram = dev_to_zram(dev);

	down_read(&zram->init_lock);
	sz = zcomp_available_show(zram->compressor, buf);
	up_read(&zram->init_lock);

	return sz;
}

static ssize_t comp_algorithm_store(struct device *dev,
		struct device_attribute *attr, const char *buf, size_t len)
{
	struct zram *zram = dev_to_zram(dev);
	char compressor[ARRAY_SIZE(zram->compressor)];
	size_t sz;

	strlcpy(compressor, buf, sizeof(compressor));
	/* ignore trailing newline */
	sz = strlen(compressor);
	if (sz > 0 && compressor[sz - 1] == '\n')
		compressor[sz - 1] = 0x00;

	if (!zcomp_available_algorithm(compressor))
		return -EINVAL;

	down_write(&zram->init_lock);
	if (init_done(zram)) {
		up_write(&zram->init_lock);
		pr_info("Can't change algorithm for initialized device\n");
		return -EBUSY;
	}

	strcpy(zram->compressor, compressor);
	up_write(&zram->init_lock);
	return len;
}

static ssize_t use_dedup_show(struct device *dev,
		struct device_attribute *attr, char *buf)
{
	bool val;
	struct zram *zram = dev_to_zram(dev);

	down_read(&zram->init_lock);
	val = zram->use_dedup;
	up_read(&zram->init_lock);

	return scnprintf(buf, PAGE_SIZE, "%d\n", (int)val);
}

#ifdef CONFIG_ZRAM_DEDUP
static ssize_t use_dedup_store(struct device *dev,
		struct device_attribute *attr, const char *buf, size_t len)
{
	int val;
	struct zram *zram = dev_to_zram(dev);

	if (kstrtoint(buf, 10, &val) || (val != 0 && val != 1))
		return -EINVAL;

	down_write(&zram->init_lock);
	if (init_done(zram)) {
		up_write(&zram->init_lock);
		pr_info("Can't change dedup usage for initialized device\n");
		return -EBUSY;
	}
	zram->use_dedup = val;
	up_write(&zram->init_lock);
	return len;
}
#endif

static ssize_t compact_store(struct device *dev,
		struct device_attribute *attr, const char *buf, size_t len)
{
	struct zram *zram = dev_to_zram(dev);

	down_read(&zram->init_lock);
	if (!init_done(zram)) {
		up_read(&zram->init_lock);
		return -EINVAL;
	}

	zs_compact(zram->mem_pool);
	up_read(&zram->init_lock);

	return len;
}

static ssize_t io_stat_show(struct device *dev,
		struct device_attribute *attr, char *buf)
{
	struct zram *zram = dev_to_zram(dev);
	ssize_t ret;

	down_read(&zram->init_lock);
	ret = scnprintf(buf, PAGE_SIZE,
			"%8llu %8llu %8llu %8llu\n",
			(u64)atomic64_read(&zram->stats.failed_reads),
			(u64)atomic64_read(&zram->stats.failed_writes),
			(u64)atomic64_read(&zram->stats.invalid_io),
			(u64)atomic64_read(&zram->stats.notify_free));
	up_read(&zram->init_lock);

	return ret;
}

static ssize_t mm_stat_show(struct device *dev,
		struct device_attribute *attr, char *buf)
{
	struct zram *zram = dev_to_zram(dev);
	struct zs_pool_stats pool_stats;
	u64 orig_size, mem_used = 0;
	long max_used;
	ssize_t ret;

	memset(&pool_stats, 0x00, sizeof(struct zs_pool_stats));

	down_read(&zram->init_lock);
	if (init_done(zram)) {
		mem_used = zs_get_total_pages(zram->mem_pool);
		zs_pool_stats(zram->mem_pool, &pool_stats);
	}

	orig_size = atomic64_read(&zram->stats.pages_stored);
	max_used = atomic_long_read(&zram->stats.max_used_pages);

	ret = scnprintf(buf, PAGE_SIZE,
<<<<<<< HEAD
			"%8llu %8llu %8llu %8lu %8ld %8llu %8lu %8llu %8llu %8llu\n",
=======
			"%8llu %8llu %8llu %8lu %8ld %8llu %8lu %8llu\n",
>>>>>>> 748a47e1
			orig_size << PAGE_SHIFT,
			(u64)atomic64_read(&zram->stats.compr_data_size),
			mem_used << PAGE_SHIFT,
			zram->limit_pages << PAGE_SHIFT,
			max_used << PAGE_SHIFT,
			(u64)atomic64_read(&zram->stats.same_pages),
			pool_stats.pages_compacted,
<<<<<<< HEAD
			zram_dedup_dup_size(zram),
			zram_dedup_meta_size(zram),
=======
>>>>>>> 748a47e1
			(u64)atomic64_read(&zram->stats.huge_pages));
	up_read(&zram->init_lock);

	return ret;
}

#ifdef CONFIG_ZRAM_WRITEBACK
#define FOUR_K(x) ((x) * (1 << (PAGE_SHIFT - 12)))
static ssize_t bd_stat_show(struct device *dev,
		struct device_attribute *attr, char *buf)
{
	struct zram *zram = dev_to_zram(dev);
	ssize_t ret;

	down_read(&zram->init_lock);
	ret = scnprintf(buf, PAGE_SIZE,
		"%8llu %8llu %8llu\n",
			FOUR_K((u64)atomic64_read(&zram->stats.bd_count)),
			FOUR_K((u64)atomic64_read(&zram->stats.bd_reads)),
			FOUR_K((u64)atomic64_read(&zram->stats.bd_writes)));
	up_read(&zram->init_lock);

	return ret;
}
#endif

static ssize_t debug_stat_show(struct device *dev,
		struct device_attribute *attr, char *buf)
{
	int version = 1;
	struct zram *zram = dev_to_zram(dev);
	ssize_t ret;

	down_read(&zram->init_lock);
	ret = scnprintf(buf, PAGE_SIZE,
			"version: %d\n%8llu %8llu\n",
			version,
			(u64)atomic64_read(&zram->stats.writestall),
			(u64)atomic64_read(&zram->stats.miss_free));
	up_read(&zram->init_lock);

	return ret;
}

static DEVICE_ATTR_RO(io_stat);
static DEVICE_ATTR_RO(mm_stat);
#ifdef CONFIG_ZRAM_WRITEBACK
static DEVICE_ATTR_RO(bd_stat);
#endif
static DEVICE_ATTR_RO(debug_stat);

<<<<<<< HEAD
static unsigned long zram_entry_handle(struct zram *zram,
		struct zram_entry *entry)
{
	if (zram_dedup_enabled(zram))
		return entry->handle;
	else
		return (unsigned long)entry;
}

static struct zram_entry *zram_entry_alloc(struct zram *zram,
					   unsigned int len, gfp_t flags)
{
	struct zram_entry *entry;
	unsigned long handle;

	handle = zs_malloc(zram->mem_pool, len, flags);
	if (!handle)
		return NULL;

	if (!zram_dedup_enabled(zram))
		return (struct zram_entry *)handle;

	entry = kzalloc(sizeof(*entry),
			flags & ~(__GFP_HIGHMEM|__GFP_MOVABLE|__GFP_CMA));
	if (!entry) {
		zs_free(zram->mem_pool, handle);
		return NULL;
	}

	zram_dedup_init_entry(zram, entry, handle, len);
	atomic64_add(sizeof(*entry), &zram->stats.meta_data_size);

	return entry;
}

void zram_entry_free(struct zram *zram, struct zram_entry *entry)
{
	if (!zram_dedup_put_entry(zram, entry))
		return;

	zs_free(zram->mem_pool, zram_entry_handle(zram, entry));

	if (!zram_dedup_enabled(zram))
		return;

	kfree(entry);

	atomic64_sub(sizeof(*entry), &zram->stats.meta_data_size);
}

=======
>>>>>>> 748a47e1
static void zram_meta_free(struct zram *zram, u64 disksize)
{
	size_t num_pages = disksize >> PAGE_SHIFT;
	size_t index;

	/* Free all pages that are still in this zram device */
	for (index = 0; index < num_pages; index++)
		zram_free_page(zram, index);

	zs_destroy_pool(zram->mem_pool);
	zram_dedup_fini(zram);
	vfree(zram->table);
}

static bool zram_meta_alloc(struct zram *zram, u64 disksize)
{
	size_t num_pages;

	num_pages = disksize >> PAGE_SHIFT;
	zram->table = vzalloc(num_pages * sizeof(*zram->table));
	if (!zram->table)
		return false;

	zram->mem_pool = zs_create_pool(zram->disk->disk_name);
	if (!zram->mem_pool) {
		vfree(zram->table);
		return false;
	}

	if (!huge_class_size)
		huge_class_size = zs_huge_class_size(zram->mem_pool);
<<<<<<< HEAD

	if (zram_dedup_init(zram, num_pages)) {
		vfree(zram->table);
		zs_destroy_pool(zram->mem_pool);
		return false;
	}

=======
>>>>>>> 748a47e1
	return true;
}

/*
 * To protect concurrent access to the same index entry,
 * caller should hold this table index entry's bit_spinlock to
 * indicate this index entry is accessing.
 */
static void zram_free_page(struct zram *zram, size_t index)
{
	struct zram_entry *entry;

#ifdef CONFIG_ZRAM_MEMORY_TRACKING
	zram->table[index].ac_time = 0;
#endif
	if (zram_test_flag(zram, index, ZRAM_IDLE))
		zram_clear_flag(zram, index, ZRAM_IDLE);

	if (zram_test_flag(zram, index, ZRAM_HUGE)) {
		zram_clear_flag(zram, index, ZRAM_HUGE);
		atomic64_dec(&zram->stats.huge_pages);
	}

	if (zram_test_flag(zram, index, ZRAM_WB)) {
		zram_clear_flag(zram, index, ZRAM_WB);
		free_block_bdev(zram, zram_get_element(zram, index));
		goto out;
	}

	/*
	 * No memory is allocated for same element filled pages.
	 * Simply clear same page flag.
	 */
	if (zram_test_flag(zram, index, ZRAM_SAME)) {
		zram_clear_flag(zram, index, ZRAM_SAME);
		atomic64_dec(&zram->stats.same_pages);
		goto out;
	}

	entry = zram_get_entry(zram, index);
	if (!entry)
		return;

	zram_entry_free(zram, entry);

	atomic64_sub(zram_get_obj_size(zram, index),
			&zram->stats.compr_data_size);
out:
	atomic64_dec(&zram->stats.pages_stored);
<<<<<<< HEAD
	zram_set_entry(zram, index, NULL);
=======
	zram_set_handle(zram, index, 0);
>>>>>>> 748a47e1
	zram_set_obj_size(zram, index, 0);
	WARN_ON_ONCE(zram->table[index].flags &
		~(1UL << ZRAM_LOCK | 1UL << ZRAM_UNDER_WB));
}

static int __zram_bvec_read(struct zram *zram, struct page *page, u32 index,
				struct bio *bio, bool partial_io)
{
	int ret;
	struct zram_entry *entry;
	unsigned int size;
	void *src, *dst;

	zram_slot_lock(zram, index);
	if (zram_test_flag(zram, index, ZRAM_WB)) {
		struct bio_vec bvec;

		zram_slot_unlock(zram, index);

		bvec.bv_page = page;
		bvec.bv_len = PAGE_SIZE;
		bvec.bv_offset = 0;
		return read_from_bdev(zram, &bvec,
				zram_get_element(zram, index),
				bio, partial_io);
	}

<<<<<<< HEAD
	entry = zram_get_entry(zram, index);
	if (!entry || zram_test_flag(zram, index, ZRAM_SAME)) {
=======
	handle = zram_get_handle(zram, index);
	if (!handle || zram_test_flag(zram, index, ZRAM_SAME)) {
>>>>>>> 748a47e1
		unsigned long value;
		void *mem;

		value = entry ? zram_get_element(zram, index) : 0;
		mem = kmap_atomic(page);
		zram_fill_page(mem, PAGE_SIZE, value);
		kunmap_atomic(mem);
		zram_slot_unlock(zram, index);
		return 0;
	}

	size = zram_get_obj_size(zram, index);

	src = zs_map_object(zram->mem_pool,
			    zram_entry_handle(zram, entry), ZS_MM_RO);
	if (size == PAGE_SIZE) {
		dst = kmap_atomic(page);
		memcpy(dst, src, PAGE_SIZE);
		kunmap_atomic(dst);
		ret = 0;
	} else {
		struct zcomp_strm *zstrm = zcomp_stream_get(zram->comp);

		dst = kmap_atomic(page);
		ret = zcomp_decompress(zstrm, src, size, dst);
		kunmap_atomic(dst);
		zcomp_stream_put(zram->comp);
	}
	zs_unmap_object(zram->mem_pool, zram_entry_handle(zram, entry));
	zram_slot_unlock(zram, index);

	/* Should NEVER happen. Return bio error if it does. */
	if (unlikely(ret))
		pr_err("Decompression failed! err=%d, page=%u\n", ret, index);

	return ret;
}

static int zram_bvec_read(struct zram *zram, struct bio_vec *bvec,
				u32 index, int offset, struct bio *bio)
{
	int ret;
	struct page *page;

	page = bvec->bv_page;
	if (is_partial_io(bvec)) {
		/* Use a temporary buffer to decompress the page */
		page = alloc_page(GFP_NOIO|__GFP_HIGHMEM);
		if (!page)
			return -ENOMEM;
	}

	ret = __zram_bvec_read(zram, page, index, bio, is_partial_io(bvec));
	if (unlikely(ret))
		goto out;

	if (is_partial_io(bvec)) {
		void *dst = kmap_atomic(bvec->bv_page);
		void *src = kmap_atomic(page);

		memcpy(dst + bvec->bv_offset, src + offset, bvec->bv_len);
		kunmap_atomic(src);
		kunmap_atomic(dst);
	}
out:
	if (is_partial_io(bvec))
		__free_page(page);

	return ret;
}

static int __zram_bvec_write(struct zram *zram, struct bio_vec *bvec,
				u32 index, struct bio *bio)
{
	int ret = 0;
	unsigned long alloced_pages;
	struct zram_entry *entry = NULL;
	unsigned int comp_len = 0;
	void *src, *dst, *mem;
	struct zcomp_strm *zstrm;
	struct page *page = bvec->bv_page;
	u32 checksum;
	unsigned long element = 0;
	enum zram_pageflags flags = 0;

	mem = kmap_atomic(page);
	if (page_same_filled(mem, &element)) {
		kunmap_atomic(mem);
		/* Free memory associated with this sector now. */
		flags = ZRAM_SAME;
		atomic64_inc(&zram->stats.same_pages);
		goto out;
	}
	kunmap_atomic(mem);

	entry = zram_dedup_find(zram, page, &checksum);
	if (entry) {
		comp_len = entry->len;
		goto out;
	}

compress_again:
	zstrm = zcomp_stream_get(zram->comp);
	src = kmap_atomic(page);
	ret = zcomp_compress(zstrm, src, &comp_len);
	kunmap_atomic(src);

	if (unlikely(ret)) {
		zcomp_stream_put(zram->comp);
		pr_err("Compression failed! err=%d\n", ret);
		if (entry)
			zram_entry_free(zram, entry);
		return ret;
	}

	if (comp_len >= huge_class_size)
		comp_len = PAGE_SIZE;
	/*
	 * entry allocation has 2 paths:
	 * a) fast path is executed with preemption disabled (for
	 *  per-cpu streams) and has __GFP_DIRECT_RECLAIM bit clear,
	 *  since we can't sleep;
	 * b) slow path enables preemption and attempts to allocate
	 *  the page with __GFP_DIRECT_RECLAIM bit set. we have to
	 *  put per-cpu compression stream and, thus, to re-do
	 *  the compression once entry is allocated.
	 *
	 * if we have a 'non-null' entry here then we are coming
	 * from the slow path and entry has already been allocated.
	 */
	if (!entry)
		entry = zram_entry_alloc(zram, comp_len,
				__GFP_KSWAPD_RECLAIM |
				__GFP_NOWARN |
				__GFP_HIGHMEM |
				__GFP_MOVABLE |
				__GFP_CMA);
	if (!entry) {
		zcomp_stream_put(zram->comp);
		atomic64_inc(&zram->stats.writestall);
		entry = zram_entry_alloc(zram, comp_len,
				GFP_NOIO | __GFP_HIGHMEM |
				__GFP_MOVABLE | __GFP_CMA);
		if (entry)
			goto compress_again;
		return -ENOMEM;
	}

	alloced_pages = zs_get_total_pages(zram->mem_pool);
	update_used_max(zram, alloced_pages);

	if (zram->limit_pages && alloced_pages > zram->limit_pages) {
		zcomp_stream_put(zram->comp);
		zram_entry_free(zram, entry);
		return -ENOMEM;
	}

	dst = zs_map_object(zram->mem_pool,
			    zram_entry_handle(zram, entry), ZS_MM_WO);

	src = zstrm->buffer;
	if (comp_len == PAGE_SIZE)
		src = kmap_atomic(page);
	memcpy(dst, src, comp_len);
	if (comp_len == PAGE_SIZE)
		kunmap_atomic(src);

	zcomp_stream_put(zram->comp);
	zs_unmap_object(zram->mem_pool, zram_entry_handle(zram, entry));
	atomic64_add(comp_len, &zram->stats.compr_data_size);
	zram_dedup_insert(zram, entry, checksum);
out:
	/*
	 * Free memory associated with this sector
	 * before overwriting unused sectors.
	 */
	zram_slot_lock(zram, index);
	zram_free_page(zram, index);

	if (comp_len == PAGE_SIZE) {
		zram_set_flag(zram, index, ZRAM_HUGE);
		atomic64_inc(&zram->stats.huge_pages);
	}

	if (flags) {
		zram_set_flag(zram, index, flags);
		zram_set_element(zram, index, element);
	}  else {
		zram_set_entry(zram, index, entry);
		zram_set_obj_size(zram, index, comp_len);
	}
	zram_slot_unlock(zram, index);

	/* Update stats */
	atomic64_inc(&zram->stats.pages_stored);
	return ret;
}

static int zram_bvec_write(struct zram *zram, struct bio_vec *bvec,
				u32 index, int offset, struct bio *bio)
{
	int ret;
	struct page *page = NULL;
	void *src;
	struct bio_vec vec;

	vec = *bvec;
	if (is_partial_io(bvec)) {
		void *dst;
		/*
		 * This is a partial IO. We need to read the full page
		 * before to write the changes.
		 */
		page = alloc_page(GFP_NOIO|__GFP_HIGHMEM);
		if (!page)
			return -ENOMEM;

		ret = __zram_bvec_read(zram, page, index, bio, true);
		if (ret)
			goto out;

		src = kmap_atomic(bvec->bv_page);
		dst = kmap_atomic(page);
		memcpy(dst + offset, src + bvec->bv_offset, bvec->bv_len);
		kunmap_atomic(dst);
		kunmap_atomic(src);

		vec.bv_page = page;
		vec.bv_len = PAGE_SIZE;
		vec.bv_offset = 0;
	}

	ret = __zram_bvec_write(zram, &vec, index, bio);
out:
	if (is_partial_io(bvec))
		__free_page(page);
	return ret;
}

/*
 * zram_bio_discard - handler on discard request
 * @index: physical block index in PAGE_SIZE units
 * @offset: byte offset within physical block
 */
static void zram_bio_discard(struct zram *zram, u32 index,
			     int offset, struct bio *bio)
{
	size_t n = bio->bi_iter.bi_size;

	/*
	 * zram manages data in physical block size units. Because logical block
	 * size isn't identical with physical block size on some arch, we
	 * could get a discard request pointing to a specific offset within a
	 * certain physical block.  Although we can handle this request by
	 * reading that physiclal block and decompressing and partially zeroing
	 * and re-compressing and then re-storing it, this isn't reasonable
	 * because our intent with a discard request is to save memory.  So
	 * skipping this logical block is appropriate here.
	 */
	if (offset) {
		if (n <= (PAGE_SIZE - offset))
			return;

		n -= (PAGE_SIZE - offset);
		index++;
	}

	while (n >= PAGE_SIZE) {
		zram_slot_lock(zram, index);
		zram_free_page(zram, index);
		zram_slot_unlock(zram, index);
		atomic64_inc(&zram->stats.notify_free);
		index++;
		n -= PAGE_SIZE;
	}
}

/*
 * Returns errno if it has some problem. Otherwise return 0 or 1.
 * Returns 0 if IO request was done synchronously
 * Returns 1 if IO request was successfully submitted.
 */
static int zram_bvec_rw(struct zram *zram, struct bio_vec *bvec, u32 index,
			int offset, bool is_write, struct bio *bio)
{
	unsigned long start_time = jiffies;
	int rw_acct = is_write ? REQ_OP_WRITE : REQ_OP_READ;
	struct request_queue *q = zram->disk->queue;
	int ret;

	generic_start_io_acct(q, rw_acct, bvec->bv_len >> SECTOR_SHIFT,
			&zram->disk->part0);

	if (!is_write) {
		atomic64_inc(&zram->stats.num_reads);
		ret = zram_bvec_read(zram, bvec, index, offset, bio);
		flush_dcache_page(bvec->bv_page);
	} else {
		atomic64_inc(&zram->stats.num_writes);
		ret = zram_bvec_write(zram, bvec, index, offset, bio);
	}

	generic_end_io_acct(q, rw_acct, &zram->disk->part0, start_time);

	zram_slot_lock(zram, index);
	zram_accessed(zram, index);
	zram_slot_unlock(zram, index);

	if (unlikely(ret < 0)) {
		if (!is_write)
			atomic64_inc(&zram->stats.failed_reads);
		else
			atomic64_inc(&zram->stats.failed_writes);
	}

	return ret;
}

static void __zram_make_request(struct zram *zram, struct bio *bio)
{
	int offset;
	u32 index;
	struct bio_vec bvec;
	struct bvec_iter iter;

	index = bio->bi_iter.bi_sector >> SECTORS_PER_PAGE_SHIFT;
	offset = (bio->bi_iter.bi_sector &
		  (SECTORS_PER_PAGE - 1)) << SECTOR_SHIFT;

	switch (bio_op(bio)) {
	case REQ_OP_DISCARD:
	case REQ_OP_WRITE_ZEROES:
		zram_bio_discard(zram, index, offset, bio);
		bio_endio(bio);
		return;
	default:
		break;
	}

	bio_for_each_segment(bvec, bio, iter) {
		struct bio_vec bv = bvec;
		unsigned int unwritten = bvec.bv_len;

		do {
			bv.bv_len = min_t(unsigned int, PAGE_SIZE - offset,
							unwritten);
			if (zram_bvec_rw(zram, &bv, index, offset,
					op_is_write(bio_op(bio)), bio) < 0)
				goto out;

			bv.bv_offset += bv.bv_len;
			unwritten -= bv.bv_len;

			update_position(&index, &offset, &bv);
		} while (unwritten);
	}

	bio_endio(bio);
	return;

out:
	bio_io_error(bio);
}

/*
 * Handler function for all zram I/O requests.
 */
static blk_qc_t zram_make_request(struct request_queue *queue, struct bio *bio)
{
	struct zram *zram = queue->queuedata;

	if (!valid_io_request(zram, bio->bi_iter.bi_sector,
					bio->bi_iter.bi_size)) {
		atomic64_inc(&zram->stats.invalid_io);
		goto error;
	}

	__zram_make_request(zram, bio);
	return BLK_QC_T_NONE;

error:
	bio_io_error(bio);
	return BLK_QC_T_NONE;
}

static void zram_slot_free_notify(struct block_device *bdev,
				unsigned long index)
{
	struct zram *zram;

	zram = bdev->bd_disk->private_data;

	atomic64_inc(&zram->stats.notify_free);
	if (!zram_slot_trylock(zram, index)) {
		atomic64_inc(&zram->stats.miss_free);
		return;
	}

	zram_free_page(zram, index);
	zram_slot_unlock(zram, index);
}

static int zram_rw_page(struct block_device *bdev, sector_t sector,
		       struct page *page, bool is_write)
{
	int offset, ret;
	u32 index;
	struct zram *zram;
	struct bio_vec bv;

	if (PageTransHuge(page))
		return -ENOTSUPP;
	zram = bdev->bd_disk->private_data;

	if (!valid_io_request(zram, sector, PAGE_SIZE)) {
		atomic64_inc(&zram->stats.invalid_io);
		ret = -EINVAL;
		goto out;
	}

	index = sector >> SECTORS_PER_PAGE_SHIFT;
	offset = (sector & (SECTORS_PER_PAGE - 1)) << SECTOR_SHIFT;

	bv.bv_page = page;
	bv.bv_len = PAGE_SIZE;
	bv.bv_offset = 0;

	ret = zram_bvec_rw(zram, &bv, index, offset, is_write, NULL);
out:
	/*
	 * If I/O fails, just return error(ie, non-zero) without
	 * calling page_endio.
	 * It causes resubmit the I/O with bio request by upper functions
	 * of rw_page(e.g., swap_readpage, __swap_writepage) and
	 * bio->bi_end_io does things to handle the error
	 * (e.g., SetPageError, set_page_dirty and extra works).
	 */
	if (unlikely(ret < 0))
		return ret;

	switch (ret) {
	case 0:
		page_endio(page, is_write, 0);
		break;
	case 1:
		ret = 0;
		break;
	default:
		WARN_ON(1);
	}
	return ret;
}

static void zram_reset_device(struct zram *zram)
{
	struct zcomp *comp;
	u64 disksize;

	down_write(&zram->init_lock);

	zram->limit_pages = 0;

	if (!init_done(zram)) {
		up_write(&zram->init_lock);
		return;
	}

	comp = zram->comp;
	disksize = zram->disksize;
	zram->disksize = 0;

	set_capacity(zram->disk, 0);
	part_stat_set_all(&zram->disk->part0, 0);

	up_write(&zram->init_lock);
	/* I/O operation under all of CPU are done so let's free */
	zram_meta_free(zram, disksize);
	memset(&zram->stats, 0, sizeof(zram->stats));
	zcomp_destroy(comp);
	reset_bdev(zram);
}

static ssize_t disksize_store(struct device *dev,
		struct device_attribute *attr, const char *buf, size_t len)
{
	u64 disksize;
	struct zcomp *comp;
	struct zram *zram = dev_to_zram(dev);
	int err;

	disksize = memparse(buf, NULL);
	if (!disksize)
		return -EINVAL;

	down_write(&zram->init_lock);
	if (init_done(zram)) {
		pr_info("Cannot change disksize for initialized device\n");
		err = -EBUSY;
		goto out_unlock;
	}

	disksize = PAGE_ALIGN(disksize);
	if (!zram_meta_alloc(zram, disksize)) {
		err = -ENOMEM;
		goto out_unlock;
	}

	comp = zcomp_create(zram->compressor);
	if (IS_ERR(comp)) {
		pr_err("Cannot initialise %s compressing backend\n",
				zram->compressor);
		err = PTR_ERR(comp);
		goto out_free_meta;
	}

	zram->comp = comp;
	zram->disksize = disksize;
	set_capacity(zram->disk, zram->disksize >> SECTOR_SHIFT);

	revalidate_disk(zram->disk);
	up_write(&zram->init_lock);

	return len;

out_free_meta:
	zram_meta_free(zram, disksize);
out_unlock:
	up_write(&zram->init_lock);
	return err;
}

static ssize_t reset_store(struct device *dev,
		struct device_attribute *attr, const char *buf, size_t len)
{
	int ret;
	unsigned short do_reset;
	struct zram *zram;
	struct block_device *bdev;

	ret = kstrtou16(buf, 10, &do_reset);
	if (ret)
		return ret;

	if (!do_reset)
		return -EINVAL;

	zram = dev_to_zram(dev);
	bdev = bdget_disk(zram->disk, 0);
	if (!bdev)
		return -ENOMEM;

	mutex_lock(&bdev->bd_mutex);
	/* Do not reset an active device or claimed device */
	if (bdev->bd_openers || zram->claim) {
		mutex_unlock(&bdev->bd_mutex);
		bdput(bdev);
		return -EBUSY;
	}

	/* From now on, anyone can't open /dev/zram[0-9] */
	zram->claim = true;
	mutex_unlock(&bdev->bd_mutex);

	/* Make sure all the pending I/O are finished */
	fsync_bdev(bdev);
	zram_reset_device(zram);
	revalidate_disk(zram->disk);
	bdput(bdev);

	mutex_lock(&bdev->bd_mutex);
	zram->claim = false;
	mutex_unlock(&bdev->bd_mutex);

	return len;
}

static int zram_open(struct block_device *bdev, fmode_t mode)
{
	int ret = 0;
	struct zram *zram;

	WARN_ON(!mutex_is_locked(&bdev->bd_mutex));

	zram = bdev->bd_disk->private_data;
	/* zram was claimed to reset so open request fails */
	if (zram->claim)
		ret = -EBUSY;

	return ret;
}

static const struct block_device_operations zram_devops = {
	.open = zram_open,
	.swap_slot_free_notify = zram_slot_free_notify,
	.rw_page = zram_rw_page,
	.owner = THIS_MODULE
};

static DEVICE_ATTR_WO(compact);
static DEVICE_ATTR_RW(disksize);
static DEVICE_ATTR_RO(initstate);
static DEVICE_ATTR_WO(reset);
static DEVICE_ATTR_WO(mem_limit);
static DEVICE_ATTR_WO(mem_used_max);
static DEVICE_ATTR_WO(idle);
static DEVICE_ATTR_RW(max_comp_streams);
static DEVICE_ATTR_RW(comp_algorithm);
#ifdef CONFIG_ZRAM_WRITEBACK
static DEVICE_ATTR_RW(backing_dev);
static DEVICE_ATTR_WO(writeback);
static DEVICE_ATTR_RW(writeback_limit);
static DEVICE_ATTR_RW(writeback_limit_enable);
<<<<<<< HEAD
#endif
#ifdef CONFIG_ZRAM_DEDUP
static DEVICE_ATTR_RW(use_dedup);
#else
static DEVICE_ATTR_RO(use_dedup);
=======
>>>>>>> 748a47e1
#endif

static struct attribute *zram_disk_attrs[] = {
	&dev_attr_disksize.attr,
	&dev_attr_initstate.attr,
	&dev_attr_reset.attr,
	&dev_attr_compact.attr,
	&dev_attr_mem_limit.attr,
	&dev_attr_mem_used_max.attr,
	&dev_attr_idle.attr,
	&dev_attr_max_comp_streams.attr,
	&dev_attr_comp_algorithm.attr,
#ifdef CONFIG_ZRAM_WRITEBACK
	&dev_attr_backing_dev.attr,
	&dev_attr_writeback.attr,
	&dev_attr_writeback_limit.attr,
	&dev_attr_writeback_limit_enable.attr,
#endif
	&dev_attr_use_dedup.attr,
	&dev_attr_io_stat.attr,
	&dev_attr_mm_stat.attr,
#ifdef CONFIG_ZRAM_WRITEBACK
	&dev_attr_bd_stat.attr,
#endif
	&dev_attr_debug_stat.attr,
	NULL,
};

static const struct attribute_group zram_disk_attr_group = {
	.attrs = zram_disk_attrs,
};

static const struct attribute_group *zram_disk_attr_groups[] = {
	&zram_disk_attr_group,
	NULL,
};

/*
 * Allocate and initialize new zram device. the function returns
 * '>= 0' device_id upon success, and negative value otherwise.
 */
static int zram_add(void)
{
	struct zram *zram;
	struct request_queue *queue;
	int ret, device_id;

	zram = kzalloc(sizeof(struct zram), GFP_KERNEL);
	if (!zram)
		return -ENOMEM;

	ret = idr_alloc(&zram_index_idr, zram, 0, 0, GFP_KERNEL);
	if (ret < 0)
		goto out_free_dev;
	device_id = ret;

	init_rwsem(&zram->init_lock);
#ifdef CONFIG_ZRAM_WRITEBACK
	spin_lock_init(&zram->wb_limit_lock);
#endif
	queue = blk_alloc_queue(GFP_KERNEL);
	if (!queue) {
		pr_err("Error allocating disk queue for device %d\n",
			device_id);
		ret = -ENOMEM;
		goto out_free_idr;
	}

	blk_queue_make_request(queue, zram_make_request);

	/* gendisk structure */
	zram->disk = alloc_disk(1);
	if (!zram->disk) {
		pr_err("Error allocating disk structure for device %d\n",
			device_id);
		ret = -ENOMEM;
		goto out_free_queue;
	}

	zram->disk->major = zram_major;
	zram->disk->first_minor = device_id;
	zram->disk->fops = &zram_devops;
	zram->disk->queue = queue;
	zram->disk->queue->queuedata = zram;
	zram->disk->private_data = zram;
	snprintf(zram->disk->disk_name, 16, "zram%d", device_id);

	/* Actual capacity set using syfs (/sys/block/zram<id>/disksize */
	set_capacity(zram->disk, 0);
	/* zram devices sort of resembles non-rotational disks */
	queue_flag_set_unlocked(QUEUE_FLAG_NONROT, zram->disk->queue);
	queue_flag_clear_unlocked(QUEUE_FLAG_ADD_RANDOM, zram->disk->queue);

	/*
	 * To ensure that we always get PAGE_SIZE aligned
	 * and n*PAGE_SIZED sized I/O requests.
	 */
	blk_queue_physical_block_size(zram->disk->queue, PAGE_SIZE);
	blk_queue_logical_block_size(zram->disk->queue,
					ZRAM_LOGICAL_BLOCK_SIZE);
	blk_queue_io_min(zram->disk->queue, PAGE_SIZE);
	blk_queue_io_opt(zram->disk->queue, PAGE_SIZE);
	zram->disk->queue->limits.discard_granularity = PAGE_SIZE;
	blk_queue_max_discard_sectors(zram->disk->queue, UINT_MAX);
	queue_flag_set_unlocked(QUEUE_FLAG_DISCARD, zram->disk->queue);

	/*
	 * zram_bio_discard() will clear all logical blocks if logical block
	 * size is identical with physical block size(PAGE_SIZE). But if it is
	 * different, we will skip discarding some parts of logical blocks in
	 * the part of the request range which isn't aligned to physical block
	 * size.  So we can't ensure that all discarded logical blocks are
	 * zeroed.
	 */
	if (ZRAM_LOGICAL_BLOCK_SIZE == PAGE_SIZE)
		blk_queue_max_write_zeroes_sectors(zram->disk->queue, UINT_MAX);

	zram->disk->queue->backing_dev_info->capabilities |=
<<<<<<< HEAD
			(BDI_CAP_STABLE_WRITES | BDI_CAP_SYNCHRONOUS_IO);
=======
					BDI_CAP_STABLE_WRITES;

>>>>>>> 748a47e1
	disk_to_dev(zram->disk)->groups = zram_disk_attr_groups;
	add_disk(zram->disk);

	strlcpy(zram->compressor, default_compressor, sizeof(zram->compressor));

	zram_debugfs_register(zram);
	pr_info("Added device: %s\n", zram->disk->disk_name);
	return device_id;

out_free_queue:
	blk_cleanup_queue(queue);
out_free_idr:
	idr_remove(&zram_index_idr, device_id);
out_free_dev:
	kfree(zram);
	return ret;
}

static int zram_remove(struct zram *zram)
{
	struct block_device *bdev;

	bdev = bdget_disk(zram->disk, 0);
	if (!bdev)
		return -ENOMEM;

	mutex_lock(&bdev->bd_mutex);
	if (bdev->bd_openers || zram->claim) {
		mutex_unlock(&bdev->bd_mutex);
		bdput(bdev);
		return -EBUSY;
	}

	zram->claim = true;
	mutex_unlock(&bdev->bd_mutex);

	zram_debugfs_unregister(zram);
<<<<<<< HEAD
=======

>>>>>>> 748a47e1
	/* Make sure all the pending I/O are finished */
	fsync_bdev(bdev);
	zram_reset_device(zram);
	bdput(bdev);

	pr_info("Removed device: %s\n", zram->disk->disk_name);

	del_gendisk(zram->disk);
	blk_cleanup_queue(zram->disk->queue);
	put_disk(zram->disk);
	kfree(zram);
	return 0;
}

/* zram-control sysfs attributes */

/*
 * NOTE: hot_add attribute is not the usual read-only sysfs attribute. In a
 * sense that reading from this file does alter the state of your system -- it
 * creates a new un-initialized zram device and returns back this device's
 * device_id (or an error code if it fails to create a new device).
 */
static ssize_t hot_add_show(struct class *class,
			struct class_attribute *attr,
			char *buf)
{
	int ret;

	mutex_lock(&zram_index_mutex);
	ret = zram_add();
	mutex_unlock(&zram_index_mutex);

	if (ret < 0)
		return ret;
	return scnprintf(buf, PAGE_SIZE, "%d\n", ret);
}
static struct class_attribute class_attr_hot_add =
	__ATTR(hot_add, 0400, hot_add_show, NULL);

static ssize_t hot_remove_store(struct class *class,
			struct class_attribute *attr,
			const char *buf,
			size_t count)
{
	struct zram *zram;
	int ret, dev_id;

	/* dev_id is gendisk->first_minor, which is `int' */
	ret = kstrtoint(buf, 10, &dev_id);
	if (ret)
		return ret;
	if (dev_id < 0)
		return -EINVAL;

	mutex_lock(&zram_index_mutex);

	zram = idr_find(&zram_index_idr, dev_id);
	if (zram) {
		ret = zram_remove(zram);
		if (!ret)
			idr_remove(&zram_index_idr, dev_id);
	} else {
		ret = -ENODEV;
	}

	mutex_unlock(&zram_index_mutex);
	return ret ? ret : count;
}
static CLASS_ATTR_WO(hot_remove);

static struct attribute *zram_control_class_attrs[] = {
	&class_attr_hot_add.attr,
	&class_attr_hot_remove.attr,
	NULL,
};
ATTRIBUTE_GROUPS(zram_control_class);

static struct class zram_control_class = {
	.name		= "zram-control",
	.owner		= THIS_MODULE,
	.class_groups	= zram_control_class_groups,
};

static int zram_remove_cb(int id, void *ptr, void *data)
{
	zram_remove(ptr);
	return 0;
}

static void destroy_devices(void)
{
	class_unregister(&zram_control_class);
	idr_for_each(&zram_index_idr, &zram_remove_cb, NULL);
	zram_debugfs_destroy();
	idr_destroy(&zram_index_idr);
	unregister_blkdev(zram_major, "zram");
	cpuhp_remove_multi_state(CPUHP_ZCOMP_PREPARE);
}

static int __init zram_init(void)
{
	int ret;

	ret = cpuhp_setup_state_multi(CPUHP_ZCOMP_PREPARE, "block/zram:prepare",
				      zcomp_cpu_up_prepare, zcomp_cpu_dead);
	if (ret < 0)
		return ret;

	ret = class_register(&zram_control_class);
	if (ret) {
		pr_err("Unable to register zram-control class\n");
		cpuhp_remove_multi_state(CPUHP_ZCOMP_PREPARE);
		return ret;
	}

	zram_debugfs_create();
	zram_major = register_blkdev(0, "zram");
	if (zram_major <= 0) {
		pr_err("Unable to get major number\n");
		class_unregister(&zram_control_class);
		cpuhp_remove_multi_state(CPUHP_ZCOMP_PREPARE);
		return -EBUSY;
	}

	while (num_devices != 0) {
		mutex_lock(&zram_index_mutex);
		ret = zram_add();
		mutex_unlock(&zram_index_mutex);
		if (ret < 0)
			goto out_error;
		num_devices--;
	}

	return 0;

out_error:
	destroy_devices();
	return ret;
}

static void __exit zram_exit(void)
{
	destroy_devices();
}

module_init(zram_init);
module_exit(zram_exit);

module_param(num_devices, uint, 0);
MODULE_PARM_DESC(num_devices, "Number of pre-created zram devices");

MODULE_LICENSE("Dual BSD/GPL");
MODULE_AUTHOR("Nitin Gupta <ngupta@vflare.org>");
MODULE_DESCRIPTION("Compressed RAM Block Device");<|MERGE_RESOLUTION|>--- conflicted
+++ resolved
@@ -131,17 +131,10 @@
 					u32 index, size_t size)
 {
 	unsigned long flags = zram->table[index].flags >> ZRAM_FLAG_SHIFT;
-<<<<<<< HEAD
 
 	zram->table[index].flags = (flags << ZRAM_FLAG_SHIFT) | size;
 }
 
-=======
-
-	zram->table[index].flags = (flags << ZRAM_FLAG_SHIFT) | size;
-}
-
->>>>>>> 748a47e1
 static inline bool zram_allocated(struct zram *zram, u32 index)
 {
 	return zram_get_obj_size(zram, index) ||
@@ -856,7 +849,6 @@
 #endif
 
 #ifdef CONFIG_ZRAM_MEMORY_TRACKING
-<<<<<<< HEAD
 
 static struct dentry *zram_debugfs_root;
 
@@ -870,21 +862,6 @@
 	debugfs_remove_recursive(zram_debugfs_root);
 }
 
-=======
-
-static struct dentry *zram_debugfs_root;
-
-static void zram_debugfs_create(void)
-{
-	zram_debugfs_root = debugfs_create_dir("zram", NULL);
-}
-
-static void zram_debugfs_destroy(void)
-{
-	debugfs_remove_recursive(zram_debugfs_root);
-}
-
->>>>>>> 748a47e1
 static void zram_accessed(struct zram *zram, u32 index)
 {
 	zram_clear_flag(zram, index, ZRAM_IDLE);
@@ -1132,11 +1109,7 @@
 	max_used = atomic_long_read(&zram->stats.max_used_pages);
 
 	ret = scnprintf(buf, PAGE_SIZE,
-<<<<<<< HEAD
 			"%8llu %8llu %8llu %8lu %8ld %8llu %8lu %8llu %8llu %8llu\n",
-=======
-			"%8llu %8llu %8llu %8lu %8ld %8llu %8lu %8llu\n",
->>>>>>> 748a47e1
 			orig_size << PAGE_SHIFT,
 			(u64)atomic64_read(&zram->stats.compr_data_size),
 			mem_used << PAGE_SHIFT,
@@ -1144,11 +1117,8 @@
 			max_used << PAGE_SHIFT,
 			(u64)atomic64_read(&zram->stats.same_pages),
 			pool_stats.pages_compacted,
-<<<<<<< HEAD
 			zram_dedup_dup_size(zram),
 			zram_dedup_meta_size(zram),
-=======
->>>>>>> 748a47e1
 			(u64)atomic64_read(&zram->stats.huge_pages));
 	up_read(&zram->init_lock);
 
@@ -1200,7 +1170,6 @@
 #endif
 static DEVICE_ATTR_RO(debug_stat);
 
-<<<<<<< HEAD
 static unsigned long zram_entry_handle(struct zram *zram,
 		struct zram_entry *entry)
 {
@@ -1251,8 +1220,6 @@
 	atomic64_sub(sizeof(*entry), &zram->stats.meta_data_size);
 }
 
-=======
->>>>>>> 748a47e1
 static void zram_meta_free(struct zram *zram, u64 disksize)
 {
 	size_t num_pages = disksize >> PAGE_SHIFT;
@@ -1284,7 +1251,6 @@
 
 	if (!huge_class_size)
 		huge_class_size = zs_huge_class_size(zram->mem_pool);
-<<<<<<< HEAD
 
 	if (zram_dedup_init(zram, num_pages)) {
 		vfree(zram->table);
@@ -1292,8 +1258,6 @@
 		return false;
 	}
 
-=======
->>>>>>> 748a47e1
 	return true;
 }
 
@@ -1343,11 +1307,7 @@
 			&zram->stats.compr_data_size);
 out:
 	atomic64_dec(&zram->stats.pages_stored);
-<<<<<<< HEAD
 	zram_set_entry(zram, index, NULL);
-=======
-	zram_set_handle(zram, index, 0);
->>>>>>> 748a47e1
 	zram_set_obj_size(zram, index, 0);
 	WARN_ON_ONCE(zram->table[index].flags &
 		~(1UL << ZRAM_LOCK | 1UL << ZRAM_UNDER_WB));
@@ -1375,13 +1335,8 @@
 				bio, partial_io);
 	}
 
-<<<<<<< HEAD
 	entry = zram_get_entry(zram, index);
 	if (!entry || zram_test_flag(zram, index, ZRAM_SAME)) {
-=======
-	handle = zram_get_handle(zram, index);
-	if (!handle || zram_test_flag(zram, index, ZRAM_SAME)) {
->>>>>>> 748a47e1
 		unsigned long value;
 		void *mem;
 
@@ -1994,14 +1949,11 @@
 static DEVICE_ATTR_WO(writeback);
 static DEVICE_ATTR_RW(writeback_limit);
 static DEVICE_ATTR_RW(writeback_limit_enable);
-<<<<<<< HEAD
 #endif
 #ifdef CONFIG_ZRAM_DEDUP
 static DEVICE_ATTR_RW(use_dedup);
 #else
 static DEVICE_ATTR_RO(use_dedup);
-=======
->>>>>>> 748a47e1
 #endif
 
 static struct attribute *zram_disk_attrs[] = {
@@ -2120,12 +2072,7 @@
 		blk_queue_max_write_zeroes_sectors(zram->disk->queue, UINT_MAX);
 
 	zram->disk->queue->backing_dev_info->capabilities |=
-<<<<<<< HEAD
 			(BDI_CAP_STABLE_WRITES | BDI_CAP_SYNCHRONOUS_IO);
-=======
-					BDI_CAP_STABLE_WRITES;
-
->>>>>>> 748a47e1
 	disk_to_dev(zram->disk)->groups = zram_disk_attr_groups;
 	add_disk(zram->disk);
 
@@ -2163,10 +2110,6 @@
 	mutex_unlock(&bdev->bd_mutex);
 
 	zram_debugfs_unregister(zram);
-<<<<<<< HEAD
-=======
-
->>>>>>> 748a47e1
 	/* Make sure all the pending I/O are finished */
 	fsync_bdev(bdev);
 	zram_reset_device(zram);
