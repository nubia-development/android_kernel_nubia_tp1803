--- conflicted
+++ resolved
@@ -482,24 +482,17 @@
 
 	spin_lock_irqsave(&func->config->cdev->lock, flags);
 	ret = usb_func_wakeup_int(func);
-<<<<<<< HEAD
 	if (ret == -EACCES) {
-=======
-	if (ret == -EAGAIN) {
->>>>>>> 6a2de27b
 		DBG(func->config->cdev,
 			"Function wakeup for %s could not complete due to suspend state. Delayed until after bus resume.\n",
 			func->name ? func->name : "");
 		ret = 0;
-<<<<<<< HEAD
 		func->func_wakeup_pending = 1;
 	} else if (ret == -EAGAIN) {
 		DBG(func->config->cdev,
 			"Function wakeup for %s sent.\n",
 			func->name ? func->name : "");
 		ret = 0;
-=======
->>>>>>> 6a2de27b
 	} else if (ret < 0 && ret != -ENOTSUPP) {
 		ERROR(func->config->cdev,
 			"Failed to wake function %s from suspend state. ret=%d. Canceling USB request.\n",
@@ -529,16 +522,12 @@
 	gadget = func->config->cdev->gadget;
 	if (func->func_is_suspended && func->func_wakeup_allowed) {
 		ret = usb_gadget_func_wakeup(gadget, func->intf_id);
-<<<<<<< HEAD
 		if (ret == -EACCES) {
 			pr_debug("bus suspended func wakeup for %s delayed until bus resume.\n",
 				func->name ? func->name : "");
 			func->func_wakeup_pending = 1;
 			ret = -EAGAIN;
 		} else if (ret == -EAGAIN) {
-=======
-		if (ret == -EAGAIN) {
->>>>>>> 6a2de27b
 			pr_debug("bus suspended func wakeup for %s delayed until bus resume.\n",
 				func->name ? func->name : "");
 		} else if (ret < 0 && ret != -ENOTSUPP) {
@@ -2458,7 +2447,6 @@
 	spin_lock_irqsave(&cdev->lock, flags);
 	if (cdev->config) {
 		list_for_each_entry(f, &cdev->config->functions, list) {
-<<<<<<< HEAD
 			if (f->func_wakeup_pending) {
 				ret = usb_func_wakeup_int(f);
 				if (ret) {
@@ -2477,24 +2465,6 @@
 			}
 
 			if (gadget->speed != USB_SPEED_SUPER && f->resume)
-=======
-			ret = usb_func_wakeup_int(f);
-			if (ret) {
-				if (ret == -EAGAIN) {
-					ERROR(f->config->cdev,
-						"Function wakeup for %s could not complete due to suspend state.\n",
-						f->name ? f->name : "");
-					break;
-				} else if (ret != -ENOTSUPP) {
-					ERROR(f->config->cdev,
-						"Failed to wake function %s from suspend state. ret=%d. Canceling USB request.\n",
-						f->name ? f->name : "",
-						ret);
-				}
-			}
-
-			if (f->resume)
->>>>>>> 6a2de27b
 				f->resume(f);
 		}
 
