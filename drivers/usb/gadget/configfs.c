--- conflicted
+++ resolved
@@ -14,29 +14,20 @@
 #include <linux/kdev_t.h>
 #include <linux/usb/ch9.h>
 
-<<<<<<< HEAD
 #ifdef CONFIG_USB_F_NCM
 #include "function/u_ncm.h"
 #endif
 
-=======
->>>>>>> 748a47e1
 #ifdef CONFIG_USB_CONFIGFS_F_ACC
 extern int acc_ctrlrequest(struct usb_composite_dev *cdev,
 				const struct usb_ctrlrequest *ctrl);
 void acc_disconnect(void);
 #endif
-<<<<<<< HEAD
 
 static struct class *android_class;
 static struct device *android_device;
 static int index;
 static int gadget_index;
-=======
-static struct class *android_class;
-static struct device *android_device;
-static int index;
->>>>>>> 748a47e1
 
 struct device *create_function_device(char *name)
 {
@@ -101,11 +92,8 @@
 	bool unbinding;
 	char b_vendor_code;
 	char qw_sign[OS_STRING_QW_SIGN_LEN];
-<<<<<<< HEAD
-=======
 	spinlock_t spinlock;
 	bool unbind;
->>>>>>> 748a47e1
 #ifdef CONFIG_USB_CONFIGFS_UEVENT
 	bool connected;
 	bool sw_connected;
@@ -1464,44 +1452,28 @@
 	spin_unlock_irqrestore(&cdev->lock, flags);
 
 	if (status[0]) {
-<<<<<<< HEAD
 		kobject_uevent_env(&gi->dev->kobj,
-=======
-		kobject_uevent_env(&android_device->kobj,
->>>>>>> 748a47e1
 					KOBJ_CHANGE, connected);
 		pr_info("%s: sent uevent %s\n", __func__, connected[0]);
 		uevent_sent = true;
 	}
 
 	if (status[1]) {
-<<<<<<< HEAD
 		kobject_uevent_env(&gi->dev->kobj,
-=======
-		kobject_uevent_env(&android_device->kobj,
->>>>>>> 748a47e1
 					KOBJ_CHANGE, configured);
 		pr_info("%s: sent uevent %s\n", __func__, configured[0]);
 		uevent_sent = true;
 	}
 
 	if (status[2]) {
-<<<<<<< HEAD
 		kobject_uevent_env(&gi->dev->kobj,
-=======
-		kobject_uevent_env(&android_device->kobj,
->>>>>>> 748a47e1
 					KOBJ_CHANGE, disconnected);
 		pr_info("%s: sent uevent %s\n", __func__, disconnected[0]);
 		uevent_sent = true;
 	}
 
 	if (!uevent_sent) {
-<<<<<<< HEAD
 		pr_info("%s: did not send uevent (%d %d %pK)\n", __func__,
-=======
-		pr_info("%s: did not send uevent (%d %d %p)\n", __func__,
->>>>>>> 748a47e1
 			gi->connected, gi->sw_connected, cdev->config);
 	}
 }
@@ -1620,13 +1592,7 @@
 	.reset          = android_disconnect,
 	.disconnect     = android_disconnect,
 #else
-	.setup          = composite_setup,
-	.reset          = composite_disconnect,
-	.disconnect     = composite_disconnect,
 #endif
-	.suspend	= composite_suspend,
-	.resume		= composite_resume,
-
 	.max_speed	= USB_SPEED_SUPER_PLUS,
 	.driver = {
 		.owner          = THIS_MODULE,
@@ -1701,7 +1667,6 @@
 	return 0;
 }
 
-<<<<<<< HEAD
 static void android_device_destroy(struct device *dev)
 {
 	struct device_attribute **attrs;
@@ -1717,180 +1682,8 @@
 {
 	return 0;
 }
-=======
-#ifdef CONFIG_USB_CONFIGFS_UEVENT
-static int android_setup(struct usb_gadget *gadget,
-			const struct usb_ctrlrequest *c)
-{
-	struct usb_composite_dev *cdev = get_gadget_data(gadget);
-	unsigned long flags;
-	struct gadget_info *gi = container_of(cdev, struct gadget_info, cdev);
-	int value = -EOPNOTSUPP;
-	struct usb_function_instance *fi;
-
-	spin_lock_irqsave(&cdev->lock, flags);
-	if (!gi->connected) {
-		gi->connected = 1;
-		schedule_work(&gi->work);
-	}
-	spin_unlock_irqrestore(&cdev->lock, flags);
-	list_for_each_entry(fi, &gi->available_func, cfs_list) {
-		if (fi != NULL && fi->f != NULL && fi->f->setup != NULL) {
-			value = fi->f->setup(fi->f, c);
-			if (value >= 0)
-				break;
-		}
-	}
-
-#ifdef CONFIG_USB_CONFIGFS_F_ACC
-	if (value < 0)
-		value = acc_ctrlrequest(cdev, c);
-#endif
-
-	if (value < 0)
-		value = composite_setup(gadget, c);
-
-	spin_lock_irqsave(&cdev->lock, flags);
-	if (c->bRequest == USB_REQ_SET_CONFIGURATION &&
-						cdev->config) {
-		schedule_work(&gi->work);
-	}
-	spin_unlock_irqrestore(&cdev->lock, flags);
-
-	return value;
-}
-
-static void android_disconnect(struct usb_gadget *gadget)
-{
-	struct usb_composite_dev        *cdev = get_gadget_data(gadget);
-	struct gadget_info *gi = container_of(cdev, struct gadget_info, cdev);
-
-	/* FIXME: There's a race between usb_gadget_udc_stop() which is likely
-	 * to set the gadget driver to NULL in the udc driver and this drivers
-	 * gadget disconnect fn which likely checks for the gadget driver to
-	 * be a null ptr. It happens that unbind (doing set_gadget_data(NULL))
-	 * is called before the gadget driver is set to NULL and the udc driver
-	 * calls disconnect fn which results in cdev being a null ptr.
-	 */
-	if (cdev == NULL) {
-		WARN(1, "%s: gadget driver already disconnected\n", __func__);
-		return;
-	}
-
-	/* accessory HID support can be active while the
-		accessory function is not actually enabled,
-		so we need to inform it when we are disconnected.
-	*/
-
-#ifdef CONFIG_USB_CONFIGFS_F_ACC
-	acc_disconnect();
-#endif
-	gi->connected = 0;
-	schedule_work(&gi->work);
-	composite_disconnect(gadget);
-}
-#endif
-
-static const struct usb_gadget_driver configfs_driver_template = {
-	.bind           = configfs_composite_bind,
-	.unbind         = configfs_composite_unbind,
-#ifdef CONFIG_USB_CONFIGFS_UEVENT
-	.setup          = android_setup,
-	.reset          = android_disconnect,
-	.disconnect     = android_disconnect,
-#else
-	.setup          = configfs_composite_setup,
-	.reset          = configfs_composite_disconnect,
-	.disconnect     = configfs_composite_disconnect,
-#endif
-	.suspend	= configfs_composite_suspend,
-	.resume		= configfs_composite_resume,
->>>>>>> 748a47e1
 
 static inline void android_device_destroy(struct device *dev)
-{
-}
-#endif
-
-#ifdef CONFIG_USB_CONFIGFS_UEVENT
-static ssize_t state_show(struct device *pdev, struct device_attribute *attr,
-			char *buf)
-{
-	struct gadget_info *dev = dev_get_drvdata(pdev);
-	struct usb_composite_dev *cdev;
-	char *state = "DISCONNECTED";
-	unsigned long flags;
-
-	if (!dev)
-		goto out;
-
-	cdev = &dev->cdev;
-
-	if (!cdev)
-		goto out;
-
-	spin_lock_irqsave(&cdev->lock, flags);
-	if (cdev->config)
-		state = "CONFIGURED";
-	else if (dev->connected)
-		state = "CONNECTED";
-	spin_unlock_irqrestore(&cdev->lock, flags);
-out:
-	return sprintf(buf, "%s\n", state);
-}
-
-static DEVICE_ATTR(state, S_IRUGO, state_show, NULL);
-
-static struct device_attribute *android_usb_attributes[] = {
-	&dev_attr_state,
-	NULL
-};
-
-static int android_device_create(struct gadget_info *gi)
-{
-	struct device_attribute **attrs;
-	struct device_attribute *attr;
-
-	INIT_WORK(&gi->work, android_work);
-	android_device = device_create(android_class, NULL,
-				MKDEV(0, 0), NULL, "android0");
-	if (IS_ERR(android_device))
-		return PTR_ERR(android_device);
-
-	dev_set_drvdata(android_device, gi);
-
-	attrs = android_usb_attributes;
-	while ((attr = *attrs++)) {
-		int err;
-
-		err = device_create_file(android_device, attr);
-		if (err) {
-			device_destroy(android_device->class,
-				       android_device->devt);
-			return err;
-		}
-	}
-
-	return 0;
-}
-
-static void android_device_destroy(void)
-{
-	struct device_attribute **attrs;
-	struct device_attribute *attr;
-
-	attrs = android_usb_attributes;
-	while ((attr = *attrs++))
-		device_remove_file(android_device, attr);
-	device_destroy(android_device->class, android_device->devt);
-}
-#else
-static inline int android_device_create(struct gadget_info *gi)
-{
-	return 0;
-}
-
-static inline void android_device_destroy(void)
 {
 }
 #endif
@@ -1962,14 +1755,10 @@
 
 	gi = container_of(to_config_group(item), struct gadget_info, group);
 	config_item_put(item);
-<<<<<<< HEAD
 	if (gi->dev) {
 		android_device_destroy(gi->dev);
 		gi->dev = NULL;
 	}
-=======
-	android_device_destroy();
->>>>>>> 748a47e1
 }
 
 static struct configfs_group_operations gadgets_ops = {
