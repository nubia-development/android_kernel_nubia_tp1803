--- conflicted
+++ resolved
@@ -874,14 +874,11 @@
 	if (ctl->ops.update_bitmask_merge3d && phys_enc->hw_pp->merge_3d)
 		ctl->ops.update_bitmask_merge3d(ctl,
 			phys_enc->hw_pp->merge_3d->idx, 1);
-<<<<<<< HEAD
-=======
 
 	if (phys_enc->hw_intf->cap->type == INTF_DP &&
 		phys_enc->comp_type == MSM_DISPLAY_COMPRESSION_DSC &&
 		phys_enc->comp_ratio && ctl->ops.update_bitmask_periph)
 		ctl->ops.update_bitmask_periph(ctl, intf->idx, 1);
->>>>>>> e0615925
 
 skip_flush:
 	SDE_DEBUG_VIDENC(vid_enc, "update pending flush ctl %d intf %d\n",
