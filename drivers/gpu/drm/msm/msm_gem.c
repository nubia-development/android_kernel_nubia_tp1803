--- conflicted
+++ resolved
@@ -44,8 +44,6 @@
 	return !msm_obj->vram_node;
 }
 
-<<<<<<< HEAD
-=======
 /*
  * Cache sync.. this is a bit over-complicated, to fit dma-mapping
  * API.  Really GPU cache is out of scope here (handled on cmdstream)
@@ -86,7 +84,6 @@
 	}
 }
 
->>>>>>> 773e2b1c
 /* allocate pages from VRAM carveout, used when no IOMMU: */
 static struct page **get_pages_vram(struct drm_gem_object *obj, int npages)
 {
@@ -150,13 +147,11 @@
 			return ptr;
 		}
 
-		/*
-		 * Make sure to flush the CPU cache for newly allocated memory
-		 * so we don't get ourselves into trouble with a dirty cache
+		/* For non-cached buffers, ensure the new pages are clean
+		 * because display controller, GPU, etc. are not coherent:
 		 */
 		if (msm_obj->flags & (MSM_BO_WC|MSM_BO_UNCACHED))
-			dma_sync_sg_for_device(dev->dev, msm_obj->sgt->sgl,
-				msm_obj->sgt->nents, DMA_BIDIRECTIONAL);
+			sync_for_device(msm_obj);
 	}
 
 	return msm_obj->pages;
@@ -179,9 +174,17 @@
 	struct msm_gem_object *msm_obj = to_msm_bo(obj);
 
 	if (msm_obj->pages) {
-		if (msm_obj->sgt)
+		if (msm_obj->sgt) {
+			/* For non-cached buffers, ensure the new
+			 * pages are clean because display controller,
+			 * GPU, etc. are not coherent:
+			 */
+			if (msm_obj->flags & (MSM_BO_WC|MSM_BO_UNCACHED))
+				sync_for_cpu(msm_obj);
+
 			sg_free_table(msm_obj->sgt);
-		kfree(msm_obj->sgt);
+			kfree(msm_obj->sgt);
+		}
 
 		if (use_pages(obj))
 			drm_gem_put_pages(obj, msm_obj->pages, true, false);
