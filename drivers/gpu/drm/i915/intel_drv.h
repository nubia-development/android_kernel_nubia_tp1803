/*
 * Copyright (c) 2006 Dave Airlie <airlied@linux.ie>
 * Copyright (c) 2007-2008 Intel Corporation
 *   Jesse Barnes <jesse.barnes@intel.com>
 *
 * Permission is hereby granted, free of charge, to any person obtaining a
 * copy of this software and associated documentation files (the "Software"),
 * to deal in the Software without restriction, including without limitation
 * the rights to use, copy, modify, merge, publish, distribute, sublicense,
 * and/or sell copies of the Software, and to permit persons to whom the
 * Software is furnished to do so, subject to the following conditions:
 *
 * The above copyright notice and this permission notice (including the next
 * paragraph) shall be included in all copies or substantial portions of the
 * Software.
 *
 * THE SOFTWARE IS PROVIDED "AS IS", WITHOUT WARRANTY OF ANY KIND, EXPRESS OR
 * IMPLIED, INCLUDING BUT NOT LIMITED TO THE WARRANTIES OF MERCHANTABILITY,
 * FITNESS FOR A PARTICULAR PURPOSE AND NONINFRINGEMENT.  IN NO EVENT SHALL
 * THE AUTHORS OR COPYRIGHT HOLDERS BE LIABLE FOR ANY CLAIM, DAMAGES OR OTHER
 * LIABILITY, WHETHER IN AN ACTION OF CONTRACT, TORT OR OTHERWISE, ARISING
 * FROM, OUT OF OR IN CONNECTION WITH THE SOFTWARE OR THE USE OR OTHER DEALINGS
 * IN THE SOFTWARE.
 */
#ifndef __INTEL_DRV_H__
#define __INTEL_DRV_H__

#include <linux/i2c.h>
#include <linux/hdmi.h>
#include <drm/i915_drm.h>
#include "i915_drv.h"
#include <drm/drm_crtc.h>
#include <drm/drm_crtc_helper.h>
#include <drm/drm_fb_helper.h>
#include <drm/drm_dp_helper.h>

/**
 * _wait_for - magic (register) wait macro
 *
 * Does the right thing for modeset paths when run under kdgb or similar atomic
 * contexts. Note that it's important that we check the condition again after
 * having timed out, since the timeout could be due to preemption or similar and
 * we've never had a chance to check the condition before the timeout.
 */
#define _wait_for(COND, MS, W) ({ \
	unsigned long timeout__ = jiffies + msecs_to_jiffies(MS) + 1;	\
	int ret__ = 0;							\
	while (!(COND)) {						\
		if (time_after(jiffies, timeout__)) {			\
			if (!(COND))					\
				ret__ = -ETIMEDOUT;			\
			break;						\
		}							\
		if (W && drm_can_sleep())  {				\
			msleep(W);					\
		} else {						\
			cpu_relax();					\
		}							\
	}								\
	ret__;								\
})

#define wait_for(COND, MS) _wait_for(COND, MS, 1)
#define wait_for_atomic(COND, MS) _wait_for(COND, MS, 0)
#define wait_for_atomic_us(COND, US) _wait_for((COND), \
					       DIV_ROUND_UP((US), 1000), 0)

#define KHz(x) (1000*x)
#define MHz(x) KHz(1000*x)

/*
 * Display related stuff
 */

/* store information about an Ixxx DVO */
/* The i830->i865 use multiple DVOs with multiple i2cs */
/* the i915, i945 have a single sDVO i2c bus - which is different */
#define MAX_OUTPUTS 6
/* maximum connectors per crtcs in the mode set */

#define INTEL_I2C_BUS_DVO 1
#define INTEL_I2C_BUS_SDVO 2

/* these are outputs from the chip - integrated only
   external chips are via DVO or SDVO output */
#define INTEL_OUTPUT_UNUSED 0
#define INTEL_OUTPUT_ANALOG 1
#define INTEL_OUTPUT_DVO 2
#define INTEL_OUTPUT_SDVO 3
#define INTEL_OUTPUT_LVDS 4
#define INTEL_OUTPUT_TVOUT 5
#define INTEL_OUTPUT_HDMI 6
#define INTEL_OUTPUT_DISPLAYPORT 7
#define INTEL_OUTPUT_EDP 8
#define INTEL_OUTPUT_DSI 9
#define INTEL_OUTPUT_UNKNOWN 10

#define INTEL_DVO_CHIP_NONE 0
#define INTEL_DVO_CHIP_LVDS 1
#define INTEL_DVO_CHIP_TMDS 2
#define INTEL_DVO_CHIP_TVOUT 4

#define INTEL_DSI_COMMAND_MODE	0
#define INTEL_DSI_VIDEO_MODE	1

struct intel_framebuffer {
	struct drm_framebuffer base;
	struct drm_i915_gem_object *obj;
};

struct intel_fbdev {
	struct drm_fb_helper helper;
	struct intel_framebuffer ifb;
	struct list_head fbdev_list;
	struct drm_display_mode *our_mode;
};

struct intel_encoder {
	struct drm_encoder base;
	/*
	 * The new crtc this encoder will be driven from. Only differs from
	 * base->crtc while a modeset is in progress.
	 */
	struct intel_crtc *new_crtc;

	int type;
	/*
	 * Intel hw has only one MUX where encoders could be clone, hence a
	 * simple flag is enough to compute the possible_clones mask.
	 */
	bool cloneable;
	bool connectors_active;
	void (*hot_plug)(struct intel_encoder *);
	bool (*compute_config)(struct intel_encoder *,
			       struct intel_crtc_config *);
	void (*pre_pll_enable)(struct intel_encoder *);
	void (*pre_enable)(struct intel_encoder *);
	void (*enable)(struct intel_encoder *);
	void (*mode_set)(struct intel_encoder *intel_encoder);
	void (*disable)(struct intel_encoder *);
	void (*post_disable)(struct intel_encoder *);
	/* Read out the current hw state of this connector, returning true if
	 * the encoder is active. If the encoder is enabled it also set the pipe
	 * it is connected to in the pipe parameter. */
	bool (*get_hw_state)(struct intel_encoder *, enum pipe *pipe);
	/* Reconstructs the equivalent mode flags for the current hardware
	 * state. This must be called _after_ display->get_pipe_config has
	 * pre-filled the pipe config. Note that intel_encoder->base.crtc must
	 * be set correctly before calling this function. */
	void (*get_config)(struct intel_encoder *,
			   struct intel_crtc_config *pipe_config);
	int crtc_mask;
	enum hpd_pin hpd_pin;
};

struct intel_panel {
	struct drm_display_mode *fixed_mode;
	int fitting_mode;
};

struct intel_connector {
	struct drm_connector base;
	/*
	 * The fixed encoder this connector is connected to.
	 */
	struct intel_encoder *encoder;

	/*
	 * The new encoder this connector will be driven. Only differs from
	 * encoder while a modeset is in progress.
	 */
	struct intel_encoder *new_encoder;

	/* Reads out the current hw, returning true if the connector is enabled
	 * and active (i.e. dpms ON state). */
	bool (*get_hw_state)(struct intel_connector *);

	/* Panel info for eDP and LVDS */
	struct intel_panel panel;

	/* Cached EDID for eDP and LVDS. May hold ERR_PTR for invalid EDID. */
	struct edid *edid;

	/* since POLL and HPD connectors may use the same HPD line keep the native
	   state of connector->polled in case hotplug storm detection changes it */
	u8 polled;
};

typedef struct dpll {
	/* given values */
	int n;
	int m1, m2;
	int p1, p2;
	/* derived values */
	int	dot;
	int	vco;
	int	m;
	int	p;
} intel_clock_t;

struct intel_crtc_config {
	/**
	 * quirks - bitfield with hw state readout quirks
	 *
	 * For various reasons the hw state readout code might not be able to
	 * completely faithfully read out the current state. These cases are
	 * tracked with quirk flags so that fastboot and state checker can act
	 * accordingly.
	 */
#define PIPE_CONFIG_QUIRK_MODE_SYNC_FLAGS (1<<0) /* unreliable sync mode.flags */
	unsigned long quirks;

	/* User requested mode, only valid as a starting point to
	 * compute adjusted_mode, except in the case of (S)DVO where
	 * it's also for the output timings of the (S)DVO chip.
	 * adjusted_mode will then correspond to the S(DVO) chip's
	 * preferred input timings. */
	struct drm_display_mode requested_mode;
	/* Actual pipe timings ie. what we program into the pipe timing
	 * registers. adjusted_mode.crtc_clock is the pipe pixel clock. */
	struct drm_display_mode adjusted_mode;

	/* Pipe source size (ie. panel fitter input size)
	 * All planes will be positioned inside this space,
	 * and get clipped at the edges. */
	int pipe_src_w, pipe_src_h;

	/* Whether to set up the PCH/FDI. Note that we never allow sharing
	 * between pch encoders and cpu encoders. */
	bool has_pch_encoder;

	/* CPU Transcoder for the pipe. Currently this can only differ from the
	 * pipe on Haswell (where we have a special eDP transcoder). */
	enum transcoder cpu_transcoder;

	/*
	 * Use reduced/limited/broadcast rbg range, compressing from the full
	 * range fed into the crtcs.
	 */
	bool limited_color_range;

	/* DP has a bunch of special case unfortunately, so mark the pipe
	 * accordingly. */
	bool has_dp_encoder;

	/*
	 * Enable dithering, used when the selected pipe bpp doesn't match the
	 * plane bpp.
	 */
	bool dither;

	/* Controls for the clock computation, to override various stages. */
	bool clock_set;

	/* SDVO TV has a bunch of special case. To make multifunction encoders
	 * work correctly, we need to track this at runtime.*/
	bool sdvo_tv_clock;

	/*
	 * crtc bandwidth limit, don't increase pipe bpp or clock if not really
	 * required. This is set in the 2nd loop of calling encoder's
	 * ->compute_config if the first pick doesn't work out.
	 */
	bool bw_constrained;

	/* Settings for the intel dpll used on pretty much everything but
	 * haswell. */
	struct dpll dpll;

	/* Selected dpll when shared or DPLL_ID_PRIVATE. */
	enum intel_dpll_id shared_dpll;

	/* Actual register state of the dpll, for shared dpll cross-checking. */
	struct intel_dpll_hw_state dpll_hw_state;

	int pipe_bpp;
	struct intel_link_m_n dp_m_n;

	/*
	 * Frequence the dpll for the port should run at. Differs from the
	 * adjusted dotclock e.g. for DP or 12bpc hdmi mode. This is also
	 * already multiplied by pixel_multiplier.
	 */
	int port_clock;

	/* Used by SDVO (and if we ever fix it, HDMI). */
	unsigned pixel_multiplier;

	/* Panel fitter controls for gen2-gen4 + VLV */
	struct {
		u32 control;
		u32 pgm_ratios;
		u32 lvds_border_bits;
	} gmch_pfit;

	/* Panel fitter placement and size for Ironlake+ */
	struct {
		u32 pos;
		u32 size;
		bool enabled;
	} pch_pfit;

	/* FDI configuration, only valid if has_pch_encoder is set. */
	int fdi_lanes;
	struct intel_link_m_n fdi_m_n;

	bool ips_enabled;

	bool double_wide;
};

struct intel_crtc {
	struct drm_crtc base;
	enum pipe pipe;
	enum plane plane;
	u8 lut_r[256], lut_g[256], lut_b[256];
	/*
	 * Whether the crtc and the connected output pipeline is active. Implies
	 * that crtc->enabled is set, i.e. the current mode configuration has
	 * some outputs connected to this crtc.
	 */
	bool active;
	bool eld_vld;
	bool primary_disabled; /* is the crtc obscured by a plane? */
	bool lowfreq_avail;
	struct intel_overlay *overlay;
	struct intel_unpin_work *unpin_work;

	atomic_t unpin_work_count;

	/* Display surface base address adjustement for pageflips. Note that on
	 * gen4+ this only adjusts up to a tile, offsets within a tile are
	 * handled in the hw itself (with the TILEOFF register). */
	unsigned long dspaddr_offset;

	struct drm_i915_gem_object *cursor_bo;
	uint32_t cursor_addr;
	int16_t cursor_x, cursor_y;
	int16_t cursor_width, cursor_height;
	bool cursor_visible;

	struct intel_crtc_config config;

	uint32_t ddi_pll_sel;

	/* reset counter value when the last flip was submitted */
	unsigned int reset_counter;

	/* Access to these should be protected by dev_priv->irq_lock. */
	bool cpu_fifo_underrun_disabled;
	bool pch_fifo_underrun_disabled;
};

struct intel_plane_wm_parameters {
	uint32_t horiz_pixels;
	uint8_t bytes_per_pixel;
	bool enabled;
	bool scaled;
};

struct intel_plane {
	struct drm_plane base;
	int plane;
	enum pipe pipe;
	struct drm_i915_gem_object *obj;
	bool can_scale;
	int max_downscale;
	u32 lut_r[1024], lut_g[1024], lut_b[1024];
	int crtc_x, crtc_y;
	unsigned int crtc_w, crtc_h;
	uint32_t src_x, src_y;
	uint32_t src_w, src_h;

	/* Since we need to change the watermarks before/after
	 * enabling/disabling the planes, we need to store the parameters here
	 * as the other pieces of the struct may not reflect the values we want
	 * for the watermark calculations. Currently only Haswell uses this.
	 */
	struct intel_plane_wm_parameters wm;

	void (*update_plane)(struct drm_plane *plane,
			     struct drm_crtc *crtc,
			     struct drm_framebuffer *fb,
			     struct drm_i915_gem_object *obj,
			     int crtc_x, int crtc_y,
			     unsigned int crtc_w, unsigned int crtc_h,
			     uint32_t x, uint32_t y,
			     uint32_t src_w, uint32_t src_h);
	void (*disable_plane)(struct drm_plane *plane,
			      struct drm_crtc *crtc);
	int (*update_colorkey)(struct drm_plane *plane,
			       struct drm_intel_sprite_colorkey *key);
	void (*get_colorkey)(struct drm_plane *plane,
			     struct drm_intel_sprite_colorkey *key);
};

struct intel_watermark_params {
	unsigned long fifo_size;
	unsigned long max_wm;
	unsigned long default_wm;
	unsigned long guard_size;
	unsigned long cacheline_size;
};

struct cxsr_latency {
	int is_desktop;
	int is_ddr3;
	unsigned long fsb_freq;
	unsigned long mem_freq;
	unsigned long display_sr;
	unsigned long display_hpll_disable;
	unsigned long cursor_sr;
	unsigned long cursor_hpll_disable;
};

#define to_intel_crtc(x) container_of(x, struct intel_crtc, base)
#define to_intel_connector(x) container_of(x, struct intel_connector, base)
#define to_intel_encoder(x) container_of(x, struct intel_encoder, base)
#define to_intel_framebuffer(x) container_of(x, struct intel_framebuffer, base)
#define to_intel_plane(x) container_of(x, struct intel_plane, base)

struct intel_hdmi {
	u32 hdmi_reg;
	int ddc_bus;
	uint32_t color_range;
	bool color_range_auto;
	bool has_hdmi_sink;
	bool has_audio;
	enum hdmi_force_audio force_audio;
	bool rgb_quant_range_selectable;
	void (*write_infoframe)(struct drm_encoder *encoder,
				enum hdmi_infoframe_type type,
				const uint8_t *frame, ssize_t len);
	void (*set_infoframes)(struct drm_encoder *encoder,
			       struct drm_display_mode *adjusted_mode);
};

#define DP_MAX_DOWNSTREAM_PORTS		0x10

struct intel_dp {
	uint32_t output_reg;
	uint32_t aux_ch_ctl_reg;
	uint32_t DP;
	bool has_audio;
	enum hdmi_force_audio force_audio;
	uint32_t color_range;
	bool color_range_auto;
	uint8_t link_bw;
	uint8_t lane_count;
	uint8_t dpcd[DP_RECEIVER_CAP_SIZE];
	uint8_t psr_dpcd[EDP_PSR_RECEIVER_CAP_SIZE];
	uint8_t downstream_ports[DP_MAX_DOWNSTREAM_PORTS];
	struct i2c_adapter adapter;
	struct i2c_algo_dp_aux_data algo;
	uint8_t train_set[4];
	int panel_power_up_delay;
	int panel_power_down_delay;
	int panel_power_cycle_delay;
	int backlight_on_delay;
	int backlight_off_delay;
	struct delayed_work panel_vdd_work;
	bool want_panel_vdd;
	bool psr_setup_done;
	struct intel_connector *attached_connector;
};

struct intel_digital_port {
	struct intel_encoder base;
	enum port port;
	u32 saved_port_bits;
	struct intel_dp dp;
	struct intel_hdmi hdmi;
};

static inline int
vlv_dport_to_channel(struct intel_digital_port *dport)
{
	switch (dport->port) {
	case PORT_B:
		return 0;
	case PORT_C:
		return 1;
	default:
		BUG();
	}
}

static inline struct drm_crtc *
intel_get_crtc_for_pipe(struct drm_device *dev, int pipe)
{
	struct drm_i915_private *dev_priv = dev->dev_private;
	return dev_priv->pipe_to_crtc_mapping[pipe];
}

static inline struct drm_crtc *
intel_get_crtc_for_plane(struct drm_device *dev, int plane)
{
	struct drm_i915_private *dev_priv = dev->dev_private;
	return dev_priv->plane_to_crtc_mapping[plane];
}

struct intel_unpin_work {
	struct work_struct work;
	struct drm_crtc *crtc;
	struct drm_i915_gem_object *old_fb_obj;
	struct drm_i915_gem_object *pending_flip_obj;
	struct drm_pending_vblank_event *event;
	atomic_t pending;
#define INTEL_FLIP_INACTIVE	0
#define INTEL_FLIP_PENDING	1
#define INTEL_FLIP_COMPLETE	2
	bool enable_stall_check;
};

<<<<<<< HEAD
=======
int intel_pch_rawclk(struct drm_device *dev);

int intel_connector_update_modes(struct drm_connector *connector,
				struct edid *edid);
int intel_ddc_get_modes(struct drm_connector *c, struct i2c_adapter *adapter);

extern void intel_attach_force_audio_property(struct drm_connector *connector);
extern void intel_attach_broadcast_rgb_property(struct drm_connector *connector);

extern bool intel_pipe_has_type(struct drm_crtc *crtc, int type);
extern void intel_crt_init(struct drm_device *dev);
extern void intel_hdmi_init(struct drm_device *dev,
			    int hdmi_reg, enum port port);
extern void intel_hdmi_init_connector(struct intel_digital_port *intel_dig_port,
				      struct intel_connector *intel_connector);
extern struct intel_hdmi *enc_to_intel_hdmi(struct drm_encoder *encoder);
extern bool intel_hdmi_compute_config(struct intel_encoder *encoder,
				      struct intel_crtc_config *pipe_config);
extern bool intel_sdvo_init(struct drm_device *dev, uint32_t sdvo_reg,
			    bool is_sdvob);
extern void intel_dvo_init(struct drm_device *dev);
extern void intel_tv_init(struct drm_device *dev);
extern void intel_mark_busy(struct drm_device *dev);
extern void intel_mark_fb_busy(struct drm_i915_gem_object *obj,
			       struct intel_ring_buffer *ring);
extern void intel_mark_idle(struct drm_device *dev);
extern void intel_lvds_init(struct drm_device *dev);
extern bool intel_dsi_init(struct drm_device *dev);
extern bool intel_is_dual_link_lvds(struct drm_device *dev);
extern void intel_dp_init(struct drm_device *dev, int output_reg,
			  enum port port);
extern bool intel_dp_init_connector(struct intel_digital_port *intel_dig_port,
				    struct intel_connector *intel_connector);
extern void intel_dp_start_link_train(struct intel_dp *intel_dp);
extern void intel_dp_complete_link_train(struct intel_dp *intel_dp);
extern void intel_dp_stop_link_train(struct intel_dp *intel_dp);
extern void intel_dp_sink_dpms(struct intel_dp *intel_dp, int mode);
extern void intel_dp_encoder_destroy(struct drm_encoder *encoder);
extern void intel_dp_check_link_status(struct intel_dp *intel_dp);
extern bool intel_dp_compute_config(struct intel_encoder *encoder,
				    struct intel_crtc_config *pipe_config);
extern bool intel_dpd_is_edp(struct drm_device *dev);
extern void ironlake_edp_backlight_on(struct intel_dp *intel_dp);
extern void ironlake_edp_backlight_off(struct intel_dp *intel_dp);
extern void ironlake_edp_panel_on(struct intel_dp *intel_dp);
extern void ironlake_edp_panel_off(struct intel_dp *intel_dp);
extern void ironlake_edp_panel_vdd_on(struct intel_dp *intel_dp);
extern void ironlake_edp_panel_vdd_off(struct intel_dp *intel_dp, bool sync);
extern int intel_plane_init(struct drm_device *dev, enum pipe pipe, int plane);
extern void intel_flush_display_plane(struct drm_i915_private *dev_priv,
				      enum plane plane);

/* intel_panel.c */
extern int intel_panel_init(struct intel_panel *panel,
			    struct drm_display_mode *fixed_mode);
extern void intel_panel_fini(struct intel_panel *panel);

extern void intel_fixed_panel_mode(const struct drm_display_mode *fixed_mode,
				   struct drm_display_mode *adjusted_mode);
extern void intel_pch_panel_fitting(struct intel_crtc *crtc,
				    struct intel_crtc_config *pipe_config,
				    int fitting_mode);
extern void intel_gmch_panel_fitting(struct intel_crtc *crtc,
				     struct intel_crtc_config *pipe_config,
				     int fitting_mode);
extern void intel_panel_set_backlight(struct drm_device *dev,
				      u32 level, u32 max);
extern int intel_panel_setup_backlight(struct drm_connector *connector);
extern void intel_panel_enable_backlight(struct drm_device *dev,
					 enum pipe pipe);
extern void intel_panel_disable_backlight(struct drm_device *dev);
extern void intel_panel_destroy_backlight(struct drm_device *dev);
extern enum drm_connector_status intel_panel_detect(struct drm_device *dev);

>>>>>>> 6aba5b6c
struct intel_set_config {
	struct drm_encoder **save_connector_encoders;
	struct drm_crtc **save_encoder_crtcs;

	bool fb_changed;
	bool mode_changed;
};

struct intel_load_detect_pipe {
	struct drm_framebuffer *release_fb;
	bool load_detect_temp;
	int dpms_mode;
};

static inline struct intel_encoder *
intel_attached_encoder(struct drm_connector *connector)
{
	return to_intel_connector(connector)->encoder;
}

static inline struct intel_digital_port *
enc_to_dig_port(struct drm_encoder *encoder)
{
	return container_of(encoder, struct intel_digital_port, base.base);
}

static inline struct intel_dp *enc_to_intel_dp(struct drm_encoder *encoder)
{
	return &enc_to_dig_port(encoder)->dp;
}

static inline struct intel_digital_port *
dp_to_dig_port(struct intel_dp *intel_dp)
{
	return container_of(intel_dp, struct intel_digital_port, dp);
}

static inline struct intel_digital_port *
hdmi_to_dig_port(struct intel_hdmi *intel_hdmi)
{
	return container_of(intel_hdmi, struct intel_digital_port, hdmi);
}


/* i915_irq.c */
bool intel_set_cpu_fifo_underrun_reporting(struct drm_device *dev,
					   enum pipe pipe, bool enable);
bool intel_set_pch_fifo_underrun_reporting(struct drm_device *dev,
					   enum transcoder pch_transcoder,
					   bool enable);
void ilk_enable_gt_irq(struct drm_i915_private *dev_priv, uint32_t mask);
void ilk_disable_gt_irq(struct drm_i915_private *dev_priv, uint32_t mask);
void snb_enable_pm_irq(struct drm_i915_private *dev_priv, uint32_t mask);
void snb_disable_pm_irq(struct drm_i915_private *dev_priv, uint32_t mask);
void hsw_pc8_disable_interrupts(struct drm_device *dev);
void hsw_pc8_restore_interrupts(struct drm_device *dev);


/* intel_crt.c */
void intel_crt_init(struct drm_device *dev);


/* intel_ddi.c */
void intel_prepare_ddi(struct drm_device *dev);
void hsw_fdi_link_train(struct drm_crtc *crtc);
void intel_ddi_init(struct drm_device *dev, enum port port);
enum port intel_ddi_get_encoder_port(struct intel_encoder *intel_encoder);
bool intel_ddi_get_hw_state(struct intel_encoder *encoder, enum pipe *pipe);
int intel_ddi_get_cdclk_freq(struct drm_i915_private *dev_priv);
void intel_ddi_pll_init(struct drm_device *dev);
void intel_ddi_enable_transcoder_func(struct drm_crtc *crtc);
void intel_ddi_disable_transcoder_func(struct drm_i915_private *dev_priv,
				       enum transcoder cpu_transcoder);
void intel_ddi_enable_pipe_clock(struct intel_crtc *intel_crtc);
void intel_ddi_disable_pipe_clock(struct intel_crtc *intel_crtc);
void intel_ddi_setup_hw_pll_state(struct drm_device *dev);
bool intel_ddi_pll_mode_set(struct drm_crtc *crtc);
void intel_ddi_put_crtc_pll(struct drm_crtc *crtc);
void intel_ddi_set_pipe_settings(struct drm_crtc *crtc);
void intel_ddi_prepare_link_retrain(struct drm_encoder *encoder);
bool intel_ddi_connector_get_hw_state(struct intel_connector *intel_connector);
void intel_ddi_fdi_disable(struct drm_crtc *crtc);
void intel_ddi_get_config(struct intel_encoder *encoder,
			  struct intel_crtc_config *pipe_config);


/* intel_display.c */
int intel_pch_rawclk(struct drm_device *dev);
void intel_mark_busy(struct drm_device *dev);
void intel_mark_fb_busy(struct drm_i915_gem_object *obj,
			struct intel_ring_buffer *ring);
void intel_mark_idle(struct drm_device *dev);
void intel_crtc_restore_mode(struct drm_crtc *crtc);
void intel_crtc_update_dpms(struct drm_crtc *crtc);
void intel_encoder_destroy(struct drm_encoder *encoder);
void intel_connector_dpms(struct drm_connector *, int mode);
bool intel_connector_get_hw_state(struct intel_connector *connector);
void intel_modeset_check_state(struct drm_device *dev);
bool ibx_digital_port_connected(struct drm_i915_private *dev_priv,
				struct intel_digital_port *port);
void intel_connector_attach_encoder(struct intel_connector *connector,
				    struct intel_encoder *encoder);
struct drm_encoder *intel_best_encoder(struct drm_connector *connector);
struct drm_display_mode *intel_crtc_mode_get(struct drm_device *dev,
					     struct drm_crtc *crtc);
int intel_get_pipe_from_crtc_id(struct drm_device *dev, void *data,
				struct drm_file *file_priv);
enum transcoder intel_pipe_to_cpu_transcoder(struct drm_i915_private *dev_priv,
					     enum pipe pipe);
void intel_wait_for_vblank(struct drm_device *dev, int pipe);
void intel_wait_for_pipe_off(struct drm_device *dev, int pipe);
int ironlake_get_lanes_required(int target_clock, int link_bw, int bpp);
void vlv_wait_port_ready(struct drm_i915_private *dev_priv, int port);
bool intel_get_load_detect_pipe(struct drm_connector *connector,
				struct drm_display_mode *mode,
				struct intel_load_detect_pipe *old);
void intel_release_load_detect_pipe(struct drm_connector *connector,
				    struct intel_load_detect_pipe *old);
int intel_pin_and_fence_fb_obj(struct drm_device *dev,
			       struct drm_i915_gem_object *obj,
			       struct intel_ring_buffer *pipelined);
void intel_unpin_fb_obj(struct drm_i915_gem_object *obj);
int intel_framebuffer_init(struct drm_device *dev,
			   struct intel_framebuffer *ifb,
			   struct drm_mode_fb_cmd2 *mode_cmd,
			   struct drm_i915_gem_object *obj);
void intel_framebuffer_fini(struct intel_framebuffer *fb);
void intel_prepare_page_flip(struct drm_device *dev, int plane);
void intel_finish_page_flip(struct drm_device *dev, int pipe);
void intel_finish_page_flip_plane(struct drm_device *dev, int plane);
struct intel_shared_dpll *intel_crtc_to_shared_dpll(struct intel_crtc *crtc);
void assert_shared_dpll(struct drm_i915_private *dev_priv,
			struct intel_shared_dpll *pll,
			bool state);
#define assert_shared_dpll_enabled(d, p) assert_shared_dpll(d, p, true)
#define assert_shared_dpll_disabled(d, p) assert_shared_dpll(d, p, false)
void assert_pll(struct drm_i915_private *dev_priv,
		enum pipe pipe, bool state);
#define assert_pll_enabled(d, p) assert_pll(d, p, true)
#define assert_pll_disabled(d, p) assert_pll(d, p, false)
void assert_fdi_rx_pll(struct drm_i915_private *dev_priv,
		       enum pipe pipe, bool state);
#define assert_fdi_rx_pll_enabled(d, p) assert_fdi_rx_pll(d, p, true)
#define assert_fdi_rx_pll_disabled(d, p) assert_fdi_rx_pll(d, p, false)
void assert_pipe(struct drm_i915_private *dev_priv, enum pipe pipe, bool state);
#define assert_pipe_enabled(d, p) assert_pipe(d, p, true)
#define assert_pipe_disabled(d, p) assert_pipe(d, p, false)
void intel_write_eld(struct drm_encoder *encoder,
		     struct drm_display_mode *mode);
unsigned long intel_gen4_compute_page_offset(int *x, int *y,
					     unsigned int tiling_mode,
					     unsigned int bpp,
					     unsigned int pitch);
void intel_display_handle_reset(struct drm_device *dev);
void hsw_enable_pc8_work(struct work_struct *__work);
void hsw_enable_package_c8(struct drm_i915_private *dev_priv);
void hsw_disable_package_c8(struct drm_i915_private *dev_priv);
void intel_dp_get_m_n(struct intel_crtc *crtc,
		      struct intel_crtc_config *pipe_config);
int intel_dotclock_calculate(int link_freq, const struct intel_link_m_n *m_n);
void
ironlake_check_encoder_dotclock(const struct intel_crtc_config *pipe_config,
				int dotclock);
bool intel_crtc_active(struct drm_crtc *crtc);
void i915_disable_vga_mem(struct drm_device *dev);


/* intel_dp.c */
void intel_dp_init(struct drm_device *dev, int output_reg, enum port port);
bool intel_dp_init_connector(struct intel_digital_port *intel_dig_port,
			     struct intel_connector *intel_connector);
void intel_dp_init_link_config(struct intel_dp *intel_dp);
void intel_dp_start_link_train(struct intel_dp *intel_dp);
void intel_dp_complete_link_train(struct intel_dp *intel_dp);
void intel_dp_stop_link_train(struct intel_dp *intel_dp);
void intel_dp_sink_dpms(struct intel_dp *intel_dp, int mode);
void intel_dp_encoder_destroy(struct drm_encoder *encoder);
void intel_dp_check_link_status(struct intel_dp *intel_dp);
bool intel_dp_compute_config(struct intel_encoder *encoder,
			     struct intel_crtc_config *pipe_config);
bool intel_dpd_is_edp(struct drm_device *dev);
void ironlake_edp_backlight_on(struct intel_dp *intel_dp);
void ironlake_edp_backlight_off(struct intel_dp *intel_dp);
void ironlake_edp_panel_on(struct intel_dp *intel_dp);
void ironlake_edp_panel_off(struct intel_dp *intel_dp);
void ironlake_edp_panel_vdd_on(struct intel_dp *intel_dp);
void ironlake_edp_panel_vdd_off(struct intel_dp *intel_dp, bool sync);
void intel_edp_psr_enable(struct intel_dp *intel_dp);
void intel_edp_psr_disable(struct intel_dp *intel_dp);
void intel_edp_psr_update(struct drm_device *dev);


/* intel_dsi.c */
bool intel_dsi_init(struct drm_device *dev);


/* intel_dvo.c */
void intel_dvo_init(struct drm_device *dev);


/* intel_fb.c */
int intel_fbdev_init(struct drm_device *dev);
void intel_fbdev_initial_config(struct drm_device *dev);
void intel_fbdev_fini(struct drm_device *dev);
void intel_fbdev_set_suspend(struct drm_device *dev, int state);
void intel_fb_output_poll_changed(struct drm_device *dev);
void intel_fb_restore_mode(struct drm_device *dev);


/* intel_hdmi.c */
void intel_hdmi_init(struct drm_device *dev, int hdmi_reg, enum port port);
void intel_hdmi_init_connector(struct intel_digital_port *intel_dig_port,
			       struct intel_connector *intel_connector);
struct intel_hdmi *enc_to_intel_hdmi(struct drm_encoder *encoder);
bool intel_hdmi_compute_config(struct intel_encoder *encoder,
			       struct intel_crtc_config *pipe_config);


/* intel_lvds.c */
void intel_lvds_init(struct drm_device *dev);
bool intel_is_dual_link_lvds(struct drm_device *dev);


/* intel_modes.c */
int intel_connector_update_modes(struct drm_connector *connector,
				 struct edid *edid);
int intel_ddc_get_modes(struct drm_connector *c, struct i2c_adapter *adapter);
void intel_attach_force_audio_property(struct drm_connector *connector);
void intel_attach_broadcast_rgb_property(struct drm_connector *connector);


/* intel_overlay.c */
void intel_setup_overlay(struct drm_device *dev);
void intel_cleanup_overlay(struct drm_device *dev);
int intel_overlay_switch_off(struct intel_overlay *overlay);
int intel_overlay_put_image(struct drm_device *dev, void *data,
			    struct drm_file *file_priv);
int intel_overlay_attrs(struct drm_device *dev, void *data,
			struct drm_file *file_priv);


/* intel_panel.c */
int intel_panel_init(struct intel_panel *panel,
		     struct drm_display_mode *fixed_mode);
void intel_panel_fini(struct intel_panel *panel);
void intel_fixed_panel_mode(const struct drm_display_mode *fixed_mode,
			    struct drm_display_mode *adjusted_mode);
void intel_pch_panel_fitting(struct intel_crtc *crtc,
			     struct intel_crtc_config *pipe_config,
			     int fitting_mode);
void intel_gmch_panel_fitting(struct intel_crtc *crtc,
			      struct intel_crtc_config *pipe_config,
			      int fitting_mode);
void intel_panel_set_backlight(struct drm_device *dev, u32 level, u32 max);
int intel_panel_setup_backlight(struct drm_connector *connector);
void intel_panel_enable_backlight(struct drm_device *dev, enum pipe pipe);
void intel_panel_disable_backlight(struct drm_device *dev);
void intel_panel_destroy_backlight(struct drm_device *dev);
enum drm_connector_status intel_panel_detect(struct drm_device *dev);


/* intel_pm.c */
void intel_init_clock_gating(struct drm_device *dev);
void intel_suspend_hw(struct drm_device *dev);
void intel_update_watermarks(struct drm_crtc *crtc);
void intel_update_sprite_watermarks(struct drm_plane *plane,
				    struct drm_crtc *crtc,
				    uint32_t sprite_width, int pixel_size,
				    bool enabled, bool scaled);
void intel_init_pm(struct drm_device *dev);
bool intel_fbc_enabled(struct drm_device *dev);
void intel_update_fbc(struct drm_device *dev);
void intel_gpu_ips_init(struct drm_i915_private *dev_priv);
void intel_gpu_ips_teardown(void);
int i915_init_power_well(struct drm_device *dev);
void i915_remove_power_well(struct drm_device *dev);
bool intel_display_power_enabled(struct drm_device *dev,
				 enum intel_display_power_domain domain);
void intel_display_power_get(struct drm_device *dev,
			     enum intel_display_power_domain domain);
void intel_display_power_put(struct drm_device *dev,
			     enum intel_display_power_domain domain);
void intel_init_power_well(struct drm_device *dev);
void intel_set_power_well(struct drm_device *dev, bool enable);
void intel_enable_gt_powersave(struct drm_device *dev);
void intel_disable_gt_powersave(struct drm_device *dev);
void ironlake_teardown_rc6(struct drm_device *dev);
void gen6_update_ring_freq(struct drm_device *dev);
void intel_aux_display_runtime_get(struct drm_i915_private *dev_priv);
void intel_aux_display_runtime_put(struct drm_i915_private *dev_priv);


/* intel_sdvo.c */
bool intel_sdvo_init(struct drm_device *dev, uint32_t sdvo_reg, bool is_sdvob);


/* intel_sprite.c */
int intel_plane_init(struct drm_device *dev, enum pipe pipe, int plane);
void intel_flush_display_plane(struct drm_i915_private *dev_priv,
			       enum plane plane);
void intel_plane_restore(struct drm_plane *plane);
void intel_plane_disable(struct drm_plane *plane);
int intel_sprite_set_colorkey(struct drm_device *dev, void *data,
			      struct drm_file *file_priv);
int intel_sprite_get_colorkey(struct drm_device *dev, void *data,
			      struct drm_file *file_priv);


/* intel_tv.c */
void intel_tv_init(struct drm_device *dev);

void gen6_rps_idle(struct drm_i915_private *dev_priv);
void gen6_rps_boost(struct drm_i915_private *dev_priv);

#endif /* __INTEL_DRV_H__ */<|MERGE_RESOLUTION|>--- conflicted
+++ resolved
@@ -512,83 +512,6 @@
 	bool enable_stall_check;
 };
 
-<<<<<<< HEAD
-=======
-int intel_pch_rawclk(struct drm_device *dev);
-
-int intel_connector_update_modes(struct drm_connector *connector,
-				struct edid *edid);
-int intel_ddc_get_modes(struct drm_connector *c, struct i2c_adapter *adapter);
-
-extern void intel_attach_force_audio_property(struct drm_connector *connector);
-extern void intel_attach_broadcast_rgb_property(struct drm_connector *connector);
-
-extern bool intel_pipe_has_type(struct drm_crtc *crtc, int type);
-extern void intel_crt_init(struct drm_device *dev);
-extern void intel_hdmi_init(struct drm_device *dev,
-			    int hdmi_reg, enum port port);
-extern void intel_hdmi_init_connector(struct intel_digital_port *intel_dig_port,
-				      struct intel_connector *intel_connector);
-extern struct intel_hdmi *enc_to_intel_hdmi(struct drm_encoder *encoder);
-extern bool intel_hdmi_compute_config(struct intel_encoder *encoder,
-				      struct intel_crtc_config *pipe_config);
-extern bool intel_sdvo_init(struct drm_device *dev, uint32_t sdvo_reg,
-			    bool is_sdvob);
-extern void intel_dvo_init(struct drm_device *dev);
-extern void intel_tv_init(struct drm_device *dev);
-extern void intel_mark_busy(struct drm_device *dev);
-extern void intel_mark_fb_busy(struct drm_i915_gem_object *obj,
-			       struct intel_ring_buffer *ring);
-extern void intel_mark_idle(struct drm_device *dev);
-extern void intel_lvds_init(struct drm_device *dev);
-extern bool intel_dsi_init(struct drm_device *dev);
-extern bool intel_is_dual_link_lvds(struct drm_device *dev);
-extern void intel_dp_init(struct drm_device *dev, int output_reg,
-			  enum port port);
-extern bool intel_dp_init_connector(struct intel_digital_port *intel_dig_port,
-				    struct intel_connector *intel_connector);
-extern void intel_dp_start_link_train(struct intel_dp *intel_dp);
-extern void intel_dp_complete_link_train(struct intel_dp *intel_dp);
-extern void intel_dp_stop_link_train(struct intel_dp *intel_dp);
-extern void intel_dp_sink_dpms(struct intel_dp *intel_dp, int mode);
-extern void intel_dp_encoder_destroy(struct drm_encoder *encoder);
-extern void intel_dp_check_link_status(struct intel_dp *intel_dp);
-extern bool intel_dp_compute_config(struct intel_encoder *encoder,
-				    struct intel_crtc_config *pipe_config);
-extern bool intel_dpd_is_edp(struct drm_device *dev);
-extern void ironlake_edp_backlight_on(struct intel_dp *intel_dp);
-extern void ironlake_edp_backlight_off(struct intel_dp *intel_dp);
-extern void ironlake_edp_panel_on(struct intel_dp *intel_dp);
-extern void ironlake_edp_panel_off(struct intel_dp *intel_dp);
-extern void ironlake_edp_panel_vdd_on(struct intel_dp *intel_dp);
-extern void ironlake_edp_panel_vdd_off(struct intel_dp *intel_dp, bool sync);
-extern int intel_plane_init(struct drm_device *dev, enum pipe pipe, int plane);
-extern void intel_flush_display_plane(struct drm_i915_private *dev_priv,
-				      enum plane plane);
-
-/* intel_panel.c */
-extern int intel_panel_init(struct intel_panel *panel,
-			    struct drm_display_mode *fixed_mode);
-extern void intel_panel_fini(struct intel_panel *panel);
-
-extern void intel_fixed_panel_mode(const struct drm_display_mode *fixed_mode,
-				   struct drm_display_mode *adjusted_mode);
-extern void intel_pch_panel_fitting(struct intel_crtc *crtc,
-				    struct intel_crtc_config *pipe_config,
-				    int fitting_mode);
-extern void intel_gmch_panel_fitting(struct intel_crtc *crtc,
-				     struct intel_crtc_config *pipe_config,
-				     int fitting_mode);
-extern void intel_panel_set_backlight(struct drm_device *dev,
-				      u32 level, u32 max);
-extern int intel_panel_setup_backlight(struct drm_connector *connector);
-extern void intel_panel_enable_backlight(struct drm_device *dev,
-					 enum pipe pipe);
-extern void intel_panel_disable_backlight(struct drm_device *dev);
-extern void intel_panel_destroy_backlight(struct drm_device *dev);
-extern enum drm_connector_status intel_panel_detect(struct drm_device *dev);
-
->>>>>>> 6aba5b6c
 struct intel_set_config {
 	struct drm_encoder **save_connector_encoders;
 	struct drm_crtc **save_encoder_crtcs;
@@ -760,7 +683,6 @@
 void intel_dp_init(struct drm_device *dev, int output_reg, enum port port);
 bool intel_dp_init_connector(struct intel_digital_port *intel_dig_port,
 			     struct intel_connector *intel_connector);
-void intel_dp_init_link_config(struct intel_dp *intel_dp);
 void intel_dp_start_link_train(struct intel_dp *intel_dp);
 void intel_dp_complete_link_train(struct intel_dp *intel_dp);
 void intel_dp_stop_link_train(struct intel_dp *intel_dp);
