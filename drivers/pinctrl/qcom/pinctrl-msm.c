/*
 * Copyright (c) 2013, Sony Mobile Communications AB.
 * Copyright (c) 2013-2018, The Linux Foundation. All rights reserved.
 *
 * This program is free software; you can redistribute it and/or modify
 * it under the terms of the GNU General Public License version 2 and
 * only version 2 as published by the Free Software Foundation.
 *
 * This program is distributed in the hope that it will be useful,
 * but WITHOUT ANY WARRANTY; without even the implied warranty of
 * MERCHANTABILITY or FITNESS FOR A PARTICULAR PURPOSE.  See the
 * GNU General Public License for more details.
 */

#include <linux/delay.h>
#include <linux/err.h>
#include <linux/io.h>
#include <linux/irq.h>
#include <linux/module.h>
#include <linux/of.h>
#include <linux/of_irq.h>
#include <linux/platform_device.h>
#include <linux/pinctrl/machine.h>
#include <linux/pinctrl/pinctrl.h>
#include <linux/pinctrl/pinmux.h>
#include <linux/pinctrl/pinconf.h>
#include <linux/pinctrl/pinconf-generic.h>
#include <linux/of_irq.h>
#include <linux/slab.h>
#include <linux/gpio.h>
#include <linux/interrupt.h>
#include <linux/spinlock.h>
#include <linux/reboot.h>
#include <linux/pm.h>
#include <linux/log2.h>
#include <linux/irq.h>
#include <soc/qcom/scm.h>
#include "../core.h"
#include "../pinconf.h"
#include "pinctrl-msm.h"
#include "../pinctrl-utils.h"

#define MAX_NR_GPIO 300
#define PS_HOLD_OFFSET 0x820

/**
 * struct msm_pinctrl - state for a pinctrl-msm device
 * @dev:            device handle.
 * @pctrl:          pinctrl handle.
 * @chip:           gpiochip handle.
 * @restart_nb:     restart notifier block.
 * @irq:            parent irq for the TLMM irq_chip.
 * @lock:           Spinlock to protect register resources as well
 *                  as msm_pinctrl data structures.
 * @enabled_irqs:   Bitmap of currently enabled irqs.
 * @dual_edge_irqs: Bitmap of irqs that need sw emulated dual edge
 *                  detection.
 * @soc;            Reference to soc_data of platform specific data.
 * @regs:           Base address for the TLMM register map.
 */
struct msm_pinctrl {
	struct device *dev;
	struct pinctrl_dev *pctrl;
	struct gpio_chip chip;
	struct notifier_block restart_nb;
	int irq;

	raw_spinlock_t lock;

	DECLARE_BITMAP(dual_edge_irqs, MAX_NR_GPIO);
	DECLARE_BITMAP(enabled_irqs, MAX_NR_GPIO);

	const struct msm_pinctrl_soc_data *soc;
	void __iomem *regs;
	void __iomem *pdc_regs;
#ifdef CONFIG_FRAGMENTED_GPIO_ADDRESS_SPACE
	/* For holding per tile virtual address */
	void __iomem *per_tile_regs[4];
#endif
	phys_addr_t spi_cfg_regs;
	phys_addr_t spi_cfg_end;
};

static struct msm_pinctrl *msm_pinctrl_data;
static void __iomem *reassign_pctrl_reg(
		const struct msm_pinctrl_soc_data *soc,
				u32 gpio_id)
{
#ifdef CONFIG_FRAGMENTED_GPIO_ADDRESS_SPACE
	const struct msm_pingroup *g;
	int i = 0;

	g = &soc->groups[gpio_id];

	 /* Return base tile for invalid gpios */
	if (gpio_id >= soc->ngpios)
		return msm_pinctrl_data->regs;

	/* Return if pin base address is known in advance */
	if (soc->pin_base[gpio_id])
		return soc->pin_base[gpio_id];

	/* We dont know tile address of pin, find it */
	while (i < soc->n_tile) {
		if (g->tile_base == soc->tile_offsets[i])
			break;
		i++;
	}
	pr_debug("Base tile is %d for gpio %d\n", i, gpio_id);
	soc->pin_base[gpio_id] = msm_pinctrl_data->per_tile_regs[i];
	return soc->pin_base[gpio_id];
#else
	return msm_pinctrl_data->regs;
#endif
}

static int msm_get_groups_count(struct pinctrl_dev *pctldev)
{
	struct msm_pinctrl *pctrl = pinctrl_dev_get_drvdata(pctldev);

	return pctrl->soc->ngroups;
}

static const char *msm_get_group_name(struct pinctrl_dev *pctldev,
				      unsigned group)
{
	struct msm_pinctrl *pctrl = pinctrl_dev_get_drvdata(pctldev);

	return pctrl->soc->groups[group].name;
}

static int msm_get_group_pins(struct pinctrl_dev *pctldev,
			      unsigned group,
			      const unsigned **pins,
			      unsigned *num_pins)
{
	struct msm_pinctrl *pctrl = pinctrl_dev_get_drvdata(pctldev);

	*pins = pctrl->soc->groups[group].pins;
	*num_pins = pctrl->soc->groups[group].npins;
	return 0;
}

static const struct pinctrl_ops msm_pinctrl_ops = {
	.get_groups_count	= msm_get_groups_count,
	.get_group_name		= msm_get_group_name,
	.get_group_pins		= msm_get_group_pins,
	.dt_node_to_map		= pinconf_generic_dt_node_to_map_group,
	.dt_free_map		= pinctrl_utils_free_map,
};

static int msm_get_functions_count(struct pinctrl_dev *pctldev)
{
	struct msm_pinctrl *pctrl = pinctrl_dev_get_drvdata(pctldev);

	return pctrl->soc->nfunctions;
}

static const char *msm_get_function_name(struct pinctrl_dev *pctldev,
					 unsigned function)
{
	struct msm_pinctrl *pctrl = pinctrl_dev_get_drvdata(pctldev);

	return pctrl->soc->functions[function].name;
}

static int msm_get_function_groups(struct pinctrl_dev *pctldev,
				   unsigned function,
				   const char * const **groups,
				   unsigned * const num_groups)
{
	struct msm_pinctrl *pctrl = pinctrl_dev_get_drvdata(pctldev);

	*groups = pctrl->soc->functions[function].groups;
	*num_groups = pctrl->soc->functions[function].ngroups;
	return 0;
}

static int msm_pinmux_set_mux(struct pinctrl_dev *pctldev,
			      unsigned function,
			      unsigned group)
{
	struct msm_pinctrl *pctrl = pinctrl_dev_get_drvdata(pctldev);
	const struct msm_pingroup *g;
	unsigned long flags;
	void __iomem *base;
	u32 val, mask;
	int i;

	g = &pctrl->soc->groups[group];
	base = reassign_pctrl_reg(pctrl->soc, group);
	mask = GENMASK(g->mux_bit + order_base_2(g->nfuncs) - 1, g->mux_bit);

	for (i = 0; i < g->nfuncs; i++) {
		if (g->funcs[i] == function)
			break;
	}

	if (WARN_ON(i == g->nfuncs))
		return -EINVAL;

	raw_spin_lock_irqsave(&pctrl->lock, flags);

	val = readl(base + g->ctl_reg);
	val &= ~mask;
	val |= i << g->mux_bit;
	/* Check if egpio present and enable that feature */
	if (val & BIT(g->egpio_present))
		val |= BIT(g->egpio_enable);

	writel(val, base + g->ctl_reg);

	raw_spin_unlock_irqrestore(&pctrl->lock, flags);

	return 0;
}

static const struct pinmux_ops msm_pinmux_ops = {
	.get_functions_count	= msm_get_functions_count,
	.get_function_name	= msm_get_function_name,
	.get_function_groups	= msm_get_function_groups,
	.set_mux		= msm_pinmux_set_mux,
};

static int msm_config_reg(struct msm_pinctrl *pctrl,
			  const struct msm_pingroup *g,
			  unsigned param,
			  unsigned *mask,
			  unsigned *bit)
{
	switch (param) {
	case PIN_CONFIG_BIAS_DISABLE:
	case PIN_CONFIG_BIAS_PULL_DOWN:
	case PIN_CONFIG_BIAS_BUS_HOLD:
	case PIN_CONFIG_BIAS_PULL_UP:
		*bit = g->pull_bit;
		*mask = 3;
		break;
	case PIN_CONFIG_DRIVE_STRENGTH:
		*bit = g->drv_bit;
		*mask = 7;
		break;
	case PIN_CONFIG_OUTPUT:
	case PIN_CONFIG_INPUT_ENABLE:
		*bit = g->oe_bit;
		*mask = 1;
		break;
	default:
		return -ENOTSUPP;
	}

	return 0;
}

#define MSM_NO_PULL		0
#define MSM_PULL_DOWN		1
#define MSM_KEEPER		2
#define MSM_PULL_UP_NO_KEEPER	2
#define MSM_PULL_UP		3

static unsigned msm_regval_to_drive(u32 val)
{
	return (val + 1) * 2;
}

static int msm_config_group_get(struct pinctrl_dev *pctldev,
				unsigned int group,
				unsigned long *config)
{
	const struct msm_pingroup *g;
	struct msm_pinctrl *pctrl = pinctrl_dev_get_drvdata(pctldev);
	unsigned param = pinconf_to_config_param(*config);
	unsigned mask;
	unsigned arg;
	unsigned bit;
	void __iomem *base;
	int ret;
	u32 val;

	g = &pctrl->soc->groups[group];
	base = reassign_pctrl_reg(pctrl->soc, group);

	ret = msm_config_reg(pctrl, g, param, &mask, &bit);
	if (ret < 0)
		return ret;

	val = readl(base + g->ctl_reg);
	arg = (val >> bit) & mask;

	/* Convert register value to pinconf value */
	switch (param) {
	case PIN_CONFIG_BIAS_DISABLE:
		if (arg != MSM_NO_PULL)
			return -EINVAL;
		arg = 1;
		break;
	case PIN_CONFIG_BIAS_PULL_DOWN:
		if (arg != MSM_PULL_DOWN)
			return -EINVAL;
		arg = 1;
		break;
	case PIN_CONFIG_BIAS_BUS_HOLD:
		if (pctrl->soc->pull_no_keeper)
			return -ENOTSUPP;

		if (arg != MSM_KEEPER)
			return -EINVAL;
		arg = 1;
		break;
	case PIN_CONFIG_BIAS_PULL_UP:
		if (pctrl->soc->pull_no_keeper)
			arg = arg == MSM_PULL_UP_NO_KEEPER;
		else
			arg = arg == MSM_PULL_UP;
		if (!arg)
			return -EINVAL;
		break;
	case PIN_CONFIG_DRIVE_STRENGTH:
		arg = msm_regval_to_drive(arg);
		break;
	case PIN_CONFIG_OUTPUT:
		/* Pin is not output */
		if (!arg)
			return -EINVAL;

		val = readl(base + g->io_reg);
		arg = !!(val & BIT(g->in_bit));
		break;
	case PIN_CONFIG_INPUT_ENABLE:
		/* Pin is output */
		if (arg)
			return -EINVAL;
		arg = 1;
		break;
	default:
		return -ENOTSUPP;
	}

	*config = pinconf_to_config_packed(param, arg);

	return 0;
}

static int msm_config_group_set(struct pinctrl_dev *pctldev,
				unsigned group,
				unsigned long *configs,
				unsigned num_configs)
{
	const struct msm_pingroup *g;
	struct msm_pinctrl *pctrl = pinctrl_dev_get_drvdata(pctldev);
	unsigned long flags;
	void __iomem *base;
	unsigned param;
	unsigned mask;
	unsigned arg;
	unsigned bit;
	int ret;
	u32 val;
	int i;

	g = &pctrl->soc->groups[group];
	base = reassign_pctrl_reg(pctrl->soc, group);

	for (i = 0; i < num_configs; i++) {
		param = pinconf_to_config_param(configs[i]);
		arg = pinconf_to_config_argument(configs[i]);

		ret = msm_config_reg(pctrl, g, param, &mask, &bit);
		if (ret < 0)
			return ret;

		/* Convert pinconf values to register values */
		switch (param) {
		case PIN_CONFIG_BIAS_DISABLE:
			arg = MSM_NO_PULL;
			break;
		case PIN_CONFIG_BIAS_PULL_DOWN:
			arg = MSM_PULL_DOWN;
			break;
		case PIN_CONFIG_BIAS_BUS_HOLD:
			if (pctrl->soc->pull_no_keeper)
				return -ENOTSUPP;

			arg = MSM_KEEPER;
			break;
		case PIN_CONFIG_BIAS_PULL_UP:
			if (pctrl->soc->pull_no_keeper)
				arg = MSM_PULL_UP_NO_KEEPER;
			else
				arg = MSM_PULL_UP;
			break;
		case PIN_CONFIG_DRIVE_STRENGTH:
			/* Check for invalid values */
			if (arg > 16 || arg < 2 || (arg % 2) != 0)
				arg = -1;
			else
				arg = (arg / 2) - 1;
			break;
		case PIN_CONFIG_OUTPUT:
			/* set output value */
			raw_spin_lock_irqsave(&pctrl->lock, flags);
			val = readl(base + g->io_reg);
			if (arg)
				val |= BIT(g->out_bit);
			else
				val &= ~BIT(g->out_bit);
			writel(val, base + g->io_reg);
			raw_spin_unlock_irqrestore(&pctrl->lock, flags);

			/* enable output */
			arg = 1;
			break;
		case PIN_CONFIG_INPUT_ENABLE:
			/* disable output */
			arg = 0;
			break;
		default:
			dev_err(pctrl->dev, "Unsupported config parameter: %x\n",
				param);
			return -EINVAL;
		}

		/* Range-check user-supplied value */
		if (arg & ~mask) {
			dev_err(pctrl->dev, "config %x: %x is invalid\n", param, arg);
			return -EINVAL;
		}

		raw_spin_lock_irqsave(&pctrl->lock, flags);
		val = readl(base + g->ctl_reg);
		val &= ~(mask << bit);
		val |= arg << bit;
		writel(val, base + g->ctl_reg);
		raw_spin_unlock_irqrestore(&pctrl->lock, flags);
	}

	return 0;
}

static const struct pinconf_ops msm_pinconf_ops = {
	.is_generic		= true,
	.pin_config_group_get	= msm_config_group_get,
	.pin_config_group_set	= msm_config_group_set,
};

static struct pinctrl_desc msm_pinctrl_desc = {
	.pctlops = &msm_pinctrl_ops,
	.pmxops = &msm_pinmux_ops,
	.confops = &msm_pinconf_ops,
	.owner = THIS_MODULE,
};

static int msm_gpio_direction_input(struct gpio_chip *chip, unsigned offset)
{
	const struct msm_pingroup *g;
	struct msm_pinctrl *pctrl = gpiochip_get_data(chip);
	unsigned long flags;
	void __iomem *base;
	u32 val;

	g = &pctrl->soc->groups[offset];

	base = reassign_pctrl_reg(pctrl->soc, offset);
	raw_spin_lock_irqsave(&pctrl->lock, flags);

	val = readl(base + g->ctl_reg);
	val &= ~BIT(g->oe_bit);
	writel(val, base + g->ctl_reg);

	raw_spin_unlock_irqrestore(&pctrl->lock, flags);

	return 0;
}

static int msm_gpio_direction_output(struct gpio_chip *chip, unsigned offset, int value)
{
	const struct msm_pingroup *g;
	struct msm_pinctrl *pctrl = gpiochip_get_data(chip);
	unsigned long flags;
	void __iomem *base;
	u32 val;

	g = &pctrl->soc->groups[offset];

	base = reassign_pctrl_reg(pctrl->soc, offset);
	raw_spin_lock_irqsave(&pctrl->lock, flags);

	val = readl(base + g->io_reg);
	if (value)
		val |= BIT(g->out_bit);
	else
		val &= ~BIT(g->out_bit);
	writel(val, base + g->io_reg);

	val = readl(base + g->ctl_reg);
	val |= BIT(g->oe_bit);
	writel(val, base + g->ctl_reg);

	raw_spin_unlock_irqrestore(&pctrl->lock, flags);

	return 0;
}

static int msm_gpio_get_direction(struct gpio_chip *chip, unsigned int offset)
{
	struct msm_pinctrl *pctrl = gpiochip_get_data(chip);
	const struct msm_pingroup *g;
	void __iomem *base;
	u32 val;

	g = &pctrl->soc->groups[offset];
	base = reassign_pctrl_reg(pctrl->soc, offset);

	val = readl(base + g->ctl_reg);

	/* 0 = output, 1 = input */
	return val & BIT(g->oe_bit) ? 0 : 1;
}

static int msm_gpio_get(struct gpio_chip *chip, unsigned offset)
{
	const struct msm_pingroup *g;
	struct msm_pinctrl *pctrl = gpiochip_get_data(chip);
	void __iomem *base;
	u32 val;

	g = &pctrl->soc->groups[offset];
	base = reassign_pctrl_reg(pctrl->soc, offset);

	val = readl(base + g->io_reg);
	return !!(val & BIT(g->in_bit));
}

static void msm_gpio_set(struct gpio_chip *chip, unsigned offset, int value)
{
	const struct msm_pingroup *g;
	struct msm_pinctrl *pctrl = gpiochip_get_data(chip);
	unsigned long flags;
	void __iomem *base;
	u32 val;

	g = &pctrl->soc->groups[offset];
	base = reassign_pctrl_reg(pctrl->soc, offset);

	raw_spin_lock_irqsave(&pctrl->lock, flags);

	val = readl(base + g->io_reg);
	if (value)
		val |= BIT(g->out_bit);
	else
		val &= ~BIT(g->out_bit);
	writel(val, base + g->io_reg);

	raw_spin_unlock_irqrestore(&pctrl->lock, flags);
}

#ifdef CONFIG_DEBUG_FS
#include <linux/seq_file.h>

static void msm_gpio_dbg_show_one(struct seq_file *s,
				  struct pinctrl_dev *pctldev,
				  struct gpio_chip *chip,
				  unsigned offset,
				  unsigned gpio)
{
	const struct msm_pingroup *g;
	struct msm_pinctrl *pctrl = gpiochip_get_data(chip);
	void __iomem *base;
	unsigned func;
	int is_out;
	int drive;
	int pull;
	u32 ctl_reg;

	static const char * const pulls[] = {
		"no pull",
		"pull down",
		"keeper",
		"pull up"
	};

	g = &pctrl->soc->groups[offset];
	base = reassign_pctrl_reg(pctrl->soc, offset);
	ctl_reg = readl(base + g->ctl_reg);

	is_out = !!(ctl_reg & BIT(g->oe_bit));
	func = (ctl_reg >> g->mux_bit) & 7;
	drive = (ctl_reg >> g->drv_bit) & 7;
	pull = (ctl_reg >> g->pull_bit) & 3;

	seq_printf(s, " %-8s: %-3s %d", g->name, is_out ? "out" : "in", func);
	seq_printf(s, " %dmA", msm_regval_to_drive(drive));
	seq_printf(s, " %s", pulls[pull]);
}

static void msm_gpio_dbg_show(struct seq_file *s, struct gpio_chip *chip)
{
	unsigned gpio = chip->base;
	unsigned i;

	for (i = 0; i < chip->ngpio; i++, gpio++) {
		msm_gpio_dbg_show_one(s, NULL, chip, i, gpio);
		seq_puts(s, "\n");
	}
}

#else
#define msm_gpio_dbg_show NULL
#endif

static const struct gpio_chip msm_gpio_template = {
	.direction_input  = msm_gpio_direction_input,
	.direction_output = msm_gpio_direction_output,
	.get_direction    = msm_gpio_get_direction,
	.get              = msm_gpio_get,
	.set              = msm_gpio_set,
	.request          = gpiochip_generic_request,
	.free             = gpiochip_generic_free,
	.dbg_show         = msm_gpio_dbg_show,
};

/* For dual-edge interrupts in software, since some hardware has no
 * such support:
 *
 * At appropriate moments, this function may be called to flip the polarity
 * settings of both-edge irq lines to try and catch the next edge.
 *
 * The attempt is considered successful if:
 * - the status bit goes high, indicating that an edge was caught, or
 * - the input value of the gpio doesn't change during the attempt.
 * If the value changes twice during the process, that would cause the first
 * test to fail but would force the second, as two opposite
 * transitions would cause a detection no matter the polarity setting.
 *
 * The do-loop tries to sledge-hammer closed the timing hole between
 * the initial value-read and the polarity-write - if the line value changes
 * during that window, an interrupt is lost, the new polarity setting is
 * incorrect, and the first success test will fail, causing a retry.
 *
 * Algorithm comes from Google's msmgpio driver.
 */
static void msm_gpio_update_dual_edge_pos(struct msm_pinctrl *pctrl,
					  const struct msm_pingroup *g,
					  struct irq_data *d)
{
	int loop_limit = 100;
	unsigned val, val2, intstat;
	void __iomem *base;
	unsigned pol;

	base = reassign_pctrl_reg(pctrl->soc, d->hwirq);
	do {
		val = readl(base + g->io_reg) & BIT(g->in_bit);

		pol = readl(base + g->intr_cfg_reg);
		pol ^= BIT(g->intr_polarity_bit);
		writel(pol, base + g->intr_cfg_reg);

		val2 = readl(base + g->io_reg) & BIT(g->in_bit);
		intstat = readl(base + g->intr_status_reg);
		if (intstat || (val == val2))
			return;
	} while (loop_limit-- > 0);
	dev_err(pctrl->dev, "dual-edge irq failed to stabilize, %#08x != %#08x\n",
		val, val2);
}

static void msm_gpio_irq_mask(struct irq_data *d)
{
	struct gpio_chip *gc = irq_data_get_irq_chip_data(d);
	struct msm_pinctrl *pctrl = gpiochip_get_data(gc);
	const struct msm_pingroup *g;
	void __iomem *base;
	unsigned long flags;
	u32 val;

	g = &pctrl->soc->groups[d->hwirq];
	base = reassign_pctrl_reg(pctrl->soc, d->hwirq);

	raw_spin_lock_irqsave(&pctrl->lock, flags);

	val = readl(base + g->intr_cfg_reg);
	val &= ~BIT(g->intr_enable_bit);
	writel(val, base + g->intr_cfg_reg);

	clear_bit(d->hwirq, pctrl->enabled_irqs);

	raw_spin_unlock_irqrestore(&pctrl->lock, flags);

	if (d->parent_data)
		irq_chip_mask_parent(d);
}

static void msm_gpio_irq_enable(struct irq_data *d)
{
	struct gpio_chip *gc = irq_data_get_irq_chip_data(d);
	struct msm_pinctrl *pctrl = gpiochip_get_data(gc);
	const struct msm_pingroup *g;
	unsigned long flags;
	void __iomem *base;
	u32 val;

	g = &pctrl->soc->groups[d->hwirq];
	base = reassign_pctrl_reg(pctrl->soc, d->hwirq);

	raw_spin_lock_irqsave(&pctrl->lock, flags);
	/* clear the interrupt status bit before unmask to avoid
	 * any erraneous interrupts that would have got latched
	 * when the intterupt is not in use.
	 */
	val = readl(base + g->intr_status_reg);
	val &= ~BIT(g->intr_status_bit);
	writel(val, base + g->intr_status_reg);

	val = readl(base + g->intr_cfg_reg);
	val |= BIT(g->intr_enable_bit);
	writel(val, base + g->intr_cfg_reg);

	set_bit(d->hwirq, pctrl->enabled_irqs);

	raw_spin_unlock_irqrestore(&pctrl->lock, flags);

	if (d->parent_data)
		irq_chip_enable_parent(d);
}

static void msm_gpio_irq_unmask(struct irq_data *d)
{
	struct gpio_chip *gc = irq_data_get_irq_chip_data(d);
	struct msm_pinctrl *pctrl = gpiochip_get_data(gc);
	const struct msm_pingroup *g;
	unsigned long flags;
	void __iomem *base;
	u32 val;

	g = &pctrl->soc->groups[d->hwirq];
	base = reassign_pctrl_reg(pctrl->soc, d->hwirq);

	raw_spin_lock_irqsave(&pctrl->lock, flags);

	val = readl(base + g->intr_cfg_reg);
	val |= BIT(g->intr_enable_bit);
	writel(val, base + g->intr_cfg_reg);

	set_bit(d->hwirq, pctrl->enabled_irqs);

	raw_spin_unlock_irqrestore(&pctrl->lock, flags);

	if (d->parent_data)
		irq_chip_unmask_parent(d);
}

static void msm_gpio_irq_ack(struct irq_data *d)
{
	struct gpio_chip *gc = irq_data_get_irq_chip_data(d);
	struct msm_pinctrl *pctrl = gpiochip_get_data(gc);
	const struct msm_pingroup *g;
	unsigned long flags;
	void __iomem *base;
	u32 val;

	g = &pctrl->soc->groups[d->hwirq];
	base = reassign_pctrl_reg(pctrl->soc, d->hwirq);

	raw_spin_lock_irqsave(&pctrl->lock, flags);

	val = readl(base + g->intr_status_reg);
	if (g->intr_ack_high)
		val |= BIT(g->intr_status_bit);
	else
		val &= ~BIT(g->intr_status_bit);
	writel(val, base + g->intr_status_reg);

	if (test_bit(d->hwirq, pctrl->dual_edge_irqs))
		msm_gpio_update_dual_edge_pos(pctrl, g, d);

	raw_spin_unlock_irqrestore(&pctrl->lock, flags);
}

static int msm_gpio_irq_set_type(struct irq_data *d, unsigned int type)
{
	struct gpio_chip *gc = irq_data_get_irq_chip_data(d);
	struct msm_pinctrl *pctrl = gpiochip_get_data(gc);
	const struct msm_pingroup *g;
	unsigned long flags;
	void __iomem *base;
	u32 val;

	g = &pctrl->soc->groups[d->hwirq];
	base = reassign_pctrl_reg(pctrl->soc, d->hwirq);

	raw_spin_lock_irqsave(&pctrl->lock, flags);

	/*
	 * For hw without possibility of detecting both edges
	 */
	if (g->intr_detection_width == 1 && type == IRQ_TYPE_EDGE_BOTH)
		set_bit(d->hwirq, pctrl->dual_edge_irqs);
	else
		clear_bit(d->hwirq, pctrl->dual_edge_irqs);

	/* Route interrupts to application cpu */
	val = readl(base + g->intr_target_reg);
	val &= ~(7 << g->intr_target_bit);
	val |= g->intr_target_kpss_val << g->intr_target_bit;
	writel(val, base + g->intr_target_reg);

	/* Update configuration for gpio.
	 * RAW_STATUS_EN is left on for all gpio irqs. Due to the
	 * internal circuitry of TLMM, toggling the RAW_STATUS
	 * could cause the INTR_STATUS to be set for EDGE interrupts.
	 */
	val = readl(base + g->intr_cfg_reg);
	val |= BIT(g->intr_raw_status_bit);
	if (g->intr_detection_width == 2) {
		val &= ~(3 << g->intr_detection_bit);
		val &= ~(1 << g->intr_polarity_bit);
		switch (type) {
		case IRQ_TYPE_EDGE_RISING:
			val |= 1 << g->intr_detection_bit;
			val |= BIT(g->intr_polarity_bit);
			break;
		case IRQ_TYPE_EDGE_FALLING:
			val |= 2 << g->intr_detection_bit;
			val |= BIT(g->intr_polarity_bit);
			break;
		case IRQ_TYPE_EDGE_BOTH:
			val |= 3 << g->intr_detection_bit;
			val |= BIT(g->intr_polarity_bit);
			break;
		case IRQ_TYPE_LEVEL_LOW:
			break;
		case IRQ_TYPE_LEVEL_HIGH:
			val |= BIT(g->intr_polarity_bit);
			break;
		}
	} else if (g->intr_detection_width == 1) {
		val &= ~(1 << g->intr_detection_bit);
		val &= ~(1 << g->intr_polarity_bit);
		switch (type) {
		case IRQ_TYPE_EDGE_RISING:
			val |= BIT(g->intr_detection_bit);
			val |= BIT(g->intr_polarity_bit);
			break;
		case IRQ_TYPE_EDGE_FALLING:
			val |= BIT(g->intr_detection_bit);
			break;
		case IRQ_TYPE_EDGE_BOTH:
			val |= BIT(g->intr_detection_bit);
			val |= BIT(g->intr_polarity_bit);
			break;
		case IRQ_TYPE_LEVEL_LOW:
			break;
		case IRQ_TYPE_LEVEL_HIGH:
			val |= BIT(g->intr_polarity_bit);
			break;
		}
	} else {
		BUG();
	}
	writel(val, base + g->intr_cfg_reg);

	if (test_bit(d->hwirq, pctrl->dual_edge_irqs))
		msm_gpio_update_dual_edge_pos(pctrl, g, d);

	raw_spin_unlock_irqrestore(&pctrl->lock, flags);

	if (d->parent_data)
		irq_chip_set_type_parent(d, type);

	if (type & (IRQ_TYPE_LEVEL_LOW | IRQ_TYPE_LEVEL_HIGH))
		irq_set_handler_locked(d, handle_level_irq);
	else if (type & (IRQ_TYPE_EDGE_FALLING | IRQ_TYPE_EDGE_RISING))
		irq_set_handler_locked(d, handle_edge_irq);

	return 0;
}

static int msm_gpio_irq_set_wake(struct irq_data *d, unsigned int on)
{
	struct gpio_chip *gc = irq_data_get_irq_chip_data(d);
	struct msm_pinctrl *pctrl = gpiochip_get_data(gc);
	unsigned long flags;

	raw_spin_lock_irqsave(&pctrl->lock, flags);

	irq_set_irq_wake(pctrl->irq, on);

	raw_spin_unlock_irqrestore(&pctrl->lock, flags);

	if (d->parent_data)
		irq_chip_set_wake_parent(d, on);

	return 0;
}

static int msm_gpiochip_irq_reqres(struct irq_data *d)
{
	struct gpio_chip *chip = irq_data_get_irq_chip_data(d);

	if (!try_module_get(chip->owner))
		return -ENODEV;

	if (gpiochip_lock_as_irq(chip, d->hwirq)) {
		pr_err("unable to lock HW IRQ %lu for IRQ\n", d->hwirq);
		module_put(chip->owner);
		return -EINVAL;
	}
	return 0;
}

static void msm_gpiochip_irq_relres(struct irq_data *d)
{
	struct gpio_chip *chip = irq_data_get_irq_chip_data(d);

	gpiochip_unlock_as_irq(chip, d->hwirq);
	module_put(chip->owner);
}

static struct irq_chip msm_gpio_irq_chip = {
	.name           = "msmgpio",
	.irq_enable     = msm_gpio_irq_enable,
	.irq_mask       = msm_gpio_irq_mask,
	.irq_unmask     = msm_gpio_irq_unmask,
	.irq_ack        = msm_gpio_irq_ack,
	.irq_set_type   = msm_gpio_irq_set_type,
	.irq_set_wake   = msm_gpio_irq_set_wake,
	.irq_request_resources    = msm_gpiochip_irq_reqres,
	.irq_release_resources	  = msm_gpiochip_irq_relres,
	.flags                    = IRQCHIP_MASK_ON_SUSPEND |
					IRQCHIP_SKIP_SET_WAKE,
};

static void msm_gpio_domain_set_info(struct irq_domain *d, unsigned int irq,
							irq_hw_number_t hwirq)
{
	struct gpio_chip *gc = d->host_data;

	irq_domain_set_info(d, irq, hwirq, gc->irqchip, d->host_data,
		gc->irq_handler, NULL, NULL);

	if (gc->can_sleep)
		irq_set_nested_thread(irq, 1);

	irq_set_noprobe(irq);
}

static int msm_gpio_domain_translate(struct irq_domain *d,
	struct irq_fwspec *fwspec, unsigned long *hwirq, unsigned int *type)
{
	if (is_of_node(fwspec->fwnode)) {
		if (fwspec->param_count < 2)
			return -EINVAL;
		if (hwirq)
			*hwirq = fwspec->param[0];
		if (type)
			*type = fwspec->param[1] & IRQ_TYPE_SENSE_MASK;
		return 0;
	}

	return -EINVAL;
}

static int msm_gpio_domain_alloc(struct irq_domain *domain, unsigned int virq,
					unsigned int nr_irqs, void *arg)
{
	int ret = 0;
	irq_hw_number_t hwirq;
	struct irq_fwspec *fwspec = arg, parent_fwspec;

	ret = msm_gpio_domain_translate(domain, fwspec, &hwirq, NULL);
	if (ret)
		return ret;

	msm_gpio_domain_set_info(domain, virq, hwirq);

	parent_fwspec = *fwspec;
	parent_fwspec.fwnode = domain->parent->fwnode;

	return irq_domain_alloc_irqs_parent(domain, virq, nr_irqs,
					&parent_fwspec);
}

static const struct irq_domain_ops msm_gpio_domain_ops = {
	.translate	= msm_gpio_domain_translate,
	.alloc		= msm_gpio_domain_alloc,
	.free		= irq_domain_free_irqs_top,
};

static struct irq_chip msm_dirconn_irq_chip;

static void msm_gpio_dirconn_handler(struct irq_desc *desc)
{
	struct irq_data *irqd = irq_desc_get_handler_data(desc);
	struct irq_chip *chip = irq_desc_get_chip(desc);

	chained_irq_enter(chip, desc);
	generic_handle_irq(irqd->irq);
	chained_irq_exit(chip, desc);
}

static void setup_pdc_gpio(struct irq_domain *domain,
			unsigned int parent_irq, unsigned int gpio)
{
	int irq;

	if (gpio != 0) {
		irq = irq_create_mapping(domain, gpio);
		irq_set_parent(irq, parent_irq);
		irq_set_chip(irq, &msm_dirconn_irq_chip);
		irq_set_handler_data(parent_irq, irq_get_irq_data(irq));
	}

	__irq_set_handler(parent_irq, msm_gpio_dirconn_handler, false, NULL);
}

static void request_dc_interrupt(struct irq_domain *domain,
			struct irq_domain *parent, irq_hw_number_t hwirq,
			unsigned int gpio)
{
	struct irq_fwspec fwspec;
	unsigned int parent_irq;

	fwspec.fwnode = parent->fwnode;
	fwspec.param[0] = 0; /* SPI */
	fwspec.param[1] = hwirq;
	fwspec.param[2] = IRQ_TYPE_NONE;
	fwspec.param_count = 3;

	parent_irq = irq_create_fwspec_mapping(&fwspec);

	setup_pdc_gpio(domain, parent_irq, gpio);
}

/**
 * gpio_muxed_to_pdc: Mux the GPIO to a PDC IRQ
 *
 * @pdc_domain: the PDC's domain
 * @d: the GPIO's IRQ data
 *
 * Find a free PDC port for the GPIO and map the GPIO's mux information to the
 * PDC registers; so the GPIO can be used a wakeup source.
 */
static void gpio_muxed_to_pdc(struct irq_domain *pdc_domain, struct irq_data *d)
{
	int i, j;
	unsigned int mux;
	struct irq_desc *desc = irq_data_to_desc(d);
	struct irq_data *parent_data = irq_get_irq_data(desc->parent_irq);
	struct gpio_chip *gc = irq_data_get_irq_chip_data(d);
	unsigned int gpio = d->hwirq;
	struct msm_pinctrl *pctrl;
	unsigned int irq;

	if (!gc || !parent_data)
		return;

	pctrl = gpiochip_get_data(gc);

	for (i = 0; i < pctrl->soc->n_gpio_mux_in; i++) {
		if (gpio != pctrl->soc->gpio_mux_in[i].gpio)
			continue;
		mux = pctrl->soc->gpio_mux_in[i].mux;
		for (j = 0; j < pctrl->soc->n_pdc_mux_out; j++) {
			struct msm_pdc_mux_output *pdc_out =
						&pctrl->soc->pdc_mux_out[j];

			if (pdc_out->mux == mux)
				break;
			if (pdc_out->mux)
				continue;
			pdc_out->mux = gpio;
			irq = irq_find_mapping(pdc_domain, pdc_out->hwirq + 32);
			/* setup the IRQ parent for the GPIO */
			setup_pdc_gpio(pctrl->chip.irqdomain, irq, gpio);
			/* program pdc select grp register */
			writel_relaxed((mux & 0x3F), pctrl->pdc_regs +
				(0x14 * j));
			break;
		}
		/* We have no more PDC port available */
		WARN_ON(j == pctrl->soc->n_pdc_mux_out);
	}
}

static bool is_gpio_tlmm_dc(struct irq_data *d, u32 type)
{
	const struct msm_pingroup *g;
	unsigned long flags;
	struct gpio_chip *gc = irq_data_get_irq_chip_data(d);
	struct msm_pinctrl *pctrl;
	bool ret = false;
	unsigned int polarity = 0, offset, val;
	int i;
	void __iomem *base;

	if (!gc)
		return false;

	pctrl = gpiochip_get_data(gc);

	for (i = 0; i < pctrl->soc->n_dir_conns; i++) {
		struct msm_dir_conn *dir_conn = (struct msm_dir_conn *)
			&pctrl->soc->dir_conn[i];

		if (dir_conn->gpio == d->hwirq && dir_conn->tlmm_dc) {
			ret = true;
			offset = pctrl->soc->dir_conn_irq_base -
				dir_conn->hwirq;
			break;
		}
	}

	if (!ret)
		return ret;

	if (type & (IRQ_TYPE_EDGE_FALLING | IRQ_TYPE_LEVEL_LOW))
		return ret;

	/*
	 * Since the default polarity is set to 0, change it to 1 for
	 * Rising edge and active high interrupt type such that the line
	 * is not inverted.
	 */
	polarity = 1;

	raw_spin_lock_irqsave(&pctrl->lock, flags);

	g = &pctrl->soc->groups[d->hwirq];
	base = reassign_pctrl_reg(pctrl->soc, d->hwirq);

	val = readl_relaxed(base + g->dir_conn_reg + (offset * 4));
	val |= polarity << 8;

	writel_relaxed(val, base + g->dir_conn_reg + (offset * 4));

	raw_spin_unlock_irqrestore(&pctrl->lock, flags);

	return ret;
}

static bool is_gpio_dual_edge(struct irq_data *d, irq_hw_number_t *dir_conn_irq)
{
	struct irq_desc *desc = irq_data_to_desc(d);
	struct irq_data *parent_data = irq_get_irq_data(desc->parent_irq);
	struct gpio_chip *gc = irq_data_get_irq_chip_data(d);
	struct msm_pinctrl *pctrl = gpiochip_get_data(gc);
	int i;

	if (!parent_data)
		return false;

	for (i = 0; i < pctrl->soc->n_dir_conns; i++) {
		const struct msm_dir_conn *dir_conn = &pctrl->soc->dir_conn[i];

		if (dir_conn->gpio == d->hwirq && (dir_conn->hwirq + 32)
				!= parent_data->hwirq) {
			*dir_conn_irq = dir_conn->hwirq + 32;
			return true;
		}
	}

	for (i = 0; i < pctrl->soc->n_pdc_mux_out; i++) {
		struct msm_pdc_mux_output *dir_conn =
					&pctrl->soc->pdc_mux_out[i];

		if (dir_conn->mux == d->hwirq && (dir_conn->hwirq + 32)
				!= parent_data->hwirq) {
			*dir_conn_irq = dir_conn->hwirq + 32;
			return true;
		}
	}
	return false;
}

static void msm_dirconn_irq_mask(struct irq_data *d)
{
	struct irq_desc *desc = irq_data_to_desc(d);
	struct irq_data *parent_data = irq_get_irq_data(desc->parent_irq);
	irq_hw_number_t dir_conn_irq = 0;

	if (!parent_data)
		return;

	if (is_gpio_dual_edge(d, &dir_conn_irq)) {
		struct irq_data *dir_conn_data =
			irq_get_irq_data(irq_find_mapping(parent_data->domain,
						dir_conn_irq));

		if (!dir_conn_data)
			return;

		if (dir_conn_data->chip->irq_mask)
			dir_conn_data->chip->irq_mask(dir_conn_data);
	}

	if (parent_data->chip->irq_mask)
		parent_data->chip->irq_mask(parent_data);
}

static void msm_dirconn_irq_enable(struct irq_data *d)
{
	struct irq_desc *desc = irq_data_to_desc(d);
	struct irq_data *parent_data = irq_get_irq_data(desc->parent_irq);
	irq_hw_number_t dir_conn_irq = 0;

	if (!parent_data)
		return;

	if (is_gpio_dual_edge(d, &dir_conn_irq)) {
		struct irq_data *dir_conn_data =
			irq_get_irq_data(irq_find_mapping(parent_data->domain,
						dir_conn_irq));

		if (dir_conn_data &&
				dir_conn_data->chip->irq_set_irqchip_state)
			dir_conn_data->chip->irq_set_irqchip_state(
					dir_conn_data,
					IRQCHIP_STATE_PENDING, 0);

		if (dir_conn_data && dir_conn_data->chip->irq_unmask)
			dir_conn_data->chip->irq_unmask(dir_conn_data);
	}

	if (parent_data->chip->irq_set_irqchip_state)
		parent_data->chip->irq_set_irqchip_state(parent_data,
						IRQCHIP_STATE_PENDING, 0);

	if (parent_data->chip->irq_unmask)
		parent_data->chip->irq_unmask(parent_data);
}

static void msm_dirconn_irq_unmask(struct irq_data *d)
{
	struct irq_desc *desc = irq_data_to_desc(d);
	struct irq_data *parent_data = irq_get_irq_data(desc->parent_irq);
	irq_hw_number_t dir_conn_irq = 0;

	if (!parent_data)
		return;

	if (is_gpio_dual_edge(d, &dir_conn_irq)) {
		struct irq_data *dir_conn_data =
			irq_get_irq_data(irq_find_mapping(parent_data->domain,
						dir_conn_irq));

		if (!dir_conn_data)
			return;

		if (dir_conn_data->chip->irq_unmask)
			dir_conn_data->chip->irq_unmask(dir_conn_data);
	}
	if (parent_data->chip->irq_unmask)
		parent_data->chip->irq_unmask(parent_data);
}

static void msm_dirconn_irq_ack(struct irq_data *d)
{
	struct irq_desc *desc = irq_data_to_desc(d);
	struct irq_data *parent_data = irq_get_irq_data(desc->parent_irq);

	if (parent_data->chip->irq_ack)
		parent_data->chip->irq_ack(parent_data);
}

static void msm_dirconn_irq_eoi(struct irq_data *d)
{
	struct irq_desc *desc = irq_data_to_desc(d);
	struct irq_data *parent_data = irq_get_irq_data(desc->parent_irq);

	if (parent_data->chip->irq_eoi)
		parent_data->chip->irq_eoi(parent_data);
}

static int msm_dirconn_irq_set_affinity(struct irq_data *d,
		const struct cpumask *maskval, bool force)
{
	struct irq_desc *desc = irq_data_to_desc(d);
	struct irq_data *parent_data = irq_get_irq_data(desc->parent_irq);

	if (!parent_data)
		return 0;

	if (parent_data->chip->irq_set_affinity)
		return parent_data->chip->irq_set_affinity(parent_data,
				maskval, force);
	return 0;
}

static int msm_dirconn_irq_set_vcpu_affinity(struct irq_data *d,
		void *vcpu_info)
{
	struct irq_desc *desc = irq_data_to_desc(d);
	struct irq_data *parent_data = irq_get_irq_data(desc->parent_irq);

	if (parent_data->chip->irq_set_vcpu_affinity)
		return parent_data->chip->irq_set_vcpu_affinity(parent_data,
				vcpu_info);
	return 0;
}

static void msm_dirconn_cfg_reg(struct irq_data *d, u32 offset)
{
	u32 val = 0;
	const struct msm_pingroup *g;
	unsigned long flags;
	struct gpio_chip *gc = irq_data_get_irq_chip_data(d);
	struct msm_pinctrl *pctrl = gpiochip_get_data(gc);
	void __iomem *base;

	raw_spin_lock_irqsave(&pctrl->lock, flags);
	g = &pctrl->soc->groups[d->hwirq];
	base = reassign_pctrl_reg(pctrl->soc, d->hwirq);

	val = (d->hwirq) & 0xFF;

	writel_relaxed(val, base + g->dir_conn_reg + (offset * 4));

	//write the dir_conn_en bit
	val = readl_relaxed(base + g->intr_cfg_reg);
	val |= BIT(g->dir_conn_en_bit);
	writel_relaxed(val, base + g->intr_cfg_reg);
	raw_spin_unlock_irqrestore(&pctrl->lock, flags);
}

static void msm_dirconn_uncfg_reg(struct irq_data *d, u32 offset)
{
	const struct msm_pingroup *g;
	unsigned long flags;
	struct gpio_chip *gc = irq_data_get_irq_chip_data(d);
	struct msm_pinctrl *pctrl = gpiochip_get_data(gc);
	void __iomem *base;

	raw_spin_lock_irqsave(&pctrl->lock, flags);
	g = &pctrl->soc->groups[d->hwirq];
	base = reassign_pctrl_reg(pctrl->soc, d->hwirq);

	writel_relaxed(BIT(8), base + g->dir_conn_reg + (offset * 4));
	raw_spin_unlock_irqrestore(&pctrl->lock, flags);
}

static int select_dir_conn_mux(struct irq_data *d, irq_hw_number_t *irq)
{
	struct msm_dir_conn *dc = NULL;
	struct irq_desc *desc = irq_data_to_desc(d);
	struct irq_data *parent_data = irq_get_irq_data(desc->parent_irq);
	struct gpio_chip *gc = irq_data_get_irq_chip_data(d);
	struct msm_pinctrl *pctrl = gpiochip_get_data(gc);
	int i;

	if (!parent_data)
		return -EINVAL;

	for (i = 0; i < pctrl->soc->n_dir_conns; i++) {
		struct msm_dir_conn *dir_conn =
			(struct msm_dir_conn *)&pctrl->soc->dir_conn[i];

		/* Check if there is already mux assigned for this gpio */
		if (dir_conn->gpio == d->hwirq && (dir_conn->hwirq + 32) !=
				parent_data->hwirq) {
			*irq = dir_conn->hwirq + 32;
			return pctrl->soc->dir_conn_irq_base - dir_conn->hwirq;
		}

		if (dir_conn->gpio)
			continue;

		/* Use the first unused direct connect available */
		dc = dir_conn;
		break;
	}

	if (dc) {
		*irq = dc->hwirq + 32;
		dc->gpio = (u32)d->hwirq;
		return pctrl->soc->dir_conn_irq_base - (u32)dc->hwirq;
	}

	pr_err("%s: No direct connects available for interrupt %lu\n",
				__func__, d->hwirq);
	return -EINVAL;
}

static void add_dirconn_tlmm(struct irq_data *d, irq_hw_number_t irq)
{
	struct irq_desc *desc = irq_data_to_desc(d);
	struct irq_data *parent_data = irq_get_irq_data(desc->parent_irq);
	struct irq_data *dir_conn_data = NULL;
	struct gpio_chip *gc = irq_data_get_irq_chip_data(d);
	int offset = 0;
	unsigned int virt = 0, val = 0;
	struct msm_pinctrl *pctrl;
	phys_addr_t spi_cfg_reg = 0;
	unsigned long flags;

	offset = select_dir_conn_mux(d, &irq);
	if (offset < 0 || !parent_data)
		return;

	virt = irq_find_mapping(parent_data->domain, irq);
	msm_dirconn_cfg_reg(d, offset);
	irq_set_handler_data(virt, d);
	desc = irq_to_desc(virt);
	if (!desc)
		return;

	dir_conn_data = &(desc->irq_data);

	if (dir_conn_data) {

		pctrl = gpiochip_get_data(gc);
		if (pctrl->spi_cfg_regs) {
			spi_cfg_reg = pctrl->spi_cfg_regs +
					((dir_conn_data->hwirq - 32) / 32) * 4;
			if (spi_cfg_reg < pctrl->spi_cfg_end) {
				raw_spin_lock_irqsave(&pctrl->lock, flags);
				val = scm_io_read(spi_cfg_reg);
				/*
				 * Clear the respective bit for edge type
				 * interrupt
				 */
				val &= ~(1 << ((dir_conn_data->hwirq - 32)
									% 32));
				WARN_ON(scm_io_write(spi_cfg_reg, val));
				raw_spin_unlock_irqrestore(&pctrl->lock, flags);
			} else
				pr_err("%s: type config failed for SPI: %lu\n",
								 __func__, irq);
		} else
			pr_debug("%s: type config for SPI is not supported\n",
								__func__);

		if (dir_conn_data->chip && dir_conn_data->chip->irq_set_type)
			dir_conn_data->chip->irq_set_type(dir_conn_data,
					IRQ_TYPE_EDGE_RISING);
		if (dir_conn_data->chip && dir_conn_data->chip->irq_unmask)
			dir_conn_data->chip->irq_unmask(dir_conn_data);
	}
}

static void remove_dirconn_tlmm(struct irq_data *d, irq_hw_number_t irq)
{
	struct irq_desc *desc = irq_data_to_desc(d);
	struct irq_data *parent_data = irq_get_irq_data(desc->parent_irq);
	struct irq_data *dir_conn_data = NULL;
	int offset = 0;
	unsigned int virt = 0;

	if (!parent_data)
		return;

	virt = irq_find_mapping(parent_data->domain, irq);
	msm_dirconn_uncfg_reg(d, offset);
	irq_set_handler_data(virt, NULL);
	desc = irq_to_desc(virt);
	if (!desc)
		return;

	dir_conn_data = &(desc->irq_data);

	if (dir_conn_data) {
		if (dir_conn_data->chip && dir_conn_data->chip->irq_mask)
			dir_conn_data->chip->irq_mask(dir_conn_data);
	}
}

static int msm_dirconn_irq_set_type(struct irq_data *d, unsigned int type)
{
	struct irq_desc *desc = irq_data_to_desc(d);
	struct irq_data *parent_data = irq_get_irq_data(desc->parent_irq);
	struct gpio_chip *gc = irq_data_get_irq_chip_data(d);
	irq_hw_number_t irq = 0;
	struct msm_pinctrl *pctrl;
	phys_addr_t spi_cfg_reg = 0;
	unsigned int config_val = 0;
	unsigned int val = 0;
	unsigned long flags;

	if (!parent_data)
		return 0;

<<<<<<< HEAD
=======
	pctrl = gpiochip_get_data(gc);

>>>>>>> 871eac76
	if (type == IRQ_TYPE_EDGE_BOTH)
		add_dirconn_tlmm(d, irq);
	else if (is_gpio_dual_edge(d, &irq))
		remove_dirconn_tlmm(d, irq);
	else if (is_gpio_tlmm_dc(d, type))
		type = IRQ_TYPE_EDGE_RISING;


	/*
	 * Shared SPI config for Edge is 0 and
	 * for Level interrupt is 1
	 */
	if (type & (IRQ_TYPE_LEVEL_LOW | IRQ_TYPE_LEVEL_HIGH)) {
		irq_set_handler_locked(d, handle_level_irq);
		config_val = 1;
	} else if (type & (IRQ_TYPE_EDGE_FALLING | IRQ_TYPE_EDGE_RISING))
		irq_set_handler_locked(d, handle_edge_irq);

	if (pctrl->spi_cfg_regs && type != IRQ_TYPE_NONE) {
		spi_cfg_reg = pctrl->spi_cfg_regs +
				((parent_data->hwirq - 32) / 32) * 4;
		if (spi_cfg_reg < pctrl->spi_cfg_end) {
			raw_spin_lock_irqsave(&pctrl->lock, flags);
			val = scm_io_read(spi_cfg_reg);
			val &= ~(1 << ((parent_data->hwirq - 32) % 32));
			if (config_val)
				val |= (1 << ((parent_data->hwirq - 32)  % 32));
			WARN_ON(scm_io_write(spi_cfg_reg, val));
			raw_spin_unlock_irqrestore(&pctrl->lock, flags);
		} else
			pr_err("%s: type config failed for SPI: %lu\n",
							 __func__, irq);
	} else
		pr_debug("%s: SPI type config is not supported\n", __func__);

	if (parent_data->chip->irq_set_type)
		return parent_data->chip->irq_set_type(parent_data, type);

	return 0;
}

static struct irq_chip msm_dirconn_irq_chip = {
	.name			= "msmgpio-dc",
	.irq_mask		= msm_dirconn_irq_mask,
	.irq_enable		= msm_dirconn_irq_enable,
	.irq_unmask		= msm_dirconn_irq_unmask,
	.irq_eoi		= msm_dirconn_irq_eoi,
	.irq_ack		= msm_dirconn_irq_ack,
	.irq_set_type		= msm_dirconn_irq_set_type,
	.irq_set_affinity	= msm_dirconn_irq_set_affinity,
	.irq_set_vcpu_affinity	= msm_dirconn_irq_set_vcpu_affinity,
	.flags			= IRQCHIP_SKIP_SET_WAKE
					| IRQCHIP_MASK_ON_SUSPEND
					| IRQCHIP_SET_TYPE_MASKED,
};

static void msm_gpio_irq_handler(struct irq_desc *desc)
{
	struct gpio_chip *gc = irq_desc_get_handler_data(desc);
	const struct msm_pingroup *g;
	struct msm_pinctrl *pctrl = gpiochip_get_data(gc);
	struct irq_chip *chip = irq_desc_get_chip(desc);
	void __iomem *base;
	int irq_pin;
	int handled = 0;
	u32 val;
	int i;

	chained_irq_enter(chip, desc);

	/*
	 * Each pin has it's own IRQ status register, so use
	 * enabled_irq bitmap to limit the number of reads.
	 */
	for_each_set_bit(i, pctrl->enabled_irqs, pctrl->chip.ngpio) {
		g = &pctrl->soc->groups[i];
		base = reassign_pctrl_reg(pctrl->soc, i);
		val = readl(base + g->intr_status_reg);
		if (val & BIT(g->intr_status_bit)) {
			irq_pin = irq_find_mapping(gc->irqdomain, i);
			generic_handle_irq(irq_pin);
			handled++;
		}
	}

	/* No interrupts were flagged */
	if (handled == 0)
		handle_bad_irq(desc);

	chained_irq_exit(chip, desc);
}

static void msm_gpio_setup_dir_connects(struct msm_pinctrl *pctrl)
{
	struct device_node *parent_node;
	struct irq_domain *pdc_domain;
	unsigned int i;

	parent_node = of_irq_find_parent(pctrl->dev->of_node);
	if (!parent_node)
		return;

	pdc_domain = irq_find_host(parent_node);
	if (!pdc_domain)
		return;

	for (i = 0; i < pctrl->soc->n_dir_conns; i++) {
		const struct msm_dir_conn *dirconn = &pctrl->soc->dir_conn[i];
		struct irq_data *d;

		request_dc_interrupt(pctrl->chip.irqdomain, pdc_domain,
					dirconn->hwirq, dirconn->gpio);

		if (!dirconn->gpio)
			continue;

		if (!dirconn->tlmm_dc)
			continue;

		/*
		 * If the gpio is routed through TLMM direct connect interrupts,
		 * program the TLMM registers for this setup.
		 */
		d = irq_get_irq_data(irq_find_mapping(pctrl->chip.irqdomain,
					dirconn->gpio));
		if (!d)
			continue;

		msm_dirconn_cfg_reg(d, pctrl->soc->dir_conn_irq_base
					- (u32)dirconn->hwirq);
	}

	for (i = 0; i < pctrl->soc->n_pdc_mux_out; i++) {
		struct msm_pdc_mux_output *pdc_out =
					&pctrl->soc->pdc_mux_out[i];

		request_dc_interrupt(pctrl->chip.irqdomain, pdc_domain,
					pdc_out->hwirq, 0);
	}

	/*
	 * Statically choose the GPIOs for mapping to PDC. Dynamic mux mapping
	 * is very difficult.
	 */
	for (i = 0; i < pctrl->soc->n_gpio_mux_in; i++) {
		unsigned int irq;
		struct irq_data *d;
		struct msm_gpio_mux_input *gpio_in =
					&pctrl->soc->gpio_mux_in[i];
		if (!gpio_in->init)
			continue;

		irq = irq_find_mapping(pctrl->chip.irqdomain, gpio_in->gpio);
		d = irq_get_irq_data(irq);
		if (!d)
			continue;

		gpio_muxed_to_pdc(pdc_domain, d);
	}
}

static int msm_gpiochip_to_irq(struct gpio_chip *chip, unsigned int offset)
{
	struct irq_fwspec fwspec;
	struct irq_domain *domain = chip->irqdomain;
	int virq;

	virq = irq_find_mapping(domain, offset);
	if (virq)
		return virq;

	fwspec.fwnode = of_node_to_fwnode(chip->of_node);
	fwspec.param[0] = offset;
	fwspec.param[1] = IRQ_TYPE_NONE;
	fwspec.param_count = 2;

	return irq_create_fwspec_mapping(&fwspec);
}

static int msm_gpio_init(struct msm_pinctrl *pctrl)
{
	struct gpio_chip *chip;
	int ret;
	unsigned ngpio = pctrl->soc->ngpios;
	struct device_node *irq_parent = NULL;
	struct irq_domain *domain_parent;

	if (WARN_ON(ngpio > MAX_NR_GPIO))
		return -EINVAL;

	chip = &pctrl->chip;
	chip->base = 0;
	chip->ngpio = ngpio;
	chip->label = dev_name(pctrl->dev);
	chip->parent = pctrl->dev;
	chip->owner = THIS_MODULE;
	chip->of_node = pctrl->dev->of_node;

	ret = gpiochip_add_data(&pctrl->chip, pctrl);
	if (ret) {
		dev_err(pctrl->dev, "Failed register gpiochip\n");
		return ret;
	}

	ret = gpiochip_add_pin_range(&pctrl->chip, dev_name(pctrl->dev), 0, 0, chip->ngpio);
	if (ret) {
		dev_err(pctrl->dev, "Failed to add pin range\n");
		gpiochip_remove(&pctrl->chip);
		return ret;
	}

	irq_parent = of_irq_find_parent(chip->of_node);
	if (of_device_is_compatible(irq_parent, "qcom,mpm-gpio")) {
		chip->irqchip = &msm_gpio_irq_chip;
		chip->irq_handler = handle_fasteoi_irq;
		chip->irq_default_type = IRQ_TYPE_NONE;
		chip->to_irq = msm_gpiochip_to_irq;
		chip->lock_key = NULL;
		domain_parent = irq_find_host(irq_parent);
		if (!domain_parent) {
			pr_err("unable to find parent domain\n");
			gpiochip_remove(&pctrl->chip);
			return -ENXIO;
		}

		chip->irqdomain = irq_domain_add_hierarchy(domain_parent, 0,
							chip->ngpio,
							chip->of_node,
							&msm_gpio_domain_ops,
							chip);
		if (!chip->irqdomain) {
			dev_err(pctrl->dev, "Failed to add irqchip to gpiochip\n");
			chip->irqchip = NULL;
			gpiochip_remove(&pctrl->chip);
			return -ENXIO;
		}
	} else {
		ret = gpiochip_irqchip_add(chip,
					&msm_gpio_irq_chip,
					0,
					handle_fasteoi_irq,
					IRQ_TYPE_NONE);
		if (ret) {
			dev_err(pctrl->dev, "Failed to add irqchip to gpiochip\n");
			gpiochip_remove(&pctrl->chip);
			return ret;
		}
	}
	gpiochip_set_chained_irqchip(chip, &msm_gpio_irq_chip,
				pctrl->irq, msm_gpio_irq_handler);

	msm_gpio_setup_dir_connects(pctrl);
	return 0;
}

static int msm_ps_hold_restart(struct notifier_block *nb, unsigned long action,
			       void *data)
{
	struct msm_pinctrl *pctrl = container_of(nb, struct msm_pinctrl, restart_nb);

	writel(0, pctrl->regs + PS_HOLD_OFFSET);
	mdelay(1000);
	return NOTIFY_DONE;
}

static struct msm_pinctrl *poweroff_pctrl;

static void msm_ps_hold_poweroff(void)
{
	msm_ps_hold_restart(&poweroff_pctrl->restart_nb, 0, NULL);
}

static void msm_pinctrl_setup_pm_reset(struct msm_pinctrl *pctrl)
{
	int i;
	const struct msm_function *func = pctrl->soc->functions;

	for (i = 0; i < pctrl->soc->nfunctions; i++)
		if (!strcmp(func[i].name, "ps_hold")) {
			pctrl->restart_nb.notifier_call = msm_ps_hold_restart;
			pctrl->restart_nb.priority = 128;
			if (register_restart_handler(&pctrl->restart_nb))
				dev_err(pctrl->dev,
					"failed to setup restart handler.\n");
			poweroff_pctrl = pctrl;
			pm_power_off = msm_ps_hold_poweroff;
			break;
		}
}

int msm_pinctrl_probe(struct platform_device *pdev,
		      const struct msm_pinctrl_soc_data *soc_data)
{
	struct msm_pinctrl *pctrl;
	struct resource *res;
	int ret;
	char *key;

	msm_pinctrl_data = pctrl = devm_kzalloc(&pdev->dev,
				sizeof(*pctrl), GFP_KERNEL);
	if (!pctrl) {
		dev_err(&pdev->dev, "Can't allocate msm_pinctrl\n");
		return -ENOMEM;
	}
	pctrl->dev = &pdev->dev;
	pctrl->soc = soc_data;
	pctrl->chip = msm_gpio_template;

	raw_spin_lock_init(&pctrl->lock);

	key = "pinctrl";
	res = platform_get_resource_byname(pdev, IORESOURCE_MEM, key);
	pctrl->regs = devm_ioremap_resource(&pdev->dev, res);
	if (IS_ERR(pctrl->regs))
		return PTR_ERR(pctrl->regs);
#ifdef CONFIG_FRAGMENTED_GPIO_ADDRESS_SPACE
	if (soc_data->pin_base) {
		pctrl->per_tile_regs[0] = pctrl->regs;
		for (ret = 1; ret < soc_data->n_tile; ret++) {
			res->start = soc_data->tile_start[ret];
			res->end = soc_data->tile_end[ret];
			res->flags = res->flags | IORESOURCE_MEM;
			pctrl->per_tile_regs[ret] = devm_ioremap_resource(
							pctrl->dev, res);
			if (IS_ERR(pctrl->per_tile_regs[ret]))
				return PTR_ERR(pctrl->per_tile_regs[ret]);
		}
	}
#endif

<<<<<<< HEAD
	res = platform_get_resource(pdev, IORESOURCE_MEM, 1);
	pctrl->pdc_regs = devm_ioremap_resource(&pdev->dev, res);

=======
	key = "pdc";
	res = platform_get_resource_byname(pdev, IORESOURCE_MEM, key);
	pctrl->pdc_regs = devm_ioremap_resource(&pdev->dev, res);

	key = "spi_cfg";
	res = platform_get_resource_byname(pdev, IORESOURCE_MEM, key);
	if (res) {
		pctrl->spi_cfg_regs = res->start;
		pctrl->spi_cfg_end = res->end;
	}

>>>>>>> 871eac76
	msm_pinctrl_setup_pm_reset(pctrl);

	pctrl->irq = platform_get_irq(pdev, 0);
	if (pctrl->irq < 0) {
		dev_err(&pdev->dev, "No interrupt defined for msmgpio\n");
		return pctrl->irq;
	}

	msm_pinctrl_desc.name = dev_name(&pdev->dev);
	msm_pinctrl_desc.pins = pctrl->soc->pins;
	msm_pinctrl_desc.npins = pctrl->soc->npins;
	pctrl->pctrl = devm_pinctrl_register(&pdev->dev, &msm_pinctrl_desc,
					     pctrl);
	if (IS_ERR(pctrl->pctrl)) {
		dev_err(&pdev->dev, "Couldn't register pinctrl driver\n");
		return PTR_ERR(pctrl->pctrl);
	}

	ret = msm_gpio_init(pctrl);
	if (ret)
		return ret;

	platform_set_drvdata(pdev, pctrl);

	dev_dbg(&pdev->dev, "Probed Qualcomm pinctrl driver\n");

	return 0;
}
EXPORT_SYMBOL(msm_pinctrl_probe);

int msm_pinctrl_remove(struct platform_device *pdev)
{
	struct msm_pinctrl *pctrl = platform_get_drvdata(pdev);

	gpiochip_remove(&pctrl->chip);

	unregister_restart_handler(&pctrl->restart_nb);

	return 0;
}
EXPORT_SYMBOL(msm_pinctrl_remove);
<|MERGE_RESOLUTION|>--- conflicted
+++ resolved
@@ -1479,11 +1479,8 @@
 	if (!parent_data)
 		return 0;
 
-<<<<<<< HEAD
-=======
 	pctrl = gpiochip_get_data(gc);
 
->>>>>>> 871eac76
 	if (type == IRQ_TYPE_EDGE_BOTH)
 		add_dirconn_tlmm(d, irq);
 	else if (is_gpio_dual_edge(d, &irq))
@@ -1814,11 +1811,6 @@
 	}
 #endif
 
-<<<<<<< HEAD
-	res = platform_get_resource(pdev, IORESOURCE_MEM, 1);
-	pctrl->pdc_regs = devm_ioremap_resource(&pdev->dev, res);
-
-=======
 	key = "pdc";
 	res = platform_get_resource_byname(pdev, IORESOURCE_MEM, key);
 	pctrl->pdc_regs = devm_ioremap_resource(&pdev->dev, res);
@@ -1830,7 +1822,6 @@
 		pctrl->spi_cfg_end = res->end;
 	}
 
->>>>>>> 871eac76
 	msm_pinctrl_setup_pm_reset(pctrl);
 
 	pctrl->irq = platform_get_irq(pdev, 0);
