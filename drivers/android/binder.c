--- conflicted
+++ resolved
@@ -1162,7 +1162,6 @@
 {
 	return policy == SCHED_NORMAL || policy == SCHED_BATCH;
 }
-<<<<<<< HEAD
 
 static bool binder_supported_policy(int policy)
 {
@@ -1177,22 +1176,6 @@
 		return MAX_USER_RT_PRIO - 1 - kernel_priority;
 }
 
-=======
-
-static bool binder_supported_policy(int policy)
-{
-	return is_fair_policy(policy) || is_rt_policy(policy);
-}
-
-static int to_userspace_prio(int policy, int kernel_priority)
-{
-	if (is_fair_policy(policy))
-		return PRIO_TO_NICE(kernel_priority);
-	else
-		return MAX_USER_RT_PRIO - 1 - kernel_priority;
-}
-
->>>>>>> 748a47e1
 static int to_kernel_prio(int policy, int user_priority)
 {
 	if (is_fair_policy(policy))
@@ -1225,7 +1208,6 @@
 		} else if (priority > max_rtprio) {
 			priority = max_rtprio;
 		}
-<<<<<<< HEAD
 	}
 
 	if (verify && is_fair_policy(policy) && !has_cap_nice) {
@@ -1240,22 +1222,6 @@
 		}
 	}
 
-=======
-	}
-
-	if (verify && is_fair_policy(policy) && !has_cap_nice) {
-		long min_nice = rlimit_to_nice(task_rlimit(task, RLIMIT_NICE));
-
-		if (min_nice > MAX_NICE) {
-			binder_user_error("%d RLIMIT_NICE not set\n",
-					  task->pid);
-			return;
-		} else if (priority < min_nice) {
-			priority = min_nice;
-		}
-	}
-
->>>>>>> 748a47e1
 	if (policy != desired.sched_policy ||
 	    to_kernel_prio(policy, priority) != desired.prio)
 		binder_debug(BINDER_DEBUG_PRIORITY_CAP,
@@ -3272,10 +3238,7 @@
 
 	if (target_node && target_node->txn_security_ctx) {
 		u32 secid;
-<<<<<<< HEAD
-=======
 		size_t added_size;
->>>>>>> 748a47e1
 
 		security_task_getsecid(proc->tsk, &secid);
 		ret = security_secid_to_secctx(secid, &secctx, &secctx_sz);
@@ -3285,9 +3248,6 @@
 			return_error_line = __LINE__;
 			goto err_get_secctx_failed;
 		}
-<<<<<<< HEAD
-		extra_buffers_size += ALIGN(secctx_sz, sizeof(u64));
-=======
 		added_size = ALIGN(secctx_sz, sizeof(u64));
 		extra_buffers_size += added_size;
 		if (extra_buffers_size < added_size) {
@@ -3297,7 +3257,6 @@
 			return_error_line = __LINE__;
 			goto err_bad_extra_size;
 		}
->>>>>>> 748a47e1
 	}
 
 	trace_binder_transaction(reply, t, target_node);
@@ -3382,12 +3341,8 @@
 	buffer_offset = off_start_offset;
 	off_end_offset = off_start_offset + tr->offsets_size;
 	sg_buf_offset = ALIGN(off_end_offset, sizeof(void *));
-<<<<<<< HEAD
-	sg_buf_end_offset = sg_buf_offset + extra_buffers_size;
-=======
 	sg_buf_end_offset = sg_buf_offset + extra_buffers_size -
 		ALIGN(secctx_sz, sizeof(u64));
->>>>>>> 748a47e1
 	off_min = 0;
 	for (buffer_offset = off_start_offset; buffer_offset < off_end_offset;
 	     buffer_offset += sizeof(binder_size_t)) {
@@ -3473,11 +3428,7 @@
 			binder_size_t parent_offset;
 			struct binder_fd_array_object *fda =
 				to_binder_fd_array_object(hdr);
-<<<<<<< HEAD
-			size_t num_valid = (buffer_offset - off_start_offset) *
-=======
 			size_t num_valid = (buffer_offset - off_start_offset) /
->>>>>>> 748a47e1
 						sizeof(binder_size_t);
 			struct binder_buffer_object *parent =
 				binder_validate_ptr(target_proc, t->buffer,
@@ -3551,11 +3502,7 @@
 				t->buffer->user_data + sg_buf_offset;
 			sg_buf_offset += ALIGN(bp->length, sizeof(u64));
 
-<<<<<<< HEAD
-			num_valid = (buffer_offset - off_start_offset) *
-=======
 			num_valid = (buffer_offset - off_start_offset) /
->>>>>>> 748a47e1
 					sizeof(binder_size_t);
 			ret = binder_fixup_parent(t, thread, bp,
 						  off_start_offset,
@@ -3659,10 +3606,7 @@
 	t->buffer->transaction = NULL;
 	binder_alloc_free_buf(&target_proc->alloc, t->buffer);
 err_binder_alloc_buf_failed:
-<<<<<<< HEAD
-=======
 err_bad_extra_size:
->>>>>>> 748a47e1
 	if (secctx)
 		security_release_secctx(secctx, secctx_sz);
 err_get_secctx_failed:
