/* Copyright (c) 2013-2015, 2017-2019, The Linux Foundation. All rights reserved.
 *
 * This program is free software; you can redistribute it and/or modify
 * it under the terms of the GNU General Public License version 2 and
 * only version 2 as published by the Free Software Foundation.
 *
 * This program is distributed in the hope that it will be useful,
 * but WITHOUT ANY WARRANTY; without even the implied warranty of
 * MERCHANTABILITY or FITNESS FOR A PARTICULAR PURPOSE.  See the
 * GNU General Public License for more details.
 */

#include <linux/delay.h>
#include <linux/workqueue.h>
#include <linux/reboot.h>
#include <linux/of.h>
#include <linux/esoc_client.h>
#include "esoc.h"
#include "esoc-mdm.h"
#include "mdm-dbg.h"

/* Default number of powerup trial requests per session */
#define ESOC_DEF_PON_REQ	3

#define ESOC_MAX_PON_TRIES	5

#define BOOT_FAIL_ACTION_DEF BOOT_FAIL_ACTION_PANIC

enum esoc_pon_state {
	PON_INIT,
	PON_SUCCESS,
	PON_RETRY,
	PON_FAIL
};

enum {
	 PWR_OFF = 0x1,
	 PWR_ON,
	 BOOT,
	 RUN,
	 CRASH,
	 IN_DEBUG,
	 SHUTDOWN,
	 RESET,
	 PEER_CRASH,
};

struct mdm_drv {
	unsigned int mode;
	struct esoc_eng cmd_eng;
	struct completion pon_done;
	struct completion req_eng_wait;
	struct esoc_clink *esoc_clink;
	enum esoc_pon_state pon_state;
	struct workqueue_struct *mdm_queue;
	struct work_struct ssr_work;
	struct notifier_block esoc_restart;
	struct mutex poff_lock;
	atomic_t boot_fail_action;
	atomic_t n_pon_tries;
};
#define to_mdm_drv(d)	container_of(d, struct mdm_drv, cmd_eng)

#define S3_RESET_DELAY_MS	2000

static void esoc_client_link_power_off(struct esoc_clink *esoc_clink,
							unsigned int flags);
static void esoc_client_link_mdm_crash(struct esoc_clink *esoc_clink);

int esoc_set_boot_fail_action(struct esoc_clink *esoc_clink, u32 action)
{
	struct mdm_drv *mdm_drv = esoc_get_drv_data(esoc_clink);

	if (action >= BOOT_FAIL_ACTION_LAST) {
		esoc_mdm_log("Unknown boot fail action requested: %u\n",
				action);
		return -EINVAL;
	}

	if (!mdm_drv) {
		esoc_mdm_log("esoc-mdm driver not present\n");
		return -EAGAIN;
	}

	atomic_set(&mdm_drv->boot_fail_action, action);
	esoc_mdm_log("Boot fail action configured to %u\n", action);

	return 0;
}

int esoc_set_n_pon_tries(struct esoc_clink *esoc_clink, u32 n_tries)
{
	struct mdm_drv *mdm_drv = esoc_get_drv_data(esoc_clink);

	if (n_tries > ESOC_MAX_PON_TRIES) {
		esoc_mdm_log(
			"Num PON tries requested (%u) is over the limit: %u\n",
			n_tries, ESOC_MAX_PON_TRIES);
	}

	if (!mdm_drv) {
		esoc_mdm_log("esoc-mdm driver not present\n");
		return -EAGAIN;
	}

	atomic_set(&mdm_drv->n_pon_tries, n_tries);
	esoc_mdm_log("Num PON tries configured to %u\n", n_tries);

	return 0;
}

static int esoc_msm_restart_handler(struct notifier_block *nb,
		unsigned long action, void *data)
{
	struct mdm_drv *mdm_drv = container_of(nb, struct mdm_drv,
					esoc_restart);
	struct esoc_clink *esoc_clink = mdm_drv->esoc_clink;
	const struct esoc_clink_ops *const clink_ops = esoc_clink->clink_ops;

	if (action == SYS_RESTART) {
		if (mdm_dbg_stall_notify(ESOC_PRIMARY_REBOOT))
			return NOTIFY_OK;
		mutex_lock(&mdm_drv->poff_lock);
		if (mdm_drv->mode == PWR_OFF) {
			esoc_mdm_log(
			"Reboot notifier: mdm already powered-off\n");
			mutex_unlock(&mdm_drv->poff_lock);
			return NOTIFY_OK;
		}
		esoc_client_link_power_off(esoc_clink, ESOC_HOOK_MDM_DOWN);
		esoc_mdm_log(
			"Reboot notifier: Notifying esoc of cold reboot\n");
		dev_dbg(&esoc_clink->dev, "Notifying esoc of cold reboot\n");
		clink_ops->notify(ESOC_PRIMARY_REBOOT, esoc_clink);
		mdm_drv->mode = PWR_OFF;
		mutex_unlock(&mdm_drv->poff_lock);
	}
	return NOTIFY_OK;
}
static void mdm_handle_clink_evt(enum esoc_evt evt,
					struct esoc_eng *eng)
{
	struct mdm_drv *mdm_drv = to_mdm_drv(eng);
	bool unexpected_state = false;

	switch (evt) {
	case ESOC_INVALID_STATE:
		esoc_mdm_log(
		"ESOC_INVALID_STATE: Calling complete with state: PON_FAIL\n");
		mdm_drv->pon_state = PON_FAIL;
		complete(&mdm_drv->pon_done);
		break;
	case ESOC_RUN_STATE:
		esoc_mdm_log(
		"ESOC_RUN_STATE: Calling complete with state: PON_SUCCESS\n");
		mdm_drv->pon_state = PON_SUCCESS;
		mdm_drv->mode = RUN,
		complete(&mdm_drv->pon_done);
		break;
	case ESOC_RETRY_PON_EVT:
		esoc_mdm_log(
		"ESOC_RETRY_PON_EVT: Calling complete with state: PON_RETRY\n");
		mdm_drv->pon_state = PON_RETRY;
		complete(&mdm_drv->pon_done);
		break;
	case ESOC_UNEXPECTED_RESET:
		esoc_mdm_log("evt_state: ESOC_UNEXPECTED_RESET\n");
		unexpected_state = true;
	case ESOC_ERR_FATAL:
		if (!unexpected_state)
			esoc_mdm_log("evt_state: ESOC_ERR_FATAL\n");

		/*
		 * Modem can crash while we are waiting for pon_done during
		 * a subsystem_get(). Setting mode to CRASH will prevent a
		 * subsequent subsystem_get() from entering poweron ops. Avoid
		 * this by seting mode to CRASH only if device was up and
		 * running.
		 */
		if (mdm_drv->mode == CRASH)
			esoc_mdm_log(
			"Modem in crash state already. Ignoring.\n");
		if (mdm_drv->mode != RUN)
			esoc_mdm_log("Modem not up. Ignoring.\n");
		if (mdm_drv->mode == CRASH || mdm_drv->mode != RUN)
			return;
		queue_work(mdm_drv->mdm_queue, &mdm_drv->ssr_work);
		break;
	case ESOC_REQ_ENG_ON:
		esoc_mdm_log(
		"evt_state: ESOC_REQ_ENG_ON; Registered a req engine\n");
		complete(&mdm_drv->req_eng_wait);
		break;
	default:
		break;
	}
}

static void mdm_ssr_fn(struct work_struct *work)
{
	struct mdm_drv *mdm_drv = container_of(work, struct mdm_drv, ssr_work);
	struct mdm_ctrl *mdm = get_esoc_clink_data(mdm_drv->esoc_clink);

	esoc_client_link_mdm_crash(mdm_drv->esoc_clink);

	mdm_wait_for_status_low(mdm, false);

<<<<<<< HEAD
	esoc_mdm_log("Starting SSR work\n");
=======
	esoc_mdm_log("Starting SSR work and setting crash state\n");
	mdm_drv->mode = CRASH;

>>>>>>> 06b6c7ac
	/*
	 * If restarting esoc fails, the SSR framework triggers a kernel panic
	 */
	esoc_clink_request_ssr(mdm_drv->esoc_clink);
}

static void esoc_client_link_power_on(struct esoc_clink *esoc_clink,
						unsigned int flags)
{
	int i;
	struct esoc_client_hook *client_hook;

	dev_dbg(&esoc_clink->dev, "Calling power_on hooks\n");
	esoc_mdm_log(
	"Calling power_on hooks with flags: 0x%x\n", flags);

	for (i = 0; i < ESOC_MAX_HOOKS; i++) {
		client_hook = esoc_clink->client_hook[i];
		if (client_hook && client_hook->esoc_link_power_on)
			client_hook->esoc_link_power_on(client_hook->priv,
							flags);
	}
}

static void esoc_client_link_power_off(struct esoc_clink *esoc_clink,
						unsigned int flags)
{
	int i;
	struct esoc_client_hook *client_hook;

	dev_dbg(&esoc_clink->dev, "Calling power_off hooks\n");
	esoc_mdm_log(
	"Calling power_off hooks with flags: 0x%x\n", flags);

	for (i = 0; i < ESOC_MAX_HOOKS; i++) {
		client_hook = esoc_clink->client_hook[i];
		if (client_hook && client_hook->esoc_link_power_off) {
			client_hook->esoc_link_power_off(client_hook->priv,
							flags);
		}
	}
}

static void esoc_client_link_mdm_crash(struct esoc_clink *esoc_clink)
{
	int i;
	struct esoc_client_hook *client_hook;

	dev_dbg(&esoc_clink->dev, "Calling mdm_crash hooks\n");
	esoc_mdm_log("Calling mdm_crash hooks\n");

	for (i = 0; i < ESOC_MAX_HOOKS; i++) {
		client_hook = esoc_clink->client_hook[i];
		if (client_hook && client_hook->esoc_link_mdm_crash)
			client_hook->esoc_link_mdm_crash(client_hook->priv);
	}
}

static void mdm_crash_shutdown(const struct subsys_desc *mdm_subsys)
{
	struct esoc_clink *esoc_clink =
					container_of(mdm_subsys,
							struct esoc_clink,
								subsys);
	const struct esoc_clink_ops * const clink_ops = esoc_clink->clink_ops;

	esoc_mdm_log("MDM crashed notification from SSR\n");

	if (mdm_dbg_stall_notify(ESOC_PRIMARY_CRASH))
		return;
	clink_ops->notify(ESOC_PRIMARY_CRASH, esoc_clink);
}

static int mdm_subsys_shutdown(const struct subsys_desc *crashed_subsys,
							bool force_stop)
{
	int ret = 0;
	struct esoc_clink *esoc_clink =
	 container_of(crashed_subsys, struct esoc_clink, subsys);
	struct mdm_drv *mdm_drv = esoc_get_drv_data(esoc_clink);
	const struct esoc_clink_ops * const clink_ops = esoc_clink->clink_ops;

	esoc_mdm_log("Shutdown request from SSR\n");

	mutex_lock(&mdm_drv->poff_lock);
	if (mdm_drv->mode == CRASH || mdm_drv->mode == PEER_CRASH) {
		esoc_mdm_log("Shutdown in crash mode\n");
		if (mdm_dbg_stall_cmd(ESOC_PREPARE_DEBUG)) {
			/* We want to mask debug command.
			 * In this case return success
			 * to move to next stage
			 */
			goto unlock;
		}

		esoc_clink_queue_request(ESOC_REQ_CRASH_SHUTDOWN, esoc_clink);
		esoc_client_link_power_off(esoc_clink, ESOC_HOOK_MDM_CRASH);

		esoc_mdm_log("Executing the ESOC_PREPARE_DEBUG command\n");
		ret = clink_ops->cmd_exe(ESOC_PREPARE_DEBUG,
							esoc_clink);
		if (ret) {
			esoc_mdm_log("ESOC_PREPARE_DEBUG command failed\n");
			dev_err(&esoc_clink->dev, "failed to enter debug\n");
			goto unlock;
		}
		mdm_drv->mode = IN_DEBUG;
	} else if (!force_stop) {
		esoc_mdm_log("Graceful shutdown mode\n");
		if (mdm_drv->mode == PWR_OFF) {
			esoc_mdm_log("mdm already powered-off\n");
			goto unlock;
		}
		if (esoc_clink->subsys.sysmon_shutdown_ret) {
			esoc_mdm_log(
			"Executing the ESOC_FORCE_PWR_OFF command\n");
			ret = clink_ops->cmd_exe(ESOC_FORCE_PWR_OFF,
							esoc_clink);
		} else {
			if (mdm_dbg_stall_cmd(ESOC_PWR_OFF)) {
				/* Since power off command is masked
				 * we return success, and leave the state
				 * of the command engine as is.
				 */
				goto unlock;
			}
			dev_dbg(&esoc_clink->dev, "Sending sysmon-shutdown\n");
			esoc_mdm_log("Executing the ESOC_PWR_OFF command\n");
			ret = clink_ops->cmd_exe(ESOC_PWR_OFF, esoc_clink);
		}
		if (ret) {
			esoc_mdm_log(
			"Executing the ESOC_PWR_OFF command failed\n");
			dev_err(&esoc_clink->dev, "failed to exe power off\n");
			goto unlock;
		}
		esoc_client_link_power_off(esoc_clink, ESOC_HOOK_MDM_DOWN);
		/* Pull the reset line low to turn off the device */
		clink_ops->cmd_exe(ESOC_FORCE_PWR_OFF, esoc_clink);
		mdm_drv->mode = PWR_OFF;
	}
	esoc_mdm_log("Shutdown completed\n");

unlock:
	mutex_unlock(&mdm_drv->poff_lock);
	return ret;
}

static void mdm_subsys_retry_powerup_cleanup(struct esoc_clink *esoc_clink,
							unsigned int poff_flags)
{
	struct mdm_ctrl *mdm = get_esoc_clink_data(esoc_clink);
	struct mdm_drv *mdm_drv = esoc_get_drv_data(esoc_clink);

	esoc_mdm_log("Doing cleanup\n");

	esoc_client_link_power_off(esoc_clink, poff_flags);
	mdm_disable_irqs(mdm);
	mdm_drv->pon_state = PON_INIT;
	reinit_completion(&mdm_drv->pon_done);
	reinit_completion(&mdm_drv->req_eng_wait);
}

/* Returns 0 to proceed towards another retry, or an error code to quit */
static int mdm_handle_boot_fail(struct esoc_clink *esoc_clink, u8 *pon_trial)
{
	struct mdm_ctrl *mdm = get_esoc_clink_data(esoc_clink);
	struct mdm_drv *mdm_drv = esoc_get_drv_data(esoc_clink);

	if (*pon_trial == atomic_read(&mdm_drv->n_pon_tries)) {
		esoc_mdm_log("Reached max. number of boot trials\n");
		atomic_set(&mdm_drv->boot_fail_action,
					BOOT_FAIL_ACTION_PANIC);
	}

	switch (atomic_read(&mdm_drv->boot_fail_action)) {
	case BOOT_FAIL_ACTION_RETRY:
		mdm_subsys_retry_powerup_cleanup(esoc_clink, 0);
		esoc_mdm_log("Request to retry a warm reset\n");
		(*pon_trial)++;
		break;
	/*
	 * Issue a shutdown here and rerun the powerup again.
	 * This way it becomes a cold reset. Else, we end up
	 * issuing a cold reset & a warm reset back to back.
	 */
	case BOOT_FAIL_ACTION_COLD_RESET:
		mdm_subsys_retry_powerup_cleanup(esoc_clink,
							ESOC_HOOK_MDM_DOWN);
		esoc_mdm_log("Doing cold reset by power-down and warm reset\n");
		(*pon_trial)++;
		mdm_power_down(mdm);
		break;
	case BOOT_FAIL_ACTION_S3_RESET:
		mdm_subsys_retry_powerup_cleanup(esoc_clink,
							ESOC_HOOK_MDM_DOWN);
		esoc_mdm_log("Doing an S3 reset\n");
		(*pon_trial)++;
		mdm_power_down(mdm);
		msleep(S3_RESET_DELAY_MS);
		break;
	case BOOT_FAIL_ACTION_PANIC:
		esoc_mdm_log("Calling panic!!\n");
		panic("Panic requested on external modem boot failure\n");
		break;
	case BOOT_FAIL_ACTION_NOP:
		esoc_mdm_log("Leaving the modem in its curent state\n");
		return -EIO;
	case BOOT_FAIL_ACTION_SHUTDOWN:
	default:
		mdm_subsys_retry_powerup_cleanup(esoc_clink,
							ESOC_HOOK_MDM_DOWN);
		esoc_mdm_log("Shutdown the modem and quit\n");
		mdm_power_down(mdm);
		return -EIO;
	}

	return 0;
}

static int mdm_subsys_powerup(const struct subsys_desc *crashed_subsys)
{
	int ret;
	struct esoc_clink *esoc_clink =
				container_of(crashed_subsys, struct esoc_clink,
								subsys);
	struct mdm_drv *mdm_drv = esoc_get_drv_data(esoc_clink);
	const struct esoc_clink_ops * const clink_ops = esoc_clink->clink_ops;
	int timeout = INT_MAX;
	u8 pon_trial = 0;

	esoc_mdm_log("Powerup request from SSR\n");

	do {
		esoc_mdm_log("Boot trial: %d\n", pon_trial);
		if (!esoc_clink->auto_boot &&
			!esoc_req_eng_enabled(esoc_clink)) {
			esoc_mdm_log("Wait for req eng registration\n");
			dev_dbg(&esoc_clink->dev,
					"Wait for req eng registration\n");
			wait_for_completion(&mdm_drv->req_eng_wait);
		}
		esoc_mdm_log("Req eng available\n");
		if (mdm_drv->mode == PWR_OFF) {
			esoc_mdm_log("In normal power-on mode\n");
			if (mdm_dbg_stall_cmd(ESOC_PWR_ON))
				return -EBUSY;
			esoc_mdm_log("Executing the ESOC_PWR_ON command\n");
			ret = clink_ops->cmd_exe(ESOC_PWR_ON, esoc_clink);
			if (ret) {
				esoc_mdm_log("ESOC_PWR_ON command failed\n");
				dev_err(&esoc_clink->dev, "pwr on fail\n");
				return ret;
			}
			esoc_client_link_power_on(esoc_clink, 0);
		} else if (mdm_drv->mode == IN_DEBUG) {
			esoc_mdm_log("In SSR power-on mode\n");
			esoc_mdm_log("Executing the ESOC_EXIT_DEBUG command\n");
			ret = clink_ops->cmd_exe(ESOC_EXIT_DEBUG, esoc_clink);
			if (ret) {
				esoc_mdm_log(
				"ESOC_EXIT_DEBUG command failed\n");
				dev_err(&esoc_clink->dev,
						"cannot exit debug mode\n");
				return ret;
			}
			mdm_drv->mode = PWR_OFF;
			esoc_mdm_log("Executing the ESOC_PWR_ON command\n");
			ret = clink_ops->cmd_exe(ESOC_PWR_ON, esoc_clink);
			if (ret) {
				dev_err(&esoc_clink->dev, "pwr on fail\n");
				return ret;
			}
			esoc_client_link_power_on(esoc_clink,
							ESOC_HOOK_MDM_CRASH);
		}

		/*
		 * In autoboot case, it is possible that we can forever wait for
		 * boot completion, when esoc fails to boot. This is because
		 * there is no helper application which can alert esoc driver
		 * about boot failure. Prevent going to wait forever in such
		 * case.
		 */
		if (esoc_clink->auto_boot)
			timeout = 10 * HZ;
		esoc_mdm_log(
		"Modem turned-on. Waiting for pon_done notification..\n");
		ret = wait_for_completion_timeout(&mdm_drv->pon_done, timeout);
		if (mdm_drv->pon_state == PON_FAIL || ret <= 0) {
			dev_err(&esoc_clink->dev, "booting failed\n");
			esoc_mdm_log("booting failed\n");
			ret = mdm_handle_boot_fail(esoc_clink, &pon_trial);
			if (ret)
				return ret;
		} else if (mdm_drv->pon_state == PON_RETRY) {
			esoc_mdm_log(
			"Boot failed. Doing cleanup and attempting to retry\n");
			pon_trial++;
			mdm_subsys_retry_powerup_cleanup(esoc_clink, 0);
		} else if (mdm_drv->pon_state == PON_SUCCESS) {
			break;
		}
	} while (pon_trial <= atomic_read(&mdm_drv->n_pon_tries));

	return 0;
}

static int mdm_subsys_ramdumps(int want_dumps,
				const struct subsys_desc *crashed_subsys)
{
	int ret;
	struct esoc_clink *esoc_clink =
				container_of(crashed_subsys, struct esoc_clink,
								subsys);
	const struct esoc_clink_ops * const clink_ops = esoc_clink->clink_ops;

	esoc_mdm_log("Ramdumps called from SSR\n");

	if (want_dumps) {
		esoc_mdm_log("Executing the ESOC_EXE_DEBUG command\n");
		ret = clink_ops->cmd_exe(ESOC_EXE_DEBUG, esoc_clink);
		if (ret) {
			esoc_mdm_log(
			"Failed executing the ESOC_EXE_DEBUG command\n");
			dev_err(&esoc_clink->dev, "debugging failed\n");
			return ret;
		}
	}
	return 0;
}

static int mdm_register_ssr(struct esoc_clink *esoc_clink)
{
	struct subsys_desc *subsys = &esoc_clink->subsys;

	subsys->shutdown = mdm_subsys_shutdown;
	subsys->ramdump = mdm_subsys_ramdumps;
	subsys->powerup = mdm_subsys_powerup;
	subsys->crash_shutdown = mdm_crash_shutdown;
	return esoc_clink_register_ssr(esoc_clink);
}

int esoc_ssr_probe(struct esoc_clink *esoc_clink, struct esoc_drv *drv)
{
	int ret;
	struct mdm_drv *mdm_drv;
	struct esoc_eng *esoc_eng;

	mdm_drv = devm_kzalloc(&esoc_clink->dev, sizeof(*mdm_drv), GFP_KERNEL);
	if (IS_ERR_OR_NULL(mdm_drv))
		return PTR_ERR(mdm_drv);
	esoc_eng = &mdm_drv->cmd_eng;
	esoc_eng->handle_clink_evt = mdm_handle_clink_evt;
	ret = esoc_clink_register_cmd_eng(esoc_clink, esoc_eng);
	if (ret) {
		dev_err(&esoc_clink->dev, "failed to register cmd engine\n");
		return ret;
	}
	mutex_init(&mdm_drv->poff_lock);
	ret = mdm_register_ssr(esoc_clink);
	if (ret)
		goto ssr_err;
	mdm_drv->mdm_queue = alloc_workqueue("mdm_drv_queue", 0, 0);
	if (!mdm_drv->mdm_queue) {
		dev_err(&esoc_clink->dev, "could not create mdm_queue\n");
		goto queue_err;
	}
	esoc_set_drv_data(esoc_clink, mdm_drv);
	init_completion(&mdm_drv->pon_done);
	init_completion(&mdm_drv->req_eng_wait);
	INIT_WORK(&mdm_drv->ssr_work, mdm_ssr_fn);
	mdm_drv->esoc_clink = esoc_clink;
	mdm_drv->mode = PWR_OFF;
	mdm_drv->pon_state = PON_INIT;
	atomic_set(&mdm_drv->boot_fail_action, BOOT_FAIL_ACTION_DEF);
	atomic_set(&mdm_drv->n_pon_tries, ESOC_DEF_PON_REQ);
	mdm_drv->esoc_restart.notifier_call = esoc_msm_restart_handler;
	ret = register_reboot_notifier(&mdm_drv->esoc_restart);
	if (ret)
		dev_err(&esoc_clink->dev, "register for reboot failed\n");
	ret = mdm_dbg_eng_init(drv, esoc_clink);
	if (ret) {
		debug_init_done = false;
		dev_err(&esoc_clink->dev, "dbg engine failure\n");
	} else {
		dev_dbg(&esoc_clink->dev, "dbg engine initialized\n");
		debug_init_done = true;
	}

	return 0;
queue_err:
	esoc_clink_unregister_ssr(esoc_clink);
ssr_err:
	esoc_clink_unregister_cmd_eng(esoc_clink, esoc_eng);
	return ret;
}

static struct esoc_compat compat_table[] = {
	{
		.name = "MDM9x55",
		.data = NULL,
	},
	{
		.name = "SDX50M",
		.data = NULL,
	},
	{
		.name = "SDXPRAIRIE",
		.data = NULL,
	},
};

static struct esoc_drv esoc_ssr_drv = {
	.owner = THIS_MODULE,
	.probe = esoc_ssr_probe,
	.compat_table = compat_table,
	.compat_entries = ARRAY_SIZE(compat_table),
	.driver = {
		.name = "mdm-4x",
	},
};

int __init esoc_ssr_init(void)
{
	return esoc_drv_register(&esoc_ssr_drv);
}
module_init(esoc_ssr_init);
MODULE_LICENSE("GPL v2");<|MERGE_RESOLUTION|>--- conflicted
+++ resolved
@@ -205,13 +205,9 @@
 
 	mdm_wait_for_status_low(mdm, false);
 
-<<<<<<< HEAD
-	esoc_mdm_log("Starting SSR work\n");
-=======
 	esoc_mdm_log("Starting SSR work and setting crash state\n");
 	mdm_drv->mode = CRASH;
 
->>>>>>> 06b6c7ac
 	/*
 	 * If restarting esoc fails, the SSR framework triggers a kernel panic
 	 */
