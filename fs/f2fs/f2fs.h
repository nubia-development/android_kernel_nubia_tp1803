--- conflicted
+++ resolved
@@ -68,11 +68,7 @@
 	unsigned int inject_type;
 };
 
-<<<<<<< HEAD
-extern char *f2fs_fault_name[FAULT_MAX];
-=======
 extern const char *f2fs_fault_name[FAULT_MAX];
->>>>>>> fab7352c
 #define IS_FAULT_SET(fi, type) ((fi)->inject_type & (1 << (type)))
 #endif
 
@@ -156,8 +152,6 @@
 #define F2FS_FEATURE_LOST_FOUND		0x0200
 #define F2FS_FEATURE_VERITY		0x0400	/* reserved */
 #define F2FS_FEATURE_SB_CHKSUM		0x0800
-<<<<<<< HEAD
-=======
 
 #define __F2FS_HAS_FEATURE(raw_super, mask)				\
 	((raw_super->feature & cpu_to_le32(mask)) != 0)
@@ -166,13 +160,6 @@
 	(sbi->raw_super->feature |= cpu_to_le32(mask))
 #define F2FS_CLEAR_FEATURE(sbi, mask)					\
 	(sbi->raw_super->feature &= ~cpu_to_le32(mask))
->>>>>>> fab7352c
-
-/*
- * Default values for user and/or group using reserved blocks
- */
-#define	F2FS_DEF_RESUID		0
-#define	F2FS_DEF_RESGID		0
 
 /*
  * Default values for user and/or group using reserved blocks
@@ -299,11 +286,7 @@
 	struct block_device *bdev;	/* bdev */
 	unsigned short ref;		/* reference count */
 	unsigned char state;		/* state */
-<<<<<<< HEAD
-	unsigned char issuing;		/* issuing discard */
-=======
 	unsigned char queued;		/* queued discard */
->>>>>>> fab7352c
 	int error;			/* bio error */
 	spinlock_t lock;		/* for state/bio_ref updating */
 	unsigned short bio_ref;		/* bio reference count */
@@ -613,10 +596,7 @@
 	pgoff_t *m_next_pgofs;		/* point next possible non-hole pgofs */
 	pgoff_t *m_next_extent;		/* point to next possible extent */
 	int m_seg_type;
-<<<<<<< HEAD
-=======
 	bool m_may_create;		/* indicate it is from write path */
->>>>>>> fab7352c
 };
 
 /* for flag in get_data_block */
@@ -972,11 +952,8 @@
 	F2FS_RD_DATA,
 	F2FS_RD_NODE,
 	F2FS_RD_META,
-<<<<<<< HEAD
-=======
 	F2FS_DIO_WRITE,
 	F2FS_DIO_READ,
->>>>>>> fab7352c
 	NR_COUNT_TYPE,
 };
 
@@ -1191,11 +1168,6 @@
 
 	/* for bio operations */
 	struct f2fs_bio_info *write_io[NR_PAGE_TYPE];	/* for write bios */
-<<<<<<< HEAD
-	struct mutex wio_mutex[NR_PAGE_TYPE - 1][NR_TEMP_TYPE];
-						/* bio ordering for NODE/DATA */
-=======
->>>>>>> fab7352c
 	/* keep migration IO order for LFS mode */
 	struct rw_semaphore io_order_lock;
 	mempool_t *write_io_dummy;		/* Dummy pages */
@@ -1287,10 +1259,7 @@
 	struct f2fs_gc_kthread	*gc_thread;	/* GC thread */
 	unsigned int cur_victim_sec;		/* current victim section num */
 	unsigned int gc_mode;			/* current GC state */
-<<<<<<< HEAD
-=======
 	unsigned int next_victim_seg[2];	/* next segment in victim section */
->>>>>>> fab7352c
 	/* for skip statistic */
 	unsigned long long skipped_atomic_files[2];	/* FG_GC and BG_GC */
 	unsigned long long skipped_gc_rwsem;		/* FG_GC only */
@@ -1358,8 +1327,6 @@
 
 	/* Precomputed FS UUID checksum for seeding other checksums */
 	__u32 s_chksum_seed;
-<<<<<<< HEAD
-=======
 };
 
 struct f2fs_private_dio {
@@ -1367,7 +1334,6 @@
 	void *orig_private;
 	bio_end_io_t *orig_end_io;
 	bool write;
->>>>>>> fab7352c
 };
 
 #ifdef CONFIG_F2FS_FAULT_INJECTION
@@ -1974,7 +1940,6 @@
 	block_t	valid_block_count;
 	unsigned int valid_node_count;
 	int err;
-<<<<<<< HEAD
 
 	if (is_inode) {
 		if (inode) {
@@ -1988,21 +1953,6 @@
 			return err;
 	}
 
-=======
-
-	if (is_inode) {
-		if (inode) {
-			err = dquot_alloc_inode(inode);
-			if (err)
-				return err;
-		}
-	} else {
-		err = dquot_reserve_block(inode, 1);
-		if (err)
-			return err;
-	}
-
->>>>>>> fab7352c
 	if (time_to_inject(sbi, FAULT_BLOCK)) {
 		f2fs_show_injection_info(FAULT_BLOCK);
 		goto enospc;
@@ -2206,15 +2156,11 @@
 {
 	if (get_pages(sbi, F2FS_RD_DATA) || get_pages(sbi, F2FS_RD_NODE) ||
 		get_pages(sbi, F2FS_RD_META) || get_pages(sbi, F2FS_WB_DATA) ||
-<<<<<<< HEAD
-		get_pages(sbi, F2FS_WB_CP_DATA))
-=======
 		get_pages(sbi, F2FS_WB_CP_DATA) ||
 		get_pages(sbi, F2FS_DIO_READ) ||
 		get_pages(sbi, F2FS_DIO_WRITE) ||
 		atomic_read(&SM_I(sbi)->dcc_info->queued_discard) ||
 		atomic_read(&SM_I(sbi)->fcc_info->queued_flush))
->>>>>>> fab7352c
 		return false;
 	return f2fs_time_over(sbi, type);
 }
@@ -2702,15 +2648,9 @@
 		return false;
 
 	if (!timespec_equal(F2FS_I(inode)->i_disk_time, &inode->i_atime))
-<<<<<<< HEAD
 		return false;
 	if (!timespec_equal(F2FS_I(inode)->i_disk_time + 1, &inode->i_ctime))
 		return false;
-=======
-		return false;
-	if (!timespec_equal(F2FS_I(inode)->i_disk_time + 1, &inode->i_ctime))
-		return false;
->>>>>>> fab7352c
 	if (!timespec_equal(F2FS_I(inode)->i_disk_time + 2, &inode->i_mtime))
 		return false;
 	if (!timespec_equal(F2FS_I(inode)->i_disk_time + 3,
@@ -2766,48 +2706,18 @@
 static inline void *f2fs_kmalloc(struct f2fs_sb_info *sbi,
 					size_t size, gfp_t flags)
 {
-<<<<<<< HEAD
-=======
 	void *ret;
 
->>>>>>> fab7352c
 	if (time_to_inject(sbi, FAULT_KMALLOC)) {
 		f2fs_show_injection_info(FAULT_KMALLOC);
 		return NULL;
 	}
 
-<<<<<<< HEAD
-	return kmalloc(size, flags);
-=======
 	ret = kmalloc(size, flags);
 	if (ret)
 		return ret;
 
 	return kvmalloc(size, flags);
-}
-
-static inline void *f2fs_kzalloc(struct f2fs_sb_info *sbi,
-					size_t size, gfp_t flags)
-{
-	return f2fs_kmalloc(sbi, size, flags | __GFP_ZERO);
-}
-
-static inline void *f2fs_kvmalloc(struct f2fs_sb_info *sbi,
-					size_t size, gfp_t flags)
-{
-	if (time_to_inject(sbi, FAULT_KVMALLOC)) {
-		f2fs_show_injection_info(FAULT_KVMALLOC);
-		return NULL;
-	}
-
-	return kvmalloc(size, flags);
-}
-
-static inline void *f2fs_kvzalloc(struct f2fs_sb_info *sbi,
-					size_t size, gfp_t flags)
-{
-	return f2fs_kvmalloc(sbi, size, flags | __GFP_ZERO);
->>>>>>> fab7352c
 }
 
 static inline void *f2fs_kzalloc(struct f2fs_sb_info *sbi,
@@ -3129,11 +3039,7 @@
 			struct f2fs_summary *sum, int type,
 			struct f2fs_io_info *fio, bool add_list);
 void f2fs_wait_on_page_writeback(struct page *page,
-<<<<<<< HEAD
-			enum page_type type, bool ordered);
-=======
 			enum page_type type, bool ordered, bool locked);
->>>>>>> fab7352c
 void f2fs_wait_on_block_writeback(struct inode *inode, block_t blkaddr);
 void f2fs_wait_on_block_writeback_range(struct inode *inode, block_t blkaddr,
 								block_t len);
@@ -3159,11 +3065,7 @@
 struct page *f2fs_get_meta_page_nofail(struct f2fs_sb_info *sbi, pgoff_t index);
 struct page *f2fs_get_tmp_page(struct f2fs_sb_info *sbi, pgoff_t index);
 bool f2fs_is_valid_blkaddr(struct f2fs_sb_info *sbi,
-<<<<<<< HEAD
 			block_t blkaddr, int type);
-=======
-					block_t blkaddr, int type);
->>>>>>> fab7352c
 int f2fs_ra_meta_pages(struct f2fs_sb_info *sbi, block_t start, int nrpages,
 			int type, bool sync);
 void f2fs_ra_meta_pages_cond(struct f2fs_sb_info *sbi, pgoff_t index);
@@ -3277,10 +3179,7 @@
 	int total_count, utilization;
 	int bg_gc, nr_wb_cp_data, nr_wb_data;
 	int nr_rd_data, nr_rd_node, nr_rd_meta;
-<<<<<<< HEAD
-=======
 	int nr_dio_read, nr_dio_write;
->>>>>>> fab7352c
 	unsigned int io_skip_bggc, other_skip_bggc;
 	int nr_flushing, nr_flushed, flush_list_empty;
 	int nr_discarding, nr_discarded;
@@ -3594,15 +3493,9 @@
 }
 
 #define F2FS_FEATURE_FUNCS(name, flagname) \
-<<<<<<< HEAD
-static inline int f2fs_sb_has_##name(struct super_block *sb) \
-{ \
-	return F2FS_HAS_FEATURE(sb, F2FS_FEATURE_##flagname); \
-=======
 static inline int f2fs_sb_has_##name(struct f2fs_sb_info *sbi) \
 { \
 	return F2FS_HAS_FEATURE(sbi, F2FS_FEATURE_##flagname); \
->>>>>>> fab7352c
 }
 
 F2FS_FEATURE_FUNCS(encrypt, ENCRYPT);
@@ -3632,8 +3525,7 @@
 
 static inline bool f2fs_hw_should_discard(struct f2fs_sb_info *sbi)
 {
-<<<<<<< HEAD
-	return f2fs_sb_has_blkzoned(sbi->sb);
+	return f2fs_sb_has_blkzoned(sbi);
 }
 
 static inline bool f2fs_hw_support_discard(struct f2fs_sb_info *sbi)
@@ -3641,16 +3533,6 @@
 	return blk_queue_discard(bdev_get_queue(sbi->sb->s_bdev));
 }
 
-=======
-	return f2fs_sb_has_blkzoned(sbi);
-}
-
-static inline bool f2fs_hw_support_discard(struct f2fs_sb_info *sbi)
-{
-	return blk_queue_discard(bdev_get_queue(sbi->sb->s_bdev));
-}
-
->>>>>>> fab7352c
 static inline bool f2fs_realtime_discard_enable(struct f2fs_sb_info *sbi)
 {
 	return (test_opt(sbi, DISCARD) && f2fs_hw_support_discard(sbi)) ||
@@ -3710,12 +3592,8 @@
 	struct f2fs_sb_info *sbi = F2FS_I_SB(inode);
 	int rw = iov_iter_rw(iter);
 
-<<<<<<< HEAD
 	if (f2fs_encrypted_file(inode) &&
 	    !fscrypt_using_hardware_encryption(inode))
-=======
-	if (f2fs_post_read_required(inode))
->>>>>>> fab7352c
 		return true;
 	if (sbi->s_ndevs)
 		return true;
@@ -3723,11 +3601,7 @@
 	 * for blkzoned device, fallback direct IO to buffered IO, so
 	 * all IOs can be serialized by log-structured write.
 	 */
-<<<<<<< HEAD
-	if (f2fs_sb_has_blkzoned(sbi->sb))
-=======
 	if (f2fs_sb_has_blkzoned(sbi))
->>>>>>> fab7352c
 		return true;
 	if (test_opt(sbi, LFS) && (rw == WRITE) &&
 				block_unaligned_IO(inode, iocb, iter))
@@ -3738,7 +3612,6 @@
 	return false;
 }
 
-<<<<<<< HEAD
 static inline bool f2fs_may_encrypt_bio(struct inode *inode,
 		struct f2fs_io_info *fio)
 {
@@ -3749,8 +3622,6 @@
 			fscrypt_using_hardware_encryption(inode));
 }
 
-=======
->>>>>>> fab7352c
 #ifdef CONFIG_F2FS_FAULT_INJECTION
 extern void f2fs_build_fault_attr(struct f2fs_sb_info *sbi, unsigned int rate,
 							unsigned int type);
@@ -3763,11 +3634,7 @@
 static inline bool is_journalled_quota(struct f2fs_sb_info *sbi)
 {
 #ifdef CONFIG_QUOTA
-<<<<<<< HEAD
-	if (f2fs_sb_has_quota_ino(sbi->sb))
-=======
 	if (f2fs_sb_has_quota_ino(sbi))
->>>>>>> fab7352c
 		return true;
 	if (F2FS_OPTION(sbi).s_qf_names[USRQUOTA] ||
 		F2FS_OPTION(sbi).s_qf_names[GRPQUOTA] ||
