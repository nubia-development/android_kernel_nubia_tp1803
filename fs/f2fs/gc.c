// SPDX-License-Identifier: GPL-2.0
/*
 * fs/f2fs/gc.c
 *
 * Copyright (c) 2012 Samsung Electronics Co., Ltd.
 *             http://www.samsung.com/
 */
#include <linux/fs.h>
#include <linux/module.h>
#include <linux/backing-dev.h>
#include <linux/init.h>
#include <linux/f2fs_fs.h>
#include <linux/kthread.h>
#include <linux/delay.h>
#include <linux/freezer.h>

#include "f2fs.h"
#include "node.h"
#include "segment.h"
#include "gc.h"
#include <trace/events/f2fs.h>

static int gc_thread_func(void *data)
{
	struct f2fs_sb_info *sbi = data;
	struct f2fs_gc_kthread *gc_th = sbi->gc_thread;
	wait_queue_head_t *wq = &sbi->gc_thread->gc_wait_queue_head;
	unsigned int wait_ms;

	wait_ms = gc_th->min_sleep_time;

	set_freezable();
	do {
		wait_event_interruptible_timeout(*wq,
				kthread_should_stop() || freezing(current) ||
				gc_th->gc_wake,
				msecs_to_jiffies(wait_ms));

		/* give it a try one time */
		if (gc_th->gc_wake)
			gc_th->gc_wake = 0;

		if (try_to_freeze()) {
			stat_other_skip_bggc_count(sbi);
			continue;
		}
		if (kthread_should_stop())
			break;

		if (sbi->sb->s_writers.frozen >= SB_FREEZE_WRITE) {
			increase_sleep_time(gc_th, &wait_ms);
			stat_other_skip_bggc_count(sbi);
			continue;
		}

		if (time_to_inject(sbi, FAULT_CHECKPOINT)) {
			f2fs_show_injection_info(FAULT_CHECKPOINT);
			f2fs_stop_checkpoint(sbi, false);
		}

		if (!sb_start_write_trylock(sbi->sb)) {
			stat_other_skip_bggc_count(sbi);
			continue;
		}

		/*
		 * [GC triggering condition]
		 * 0. GC is not conducted currently.
		 * 1. There are enough dirty segments.
		 * 2. IO subsystem is idle by checking the # of writeback pages.
		 * 3. IO subsystem is idle by checking the # of requests in
		 *    bdev's request list.
		 *
		 * Note) We have to avoid triggering GCs frequently.
		 * Because it is possible that some segments can be
		 * invalidated soon after by user update or deletion.
		 * So, I'd like to wait some time to collect dirty segments.
		 */
		if (sbi->gc_mode == GC_URGENT) {
			wait_ms = gc_th->urgent_sleep_time;
			mutex_lock(&sbi->gc_mutex);
			goto do_gc;
		}

		if (!mutex_trylock(&sbi->gc_mutex)) {
			stat_other_skip_bggc_count(sbi);
			goto next;
		}

		if (!is_idle(sbi, GC_TIME)) {
			increase_sleep_time(gc_th, &wait_ms);
			mutex_unlock(&sbi->gc_mutex);
			stat_io_skip_bggc_count(sbi);
			goto next;
		}

		if (has_enough_invalid_blocks(sbi))
			decrease_sleep_time(gc_th, &wait_ms);
		else
			increase_sleep_time(gc_th, &wait_ms);
do_gc:
		stat_inc_bggc_count(sbi);

		/* if return value is not zero, no victim was selected */
		if (f2fs_gc(sbi, test_opt(sbi, FORCE_FG_GC), true, NULL_SEGNO))
			wait_ms = gc_th->no_gc_sleep_time;

		trace_f2fs_background_gc(sbi->sb, wait_ms,
				prefree_segments(sbi), free_segments(sbi));

		/* balancing f2fs's metadata periodically */
		f2fs_balance_fs_bg(sbi);
next:
		sb_end_write(sbi->sb);

	} while (!kthread_should_stop());
	return 0;
}

int f2fs_start_gc_thread(struct f2fs_sb_info *sbi)
{
	struct f2fs_gc_kthread *gc_th;
	dev_t dev = sbi->sb->s_bdev->bd_dev;
	int err = 0;

	gc_th = f2fs_kmalloc(sbi, sizeof(struct f2fs_gc_kthread), GFP_KERNEL);
	if (!gc_th) {
		err = -ENOMEM;
		goto out;
	}

	gc_th->urgent_sleep_time = DEF_GC_THREAD_URGENT_SLEEP_TIME;
	gc_th->min_sleep_time = DEF_GC_THREAD_MIN_SLEEP_TIME;
	gc_th->max_sleep_time = DEF_GC_THREAD_MAX_SLEEP_TIME;
	gc_th->no_gc_sleep_time = DEF_GC_THREAD_NOGC_SLEEP_TIME;

	gc_th->gc_wake= 0;

	sbi->gc_thread = gc_th;
	init_waitqueue_head(&sbi->gc_thread->gc_wait_queue_head);
	sbi->gc_thread->f2fs_gc_task = kthread_run(gc_thread_func, sbi,
			"f2fs_gc-%u:%u", MAJOR(dev), MINOR(dev));
	if (IS_ERR(gc_th->f2fs_gc_task)) {
		err = PTR_ERR(gc_th->f2fs_gc_task);
		kvfree(gc_th);
		sbi->gc_thread = NULL;
	}
out:
	return err;
}

void f2fs_stop_gc_thread(struct f2fs_sb_info *sbi)
{
	struct f2fs_gc_kthread *gc_th = sbi->gc_thread;
	if (!gc_th)
		return;
	kthread_stop(gc_th->f2fs_gc_task);
	kvfree(gc_th);
	sbi->gc_thread = NULL;
}

static int select_gc_type(struct f2fs_sb_info *sbi, int gc_type)
{
	int gc_mode = (gc_type == BG_GC) ? GC_CB : GC_GREEDY;

	switch (sbi->gc_mode) {
	case GC_IDLE_CB:
		gc_mode = GC_CB;
		break;
	case GC_IDLE_GREEDY:
	case GC_URGENT:
		gc_mode = GC_GREEDY;
		break;
	}
	return gc_mode;
}

static void select_policy(struct f2fs_sb_info *sbi, int gc_type,
			int type, struct victim_sel_policy *p)
{
	struct dirty_seglist_info *dirty_i = DIRTY_I(sbi);

	if (p->alloc_mode == SSR) {
		p->gc_mode = GC_GREEDY;
		p->dirty_segmap = dirty_i->dirty_segmap[type];
		p->max_search = dirty_i->nr_dirty[type];
		p->ofs_unit = 1;
	} else {
		p->gc_mode = select_gc_type(sbi, gc_type);
		p->dirty_segmap = dirty_i->dirty_segmap[DIRTY];
		p->max_search = dirty_i->nr_dirty[DIRTY];
		p->ofs_unit = sbi->segs_per_sec;
	}

	/* we need to check every dirty segments in the FG_GC case */
	if (gc_type != FG_GC &&
			(sbi->gc_mode != GC_URGENT) &&
			p->max_search > sbi->max_victim_search)
		p->max_search = sbi->max_victim_search;

	/* let's select beginning hot/small space first in no_heap mode*/
	if (test_opt(sbi, NOHEAP) &&
		(type == CURSEG_HOT_DATA || IS_NODESEG(type)))
		p->offset = 0;
	else
		p->offset = SIT_I(sbi)->last_victim[p->gc_mode];
}

static unsigned int get_max_cost(struct f2fs_sb_info *sbi,
				struct victim_sel_policy *p)
{
	/* SSR allocates in a segment unit */
	if (p->alloc_mode == SSR)
		return sbi->blocks_per_seg;
	if (p->gc_mode == GC_GREEDY)
		return 2 * sbi->blocks_per_seg * p->ofs_unit;
	else if (p->gc_mode == GC_CB)
		return UINT_MAX;
	else /* No other gc_mode */
		return 0;
}

static unsigned int check_bg_victims(struct f2fs_sb_info *sbi)
{
	struct dirty_seglist_info *dirty_i = DIRTY_I(sbi);
	unsigned int secno;

	/*
	 * If the gc_type is FG_GC, we can select victim segments
	 * selected by background GC before.
	 * Those segments guarantee they have small valid blocks.
	 */
	for_each_set_bit(secno, dirty_i->victim_secmap, MAIN_SECS(sbi)) {
		if (sec_usage_check(sbi, secno))
			continue;
		clear_bit(secno, dirty_i->victim_secmap);
		return GET_SEG_FROM_SEC(sbi, secno);
	}
	return NULL_SEGNO;
}

static unsigned int get_cb_cost(struct f2fs_sb_info *sbi, unsigned int segno)
{
	struct sit_info *sit_i = SIT_I(sbi);
	unsigned int secno = GET_SEC_FROM_SEG(sbi, segno);
	unsigned int start = GET_SEG_FROM_SEC(sbi, secno);
	unsigned long long mtime = 0;
	unsigned int vblocks;
	unsigned char age = 0;
	unsigned char u;
	unsigned int i;

	for (i = 0; i < sbi->segs_per_sec; i++)
		mtime += get_seg_entry(sbi, start + i)->mtime;
	vblocks = get_valid_blocks(sbi, segno, true);

	mtime = div_u64(mtime, sbi->segs_per_sec);
	vblocks = div_u64(vblocks, sbi->segs_per_sec);

	u = (vblocks * 100) >> sbi->log_blocks_per_seg;

	/* Handle if the system time has changed by the user */
	if (mtime < sit_i->min_mtime)
		sit_i->min_mtime = mtime;
	if (mtime > sit_i->max_mtime)
		sit_i->max_mtime = mtime;
	if (sit_i->max_mtime != sit_i->min_mtime)
		age = 100 - div64_u64(100 * (mtime - sit_i->min_mtime),
				sit_i->max_mtime - sit_i->min_mtime);

	return UINT_MAX - ((100 * (100 - u) * age) / (100 + u));
}

static inline unsigned int get_gc_cost(struct f2fs_sb_info *sbi,
			unsigned int segno, struct victim_sel_policy *p)
{
	if (p->alloc_mode == SSR)
		return get_seg_entry(sbi, segno)->ckpt_valid_blocks;

	/* alloc_mode == LFS */
	if (p->gc_mode == GC_GREEDY)
		return get_valid_blocks(sbi, segno, true);
	else
		return get_cb_cost(sbi, segno);
}

static unsigned int count_bits(const unsigned long *addr,
				unsigned int offset, unsigned int len)
{
	unsigned int end = offset + len, sum = 0;

	while (offset < end) {
		if (test_bit(offset++, addr))
			++sum;
	}
	return sum;
}

/*
 * This function is called from two paths.
 * One is garbage collection and the other is SSR segment selection.
 * When it is called during GC, it just gets a victim segment
 * and it does not remove it from dirty seglist.
 * When it is called from SSR segment selection, it finds a segment
 * which has minimum valid blocks and removes it from dirty seglist.
 */
static int get_victim_by_default(struct f2fs_sb_info *sbi,
		unsigned int *result, int gc_type, int type, char alloc_mode)
{
	struct dirty_seglist_info *dirty_i = DIRTY_I(sbi);
	struct sit_info *sm = SIT_I(sbi);
	struct victim_sel_policy p;
	unsigned int secno, last_victim;
	unsigned int last_segment = MAIN_SEGS(sbi);
	unsigned int nsearched = 0;

	mutex_lock(&dirty_i->seglist_lock);

	p.alloc_mode = alloc_mode;
	select_policy(sbi, gc_type, type, &p);

	p.min_segno = NULL_SEGNO;
	p.min_cost = get_max_cost(sbi, &p);

	if (*result != NULL_SEGNO) {
		if (get_valid_blocks(sbi, *result, false) &&
			!sec_usage_check(sbi, GET_SEC_FROM_SEG(sbi, *result)))
			p.min_segno = *result;
		goto out;
	}

	if (p.max_search == 0)
		goto out;

	if (__is_large_section(sbi) && p.alloc_mode == LFS) {
		if (sbi->next_victim_seg[BG_GC] != NULL_SEGNO) {
			p.min_segno = sbi->next_victim_seg[BG_GC];
			*result = p.min_segno;
			sbi->next_victim_seg[BG_GC] = NULL_SEGNO;
			goto got_result;
		}
		if (gc_type == FG_GC &&
				sbi->next_victim_seg[FG_GC] != NULL_SEGNO) {
			p.min_segno = sbi->next_victim_seg[FG_GC];
			*result = p.min_segno;
			sbi->next_victim_seg[FG_GC] = NULL_SEGNO;
			goto got_result;
		}
	}

	last_victim = sm->last_victim[p.gc_mode];
	if (p.alloc_mode == LFS && gc_type == FG_GC) {
		p.min_segno = check_bg_victims(sbi);
		if (p.min_segno != NULL_SEGNO)
			goto got_it;
	}

	while (1) {
		unsigned long cost;
		unsigned int segno;

		segno = find_next_bit(p.dirty_segmap, last_segment, p.offset);
		if (segno >= last_segment) {
			if (sm->last_victim[p.gc_mode]) {
				last_segment =
					sm->last_victim[p.gc_mode];
				sm->last_victim[p.gc_mode] = 0;
				p.offset = 0;
				continue;
			}
			break;
		}

		p.offset = segno + p.ofs_unit;
		if (p.ofs_unit > 1) {
			p.offset -= segno % p.ofs_unit;
			nsearched += count_bits(p.dirty_segmap,
						p.offset - p.ofs_unit,
						p.ofs_unit);
		} else {
			nsearched++;
		}

		secno = GET_SEC_FROM_SEG(sbi, segno);

		if (sec_usage_check(sbi, secno))
			goto next;
		/* Don't touch checkpointed data */
		if (unlikely(is_sbi_flag_set(sbi, SBI_CP_DISABLED) &&
					get_ckpt_valid_blocks(sbi, segno)))
			goto next;
		if (gc_type == BG_GC && test_bit(secno, dirty_i->victim_secmap))
			goto next;

		cost = get_gc_cost(sbi, segno, &p);

		if (p.min_cost > cost) {
			p.min_segno = segno;
			p.min_cost = cost;
		}
next:
		if (nsearched >= p.max_search) {
			if (!sm->last_victim[p.gc_mode] && segno <= last_victim)
				sm->last_victim[p.gc_mode] = last_victim + 1;
			else
				sm->last_victim[p.gc_mode] = segno + 1;
			sm->last_victim[p.gc_mode] %= MAIN_SEGS(sbi);
			break;
		}
	}
	if (p.min_segno != NULL_SEGNO) {
got_it:
		*result = (p.min_segno / p.ofs_unit) * p.ofs_unit;
got_result:
		if (p.alloc_mode == LFS) {
			secno = GET_SEC_FROM_SEG(sbi, p.min_segno);
			if (gc_type == FG_GC)
				sbi->cur_victim_sec = secno;
			else
				set_bit(secno, dirty_i->victim_secmap);
		}

	}
out:
	if (p.min_segno != NULL_SEGNO)
		trace_f2fs_get_victim(sbi->sb, type, gc_type, &p,
				sbi->cur_victim_sec,
				prefree_segments(sbi), free_segments(sbi));
	mutex_unlock(&dirty_i->seglist_lock);

	return (p.min_segno == NULL_SEGNO) ? 0 : 1;
}

static const struct victim_selection default_v_ops = {
	.get_victim = get_victim_by_default,
};

static struct inode *find_gc_inode(struct gc_inode_list *gc_list, nid_t ino)
{
	struct inode_entry *ie;

	ie = radix_tree_lookup(&gc_list->iroot, ino);
	if (ie)
		return ie->inode;
	return NULL;
}

static void add_gc_inode(struct gc_inode_list *gc_list, struct inode *inode)
{
	struct inode_entry *new_ie;

	if (inode == find_gc_inode(gc_list, inode->i_ino)) {
		iput(inode);
		return;
	}
	new_ie = f2fs_kmem_cache_alloc(f2fs_inode_entry_slab, GFP_NOFS);
	new_ie->inode = inode;

	f2fs_radix_tree_insert(&gc_list->iroot, inode->i_ino, new_ie);
	list_add_tail(&new_ie->list, &gc_list->ilist);
}

static void put_gc_inode(struct gc_inode_list *gc_list)
{
	struct inode_entry *ie, *next_ie;
	list_for_each_entry_safe(ie, next_ie, &gc_list->ilist, list) {
		radix_tree_delete(&gc_list->iroot, ie->inode->i_ino);
		iput(ie->inode);
		list_del(&ie->list);
		kmem_cache_free(f2fs_inode_entry_slab, ie);
	}
}

static int check_valid_map(struct f2fs_sb_info *sbi,
				unsigned int segno, int offset)
{
	struct sit_info *sit_i = SIT_I(sbi);
	struct seg_entry *sentry;
	int ret;

	down_read(&sit_i->sentry_lock);
	sentry = get_seg_entry(sbi, segno);
	ret = f2fs_test_bit(offset, sentry->cur_valid_map);
	up_read(&sit_i->sentry_lock);
	return ret;
}

/*
 * This function compares node address got in summary with that in NAT.
 * On validity, copy that node with cold status, otherwise (invalid node)
 * ignore that.
 */
static int gc_node_segment(struct f2fs_sb_info *sbi,
		struct f2fs_summary *sum, unsigned int segno, int gc_type)
{
	struct f2fs_summary *entry;
	block_t start_addr;
	int off;
	int phase = 0;
	int submitted = 0;
	bool fggc = (gc_type == FG_GC);

	start_addr = START_BLOCK(sbi, segno);

next_step:
	entry = sum;

	if (fggc && phase == 2)
		atomic_inc(&sbi->wb_sync_req[NODE]);

	for (off = 0; off < sbi->blocks_per_seg; off++, entry++) {
		nid_t nid = le32_to_cpu(entry->nid);
		struct page *node_page;
		struct node_info ni;
		int err;

		/* stop BG_GC if there is not enough free sections. */
		if (gc_type == BG_GC && has_not_enough_free_secs(sbi, 0, 0))
			return submitted;

		if (check_valid_map(sbi, segno, off) == 0)
			continue;

		if (phase == 0) {
			f2fs_ra_meta_pages(sbi, NAT_BLOCK_OFFSET(nid), 1,
							META_NAT, true);
			continue;
		}

		if (phase == 1) {
			f2fs_ra_node_page(sbi, nid);
			continue;
		}

		/* phase == 2 */
		node_page = f2fs_get_node_page(sbi, nid);
		if (IS_ERR(node_page))
			continue;

		/* block may become invalid during f2fs_get_node_page */
		if (check_valid_map(sbi, segno, off) == 0) {
			f2fs_put_page(node_page, 1);
			continue;
		}

		if (f2fs_get_node_info(sbi, nid, &ni)) {
			f2fs_put_page(node_page, 1);
			continue;
		}

		if (ni.blk_addr != start_addr + off) {
			f2fs_put_page(node_page, 1);
			continue;
		}

		err = f2fs_move_node_page(node_page, gc_type);
		if (!err && gc_type == FG_GC)
			submitted++;
		stat_inc_node_blk_count(sbi, 1, gc_type);
	}

	if (++phase < 3)
		goto next_step;

	if (fggc)
		atomic_dec(&sbi->wb_sync_req[NODE]);
	return submitted;
}

/*
 * Calculate start block index indicating the given node offset.
 * Be careful, caller should give this node offset only indicating direct node
 * blocks. If any node offsets, which point the other types of node blocks such
 * as indirect or double indirect node blocks, are given, it must be a caller's
 * bug.
 */
block_t f2fs_start_bidx_of_node(unsigned int node_ofs, struct inode *inode)
{
	unsigned int indirect_blks = 2 * NIDS_PER_BLOCK + 4;
	unsigned int bidx;

	if (node_ofs == 0)
		return 0;

	if (node_ofs <= 2) {
		bidx = node_ofs - 1;
	} else if (node_ofs <= indirect_blks) {
		int dec = (node_ofs - 4) / (NIDS_PER_BLOCK + 1);
		bidx = node_ofs - 2 - dec;
	} else {
		int dec = (node_ofs - indirect_blks - 3) / (NIDS_PER_BLOCK + 1);
		bidx = node_ofs - 5 - dec;
	}
	return bidx * ADDRS_PER_BLOCK + ADDRS_PER_INODE(inode);
}

static bool is_alive(struct f2fs_sb_info *sbi, struct f2fs_summary *sum,
		struct node_info *dni, block_t blkaddr, unsigned int *nofs)
{
	struct page *node_page;
	nid_t nid;
	unsigned int ofs_in_node;
	block_t source_blkaddr;

	nid = le32_to_cpu(sum->nid);
	ofs_in_node = le16_to_cpu(sum->ofs_in_node);

	node_page = f2fs_get_node_page(sbi, nid);
	if (IS_ERR(node_page))
		return false;

	if (f2fs_get_node_info(sbi, nid, dni)) {
		f2fs_put_page(node_page, 1);
		return false;
	}

	if (sum->version != dni->version) {
		f2fs_msg(sbi->sb, KERN_WARNING,
				"%s: valid data with mismatched node version.",
				__func__);
		set_sbi_flag(sbi, SBI_NEED_FSCK);
	}

	*nofs = ofs_of_node(node_page);
	source_blkaddr = datablock_addr(NULL, node_page, ofs_in_node);
	f2fs_put_page(node_page, 1);

	if (source_blkaddr != blkaddr)
		return false;
	return true;
}

static int ra_data_block(struct inode *inode, pgoff_t index)
{
	struct f2fs_sb_info *sbi = F2FS_I_SB(inode);
	struct address_space *mapping = inode->i_mapping;
	struct dnode_of_data dn;
	struct page *page;
	struct extent_info ei = {0, 0, 0};
	struct f2fs_io_info fio = {
		.sbi = sbi,
		.ino = inode->i_ino,
		.type = DATA,
		.temp = COLD,
		.op = REQ_OP_READ,
		.op_flags = 0,
		.encrypted_page = NULL,
		.in_list = false,
		.retry = false,
	};
	int err;

	page = f2fs_grab_cache_page(mapping, index, true);
	if (!page)
		return -ENOMEM;

	if (f2fs_lookup_extent_cache(inode, index, &ei)) {
		dn.data_blkaddr = ei.blk + index - ei.fofs;
		goto got_it;
	}

	set_new_dnode(&dn, inode, NULL, NULL, 0);
	err = f2fs_get_dnode_of_data(&dn, index, LOOKUP_NODE);
	if (err)
		goto put_page;
	f2fs_put_dnode(&dn);

	if (unlikely(!f2fs_is_valid_blkaddr(sbi, dn.data_blkaddr,
						DATA_GENERIC))) {
		err = -EFAULT;
		goto put_page;
	}
got_it:
	/* read page */
	fio.page = page;
	fio.new_blkaddr = fio.old_blkaddr = dn.data_blkaddr;

	/*
	 * don't cache encrypted data into meta inode until previous dirty
	 * data were writebacked to avoid racing between GC and flush.
	 */
	f2fs_wait_on_page_writeback(page, DATA, true, true);

	f2fs_wait_on_block_writeback(inode, dn.data_blkaddr);

	fio.encrypted_page = f2fs_pagecache_get_page(META_MAPPING(sbi),
					dn.data_blkaddr,
					FGP_LOCK | FGP_CREAT, GFP_NOFS);
	if (!fio.encrypted_page) {
		err = -ENOMEM;
		goto put_page;
	}

	err = f2fs_submit_page_bio(&fio);
	if (err)
		goto put_encrypted_page;
	f2fs_put_page(fio.encrypted_page, 0);
	f2fs_put_page(page, 1);
	return 0;
put_encrypted_page:
	f2fs_put_page(fio.encrypted_page, 1);
put_page:
	f2fs_put_page(page, 1);
	return err;
}

/*
 * Move data block via META_MAPPING while keeping locked data page.
 * This can be used to move blocks, aka LBAs, directly on disk.
 */
static int move_data_block(struct inode *inode, block_t bidx,
				int gc_type, unsigned int segno, int off)
{
	struct f2fs_io_info fio = {
		.sbi = F2FS_I_SB(inode),
		.ino = inode->i_ino,
		.type = DATA,
		.temp = COLD,
		.op = REQ_OP_READ,
		.op_flags = 0,
		.encrypted_page = NULL,
		.in_list = false,
		.retry = false,
	};
	struct dnode_of_data dn;
	struct f2fs_summary sum;
	struct node_info ni;
	struct page *page, *mpage;
	block_t newaddr;
	int err = 0;
	bool lfs_mode = test_opt(fio.sbi, LFS);

	/* do not read out */
	page = f2fs_grab_cache_page(inode->i_mapping, bidx, false);
	if (!page)
		return -ENOMEM;

	if (!check_valid_map(F2FS_I_SB(inode), segno, off)) {
		err = -ENOENT;
		goto out;
	}

	if (f2fs_is_atomic_file(inode)) {
		err = -EAGAIN;
		F2FS_I(inode)->i_gc_failures[GC_FAILURE_ATOMIC]++;
		F2FS_I_SB(inode)->skipped_atomic_files[gc_type]++;
		goto out;
	}

	if (f2fs_is_pinned_file(inode)) {
		f2fs_pin_file_control(inode, true);
		err = -EAGAIN;
		goto out;
	}

	set_new_dnode(&dn, inode, NULL, NULL, 0);
	err = f2fs_get_dnode_of_data(&dn, bidx, LOOKUP_NODE);
	if (err)
		goto out;

	if (unlikely(dn.data_blkaddr == NULL_ADDR)) {
		ClearPageUptodate(page);
		err = -ENOENT;
		goto put_out;
	}

	/*
	 * don't cache encrypted data into meta inode until previous dirty
	 * data were writebacked to avoid racing between GC and flush.
	 */
	f2fs_wait_on_page_writeback(page, DATA, true, true);

	f2fs_wait_on_block_writeback(inode, dn.data_blkaddr);

	err = f2fs_get_node_info(fio.sbi, dn.nid, &ni);
	if (err)
		goto put_out;


	set_summary(&sum, dn.nid, dn.ofs_in_node, ni.version);

	/* read page */
	fio.page = page;
	fio.new_blkaddr = fio.old_blkaddr = dn.data_blkaddr;

	if (lfs_mode)
		down_write(&fio.sbi->io_order_lock);

	f2fs_allocate_data_block(fio.sbi, NULL, fio.old_blkaddr, &newaddr,
					&sum, CURSEG_COLD_DATA, NULL, false);

	fio.encrypted_page = f2fs_pagecache_get_page(META_MAPPING(fio.sbi),
				newaddr, FGP_LOCK | FGP_CREAT, GFP_NOFS);
	if (!fio.encrypted_page) {
		err = -ENOMEM;
		goto recover_block;
	}

	mpage = f2fs_pagecache_get_page(META_MAPPING(fio.sbi),
					fio.old_blkaddr, FGP_LOCK, GFP_NOFS);
	if (mpage) {
		bool updated = false;

		if (PageUptodate(mpage)) {
			memcpy(page_address(fio.encrypted_page),
					page_address(mpage), PAGE_SIZE);
			updated = true;
		}
		f2fs_put_page(mpage, 1);
		invalidate_mapping_pages(META_MAPPING(fio.sbi),
					fio.old_blkaddr, fio.old_blkaddr);
		if (updated)
			goto write_page;
	}

	err = f2fs_submit_page_bio(&fio);
	if (err)
		goto put_page_out;

	/* write page */
	lock_page(fio.encrypted_page);

	if (unlikely(fio.encrypted_page->mapping != META_MAPPING(fio.sbi))) {
		err = -EIO;
		goto put_page_out;
	}
	if (unlikely(!PageUptodate(fio.encrypted_page))) {
		err = -EIO;
		goto put_page_out;
	}

write_page:
	f2fs_wait_on_page_writeback(fio.encrypted_page, DATA, true, true);
	set_page_dirty(fio.encrypted_page);
	if (clear_page_dirty_for_io(fio.encrypted_page))
		dec_page_count(fio.sbi, F2FS_DIRTY_META);

	set_page_writeback(fio.encrypted_page);
	ClearPageError(page);

	/* allocate block address */
	f2fs_wait_on_page_writeback(dn.node_page, NODE, true, true);

	fio.op = REQ_OP_WRITE;
	fio.op_flags = REQ_SYNC;
	fio.new_blkaddr = newaddr;
	f2fs_submit_page_write(&fio);
	if (fio.retry) {
		err = -EAGAIN;
		if (PageWriteback(fio.encrypted_page))
			end_page_writeback(fio.encrypted_page);
		goto put_page_out;
	}

	f2fs_update_iostat(fio.sbi, FS_GC_DATA_IO, F2FS_BLKSIZE);

	f2fs_update_data_blkaddr(&dn, newaddr);
	set_inode_flag(inode, FI_APPEND_WRITE);
	if (page->index == 0)
		set_inode_flag(inode, FI_FIRST_BLOCK_WRITTEN);
put_page_out:
	f2fs_put_page(fio.encrypted_page, 1);
recover_block:
	if (lfs_mode)
		up_write(&fio.sbi->io_order_lock);
	if (err)
		f2fs_do_replace_block(fio.sbi, &sum, newaddr, fio.old_blkaddr,
								true, true);
put_out:
	f2fs_put_dnode(&dn);
out:
	f2fs_put_page(page, 1);
	return err;
}

static int move_data_page(struct inode *inode, block_t bidx, int gc_type,
							unsigned int segno, int off)
{
	struct page *page;
	int err = 0;

	page = f2fs_get_lock_data_page(inode, bidx, true);
	if (IS_ERR(page))
		return PTR_ERR(page);

	if (!check_valid_map(F2FS_I_SB(inode), segno, off)) {
		err = -ENOENT;
		goto out;
	}

	if (f2fs_is_atomic_file(inode)) {
		err = -EAGAIN;
		F2FS_I(inode)->i_gc_failures[GC_FAILURE_ATOMIC]++;
		F2FS_I_SB(inode)->skipped_atomic_files[gc_type]++;
		goto out;
	}
	if (f2fs_is_pinned_file(inode)) {
		if (gc_type == FG_GC)
			f2fs_pin_file_control(inode, true);
		err = -EAGAIN;
		goto out;
	}

	if (gc_type == BG_GC) {
		if (PageWriteback(page)) {
			err = -EAGAIN;
			goto out;
		}
		set_page_dirty(page);
		set_cold_data(page);
	} else {
		struct f2fs_io_info fio = {
			.sbi = F2FS_I_SB(inode),
			.ino = inode->i_ino,
			.type = DATA,
			.temp = COLD,
			.op = REQ_OP_WRITE,
			.op_flags = REQ_SYNC,
			.old_blkaddr = NULL_ADDR,
			.page = page,
			.encrypted_page = NULL,
			.need_lock = LOCK_REQ,
			.io_type = FS_GC_DATA_IO,
		};
		bool is_dirty = PageDirty(page);

retry:
		f2fs_wait_on_page_writeback(page, DATA, true, true);

		set_page_dirty(page);
		if (clear_page_dirty_for_io(page)) {
			inode_dec_dirty_pages(inode);
			f2fs_remove_dirty_inode(inode);
		}

		set_cold_data(page);

		err = f2fs_do_write_data_page(&fio);
		if (err) {
			clear_cold_data(page);
			if (err == -ENOMEM) {
				congestion_wait(BLK_RW_ASYNC, HZ/50);
				goto retry;
			}
			if (is_dirty)
				set_page_dirty(page);
		}
	}
out:
	f2fs_put_page(page, 1);
	return err;
}

/*
 * This function tries to get parent node of victim data block, and identifies
 * data block validity. If the block is valid, copy that with cold status and
 * modify parent node.
 * If the parent node is not valid or the data block address is different,
 * the victim data block is ignored.
 */
static int gc_data_segment(struct f2fs_sb_info *sbi, struct f2fs_summary *sum,
		struct gc_inode_list *gc_list, unsigned int segno, int gc_type)
{
	struct super_block *sb = sbi->sb;
	struct f2fs_summary *entry;
	block_t start_addr;
	int off;
	int phase = 0;
	int submitted = 0;

	start_addr = START_BLOCK(sbi, segno);

next_step:
	entry = sum;

	for (off = 0; off < sbi->blocks_per_seg; off++, entry++) {
		struct page *data_page;
		struct inode *inode;
		struct node_info dni; /* dnode info for the data */
		unsigned int ofs_in_node, nofs;
		block_t start_bidx;
		nid_t nid = le32_to_cpu(entry->nid);

		/* stop BG_GC if there is not enough free sections. */
		if (gc_type == BG_GC && has_not_enough_free_secs(sbi, 0, 0))
			return submitted;

		if (check_valid_map(sbi, segno, off) == 0)
			continue;

		if (phase == 0) {
			f2fs_ra_meta_pages(sbi, NAT_BLOCK_OFFSET(nid), 1,
							META_NAT, true);
			continue;
		}

		if (phase == 1) {
			f2fs_ra_node_page(sbi, nid);
			continue;
		}

		/* Get an inode by ino with checking validity */
		if (!is_alive(sbi, entry, &dni, start_addr + off, &nofs))
			continue;

		if (phase == 2) {
			f2fs_ra_node_page(sbi, dni.ino);
			continue;
		}

		ofs_in_node = le16_to_cpu(entry->ofs_in_node);

		if (phase == 3) {
			inode = f2fs_iget(sb, dni.ino);
			if (IS_ERR(inode) || is_bad_inode(inode))
				continue;

			if (!down_write_trylock(
				&F2FS_I(inode)->i_gc_rwsem[WRITE])) {
				iput(inode);
				sbi->skipped_gc_rwsem++;
				continue;
			}

			start_bidx = f2fs_start_bidx_of_node(nofs, inode) +
								ofs_in_node;

			if (f2fs_post_read_required(inode)) {
				int err = ra_data_block(inode, start_bidx);

				up_write(&F2FS_I(inode)->i_gc_rwsem[WRITE]);
				if (err) {
					iput(inode);
					continue;
				}
				add_gc_inode(gc_list, inode);
				continue;
			}

			data_page = f2fs_get_read_data_page(inode,
						start_bidx, REQ_RAHEAD, true);
			up_write(&F2FS_I(inode)->i_gc_rwsem[WRITE]);
			if (IS_ERR(data_page)) {
				iput(inode);
				continue;
			}

			f2fs_put_page(data_page, 0);
			add_gc_inode(gc_list, inode);
			continue;
		}

		/* phase 4 */
		inode = find_gc_inode(gc_list, dni.ino);
		if (inode) {
			struct f2fs_inode_info *fi = F2FS_I(inode);
			bool locked = false;
			int err;

			if (S_ISREG(inode->i_mode)) {
				if (!down_write_trylock(&fi->i_gc_rwsem[READ]))
					continue;
				if (!down_write_trylock(
						&fi->i_gc_rwsem[WRITE])) {
					sbi->skipped_gc_rwsem++;
					up_write(&fi->i_gc_rwsem[READ]);
					continue;
				}
				locked = true;

				/* wait for all inflight aio data */
				inode_dio_wait(inode);
			}

			start_bidx = f2fs_start_bidx_of_node(nofs, inode)
								+ ofs_in_node;
			if (f2fs_post_read_required(inode))
				err = move_data_block(inode, start_bidx, gc_type,
								segno, off);
			else
				err = move_data_page(inode, start_bidx, gc_type,
								segno, off);

			if (!err && (gc_type == FG_GC ||
					f2fs_post_read_required(inode)))
				submitted++;

			if (locked) {
				up_write(&fi->i_gc_rwsem[WRITE]);
				up_write(&fi->i_gc_rwsem[READ]);
			}

			stat_inc_data_blk_count(sbi, 1, gc_type);
		}
	}

	if (++phase < 5)
		goto next_step;

	return submitted;
}

static int __get_victim(struct f2fs_sb_info *sbi, unsigned int *victim,
			int gc_type)
{
	struct sit_info *sit_i = SIT_I(sbi);
	int ret;

	down_write(&sit_i->sentry_lock);
	ret = DIRTY_I(sbi)->v_ops->get_victim(sbi, victim, gc_type,
					      NO_CHECK_TYPE, LFS);
	up_write(&sit_i->sentry_lock);
	return ret;
}

static int do_garbage_collect(struct f2fs_sb_info *sbi,
				unsigned int start_segno,
				struct gc_inode_list *gc_list, int gc_type)
{
	struct page *sum_page;
	struct f2fs_summary_block *sum;
	struct blk_plug plug;
	unsigned int segno = start_segno;
	unsigned int end_segno = start_segno + sbi->segs_per_sec;
	int seg_freed = 0, migrated = 0;
	unsigned char type = IS_DATASEG(get_seg_entry(sbi, segno)->type) ?
						SUM_TYPE_DATA : SUM_TYPE_NODE;
	int submitted = 0;

	if (__is_large_section(sbi))
		end_segno = rounddown(end_segno, sbi->segs_per_sec);

	/* readahead multi ssa blocks those have contiguous address */
	if (__is_large_section(sbi))
		f2fs_ra_meta_pages(sbi, GET_SUM_BLOCK(sbi, segno),
					end_segno - segno, META_SSA, true);

	/* reference all summary page */
	while (segno < end_segno) {
		sum_page = f2fs_get_sum_page(sbi, segno++);
		if (IS_ERR(sum_page)) {
			int err = PTR_ERR(sum_page);

			end_segno = segno - 1;
			for (segno = start_segno; segno < end_segno; segno++) {
				sum_page = find_get_page(META_MAPPING(sbi),
						GET_SUM_BLOCK(sbi, segno));
				f2fs_put_page(sum_page, 0);
				f2fs_put_page(sum_page, 0);
			}
			return err;
		}
		unlock_page(sum_page);
	}

	blk_start_plug(&plug);

	for (segno = start_segno; segno < end_segno; segno++) {

		/* find segment summary of victim */
		sum_page = find_get_page(META_MAPPING(sbi),
					GET_SUM_BLOCK(sbi, segno));
		f2fs_put_page(sum_page, 0);

		if (get_valid_blocks(sbi, segno, false) == 0)
			goto freed;
		if (__is_large_section(sbi) &&
				migrated >= sbi->migration_granularity)
			goto skip;
		if (!PageUptodate(sum_page) || unlikely(f2fs_cp_error(sbi)))
			goto skip;

		sum = page_address(sum_page);
		if (type != GET_SUM_TYPE((&sum->footer))) {
			f2fs_msg(sbi->sb, KERN_ERR, "Inconsistent segment (%u) "
				"type [%d, %d] in SSA and SIT",
				segno, type, GET_SUM_TYPE((&sum->footer)));
			set_sbi_flag(sbi, SBI_NEED_FSCK);
			goto skip;
		}

		/*
		 * this is to avoid deadlock:
		 * - lock_page(sum_page)         - f2fs_replace_block
		 *  - check_valid_map()            - down_write(sentry_lock)
		 *   - down_read(sentry_lock)     - change_curseg()
		 *                                  - lock_page(sum_page)
		 */
		if (type == SUM_TYPE_NODE)
			submitted += gc_node_segment(sbi, sum->entries, segno,
								gc_type);
		else
			submitted += gc_data_segment(sbi, sum->entries, gc_list,
							segno, gc_type);

		stat_inc_seg_count(sbi, type, gc_type);

freed:
		if (gc_type == FG_GC &&
				get_valid_blocks(sbi, segno, false) == 0)
			seg_freed++;
		migrated++;

		if (__is_large_section(sbi) && segno + 1 < end_segno)
			sbi->next_victim_seg[gc_type] = segno + 1;
skip:
		f2fs_put_page(sum_page, 0);
	}

	if (submitted)
		f2fs_submit_merged_write(sbi,
				(type == SUM_TYPE_NODE) ? NODE : DATA);

	blk_finish_plug(&plug);

	stat_inc_call_count(sbi->stat_info);

	return seg_freed;
}

int f2fs_gc(struct f2fs_sb_info *sbi, bool sync,
			bool background, unsigned int segno)
{
	int gc_type = sync ? FG_GC : BG_GC;
	int sec_freed = 0, seg_freed = 0, total_freed = 0;
	int ret = 0;
	struct cp_control cpc;
	unsigned int init_segno = segno;
	struct gc_inode_list gc_list = {
		.ilist = LIST_HEAD_INIT(gc_list.ilist),
		.iroot = RADIX_TREE_INIT(GFP_NOFS),
	};
	unsigned long long last_skipped = sbi->skipped_atomic_files[FG_GC];
	unsigned long long first_skipped;
	unsigned int skipped_round = 0, round = 0;

	trace_f2fs_gc_begin(sbi->sb, sync, background,
				get_pages(sbi, F2FS_DIRTY_NODES),
				get_pages(sbi, F2FS_DIRTY_DENTS),
				get_pages(sbi, F2FS_DIRTY_IMETA),
				free_sections(sbi),
				free_segments(sbi),
				reserved_segments(sbi),
				prefree_segments(sbi));

	cpc.reason = __get_cp_reason(sbi);
	sbi->skipped_gc_rwsem = 0;
	first_skipped = last_skipped;
gc_more:
	if (unlikely(!(sbi->sb->s_flags & MS_ACTIVE))) {
		ret = -EINVAL;
		goto stop;
	}
	if (unlikely(f2fs_cp_error(sbi))) {
		ret = -EIO;
		goto stop;
	}

	if (gc_type == BG_GC && has_not_enough_free_secs(sbi, 0, 0)) {
		/*
		 * For example, if there are many prefree_segments below given
		 * threshold, we can make them free by checkpoint. Then, we
		 * secure free segments which doesn't need fggc any more.
		 */
		if (prefree_segments(sbi) &&
				!is_sbi_flag_set(sbi, SBI_CP_DISABLED)) {
			ret = f2fs_write_checkpoint(sbi, &cpc);
			if (ret)
				goto stop;
		}
		if (has_not_enough_free_secs(sbi, 0, 0))
			gc_type = FG_GC;
	}

	/* f2fs_balance_fs doesn't need to do BG_GC in critical path. */
	if (gc_type == BG_GC && !background) {
		ret = -EINVAL;
		goto stop;
	}
	if (!__get_victim(sbi, &segno, gc_type)) {
		ret = -ENODATA;
		goto stop;
	}

	seg_freed = do_garbage_collect(sbi, segno, &gc_list, gc_type);
	if (gc_type == FG_GC && seg_freed == sbi->segs_per_sec)
		sec_freed++;
	total_freed += seg_freed;

	if (gc_type == FG_GC) {
		if (sbi->skipped_atomic_files[FG_GC] > last_skipped ||
						sbi->skipped_gc_rwsem)
			skipped_round++;
		last_skipped = sbi->skipped_atomic_files[FG_GC];
		round++;
	}

	if (gc_type == FG_GC)
		sbi->cur_victim_sec = NULL_SEGNO;

	if (sync)
		goto stop;

	if (has_not_enough_free_secs(sbi, sec_freed, 0)) {
		if (skipped_round <= MAX_SKIP_GC_COUNT ||
					skipped_round * 2 < round) {
			segno = NULL_SEGNO;
			goto gc_more;
		}

		if (first_skipped < last_skipped &&
				(last_skipped - first_skipped) >
						sbi->skipped_gc_rwsem) {
			f2fs_drop_inmem_pages_all(sbi, true);
			segno = NULL_SEGNO;
			goto gc_more;
		}
		if (gc_type == FG_GC && !is_sbi_flag_set(sbi, SBI_CP_DISABLED))
			ret = f2fs_write_checkpoint(sbi, &cpc);
	}
stop:
	SIT_I(sbi)->last_victim[ALLOC_NEXT] = 0;
	SIT_I(sbi)->last_victim[FLUSH_DEVICE] = init_segno;

	trace_f2fs_gc_end(sbi->sb, ret, total_freed, sec_freed,
				get_pages(sbi, F2FS_DIRTY_NODES),
				get_pages(sbi, F2FS_DIRTY_DENTS),
				get_pages(sbi, F2FS_DIRTY_IMETA),
				free_sections(sbi),
				free_segments(sbi),
				reserved_segments(sbi),
				prefree_segments(sbi));

	mutex_unlock(&sbi->gc_mutex);

	put_gc_inode(&gc_list);

	if (sync && !ret)
		ret = sec_freed ? 0 : -EAGAIN;
	return ret;
}

void f2fs_build_gc_manager(struct f2fs_sb_info *sbi)
{
	DIRTY_I(sbi)->v_ops = &default_v_ops;

	sbi->gc_pin_file_threshold = DEF_GC_FAILED_PINNED_FILES;

	/* give warm/cold data area from slower device */
<<<<<<< HEAD
	if (sbi->s_ndevs && !__is_large_section(sbi))
=======
	if (f2fs_is_multi_device(sbi) && sbi->segs_per_sec == 1)
>>>>>>> 8cb12398
		SIT_I(sbi)->last_victim[ALLOC_NEXT] =
				GET_SEGNO(sbi, FDEV(0).end_blk) + 1;
}<|MERGE_RESOLUTION|>--- conflicted
+++ resolved
@@ -1347,11 +1347,7 @@
 	sbi->gc_pin_file_threshold = DEF_GC_FAILED_PINNED_FILES;
 
 	/* give warm/cold data area from slower device */
-<<<<<<< HEAD
-	if (sbi->s_ndevs && !__is_large_section(sbi))
-=======
-	if (f2fs_is_multi_device(sbi) && sbi->segs_per_sec == 1)
->>>>>>> 8cb12398
+	if (f2fs_is_multi_device(sbi) && !__is_large_section(sbi))
 		SIT_I(sbi)->last_victim[ALLOC_NEXT] =
 				GET_SEGNO(sbi, FDEV(0).end_blk) + 1;
 }