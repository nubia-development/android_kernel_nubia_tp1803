/* SPDX-License-Identifier: GPL-2.0 */
/*
 * fscrypt_private.h
 *
 * Copyright (C) 2015, Google, Inc.
 *
 * This contains encryption key functions.
 *
 * Written by Michael Halcrow, Ildar Muslukhov, and Uday Savagaonkar, 2015.
 */

#ifndef _FSCRYPT_PRIVATE_H
#define _FSCRYPT_PRIVATE_H

<<<<<<< HEAD
#ifndef __FS_HAS_ENCRYPTION
#define __FS_HAS_ENCRYPTION 1
#endif
=======
#define __FS_HAS_ENCRYPTION 1
>>>>>>> fab7352c
#include <linux/fscrypt.h>
#include <crypto/hash.h>
#include <linux/pfk.h>

/* Encryption parameters */
<<<<<<< HEAD
#define FS_IV_SIZE			16
=======
>>>>>>> fab7352c
#define FS_KEY_DERIVATION_NONCE_SIZE	16

/**
 * Encryption context for inode
 *
 * Protector format:
 *  1 byte: Protector format (1 = this version)
 *  1 byte: File contents encryption mode
 *  1 byte: File names encryption mode
 *  1 byte: Flags
 *  8 bytes: Master Key descriptor
 *  16 bytes: Encryption Key derivation nonce
 */
struct fscrypt_context {
	u8 format;
	u8 contents_encryption_mode;
	u8 filenames_encryption_mode;
	u8 flags;
	u8 master_key_descriptor[FS_KEY_DESCRIPTOR_SIZE];
	u8 nonce[FS_KEY_DERIVATION_NONCE_SIZE];
} __packed;

#define FS_ENCRYPTION_CONTEXT_FORMAT_V1		1

/**
 * For encrypted symlinks, the ciphertext length is stored at the beginning
 * of the string in little-endian format.
 */
struct fscrypt_symlink_data {
	__le16 len;
	char encrypted_path[1];
} __packed;

/*
 * fscrypt_info - the "encryption key" for an inode
 *
 * When an encrypted file's key is made available, an instance of this struct is
 * allocated and stored in ->i_crypt_info.  Once created, it remains until the
 * inode is evicted.
 */
struct fscrypt_info {
<<<<<<< HEAD
	u8 ci_mode;
	u8 ci_data_mode;
	u8 ci_filename_mode;
	u8 ci_flags;
	struct crypto_skcipher *ci_ctfm;
	struct crypto_cipher *ci_essiv_tfm;
	u8 ci_master_key[FS_KEY_DESCRIPTOR_SIZE];
	u8 ci_raw_key[FS_MAX_KEY_SIZE];
=======

	/* The actual crypto transform used for encryption and decryption */
	struct crypto_skcipher *ci_ctfm;

	/*
	 * Cipher for ESSIV IV generation.  Only set for CBC contents
	 * encryption, otherwise is NULL.
	 */
	struct crypto_cipher *ci_essiv_tfm;

	/*
	 * Encryption mode used for this inode.  It corresponds to either
	 * ci_data_mode or ci_filename_mode, depending on the inode type.
	 */
	struct fscrypt_mode *ci_mode;

	/*
	 * If non-NULL, then this inode uses a master key directly rather than a
	 * derived key, and ci_ctfm will equal ci_master_key->mk_ctfm.
	 * Otherwise, this inode uses a derived key.
	 */
	struct fscrypt_master_key *ci_master_key;

	/* fields from the fscrypt_context */
	u8 ci_data_mode;
	u8 ci_filename_mode;
	u8 ci_flags;
	u8 ci_master_key_descriptor[FS_KEY_DESCRIPTOR_SIZE];
	u8 ci_nonce[FS_KEY_DERIVATION_NONCE_SIZE];
>>>>>>> fab7352c
};

typedef enum {
	FS_DECRYPT = 0,
	FS_ENCRYPT,
} fscrypt_direction_t;

#define FS_CTX_REQUIRES_FREE_ENCRYPT_FL		0x00000001
#define FS_CTX_HAS_BOUNCE_BUFFER_FL		0x00000002

static inline bool fscrypt_valid_enc_modes(u32 contents_mode,
					   u32 filenames_mode)
{
	if (contents_mode == FS_ENCRYPTION_MODE_AES_128_CBC &&
	    filenames_mode == FS_ENCRYPTION_MODE_AES_128_CTS)
		return true;

	if (contents_mode == FS_ENCRYPTION_MODE_AES_256_XTS &&
	    filenames_mode == FS_ENCRYPTION_MODE_AES_256_CTS)
		return true;

<<<<<<< HEAD
	if (contents_mode == FS_ENCRYPTION_MODE_PRIVATE &&
	    filenames_mode == FS_ENCRYPTION_MODE_AES_256_CTS)
=======
	if (contents_mode == FS_ENCRYPTION_MODE_ADIANTUM &&
	    filenames_mode == FS_ENCRYPTION_MODE_ADIANTUM)
>>>>>>> fab7352c
		return true;

	return false;
}
<<<<<<< HEAD

static inline bool is_private_data_mode(const struct fscrypt_context *ctx)
{
	return ctx->contents_encryption_mode == FS_ENCRYPTION_MODE_PRIVATE;
}
=======
>>>>>>> fab7352c

/* crypto.c */
extern struct kmem_cache *fscrypt_info_cachep;
extern int fscrypt_initialize(unsigned int cop_flags);
extern int fscrypt_do_page_crypto(const struct inode *inode,
				  fscrypt_direction_t rw, u64 lblk_num,
				  struct page *src_page,
				  struct page *dest_page,
				  unsigned int len, unsigned int offs,
				  gfp_t gfp_flags);
extern struct page *fscrypt_alloc_bounce_page(struct fscrypt_ctx *ctx,
					      gfp_t gfp_flags);
extern const struct dentry_operations fscrypt_d_ops;

extern void __printf(3, 4) __cold
fscrypt_msg(struct super_block *sb, const char *level, const char *fmt, ...);

#define fscrypt_warn(sb, fmt, ...)		\
	fscrypt_msg(sb, KERN_WARNING, fmt, ##__VA_ARGS__)
#define fscrypt_err(sb, fmt, ...)		\
	fscrypt_msg(sb, KERN_ERR, fmt, ##__VA_ARGS__)

<<<<<<< HEAD
=======
#define FSCRYPT_MAX_IV_SIZE	32

union fscrypt_iv {
	struct {
		/* logical block number within the file */
		__le64 lblk_num;

		/* per-file nonce; only set in DIRECT_KEY mode */
		u8 nonce[FS_KEY_DERIVATION_NONCE_SIZE];
	};
	u8 raw[FSCRYPT_MAX_IV_SIZE];
};

void fscrypt_generate_iv(union fscrypt_iv *iv, u64 lblk_num,
			 const struct fscrypt_info *ci);

>>>>>>> fab7352c
/* fname.c */
extern int fname_encrypt(struct inode *inode, const struct qstr *iname,
			 u8 *out, unsigned int olen);
extern bool fscrypt_fname_encrypted_size(const struct inode *inode,
					 u32 orig_len, u32 max_len,
					 u32 *encrypted_len_ret);

/* keyinfo.c */

struct fscrypt_mode {
	const char *friendly_name;
	const char *cipher_str;
	int keysize;
	int ivsize;
	bool logged_impl_name;
	bool needs_essiv;
};

extern void __exit fscrypt_essiv_cleanup(void);

#endif /* _FSCRYPT_PRIVATE_H */<|MERGE_RESOLUTION|>--- conflicted
+++ resolved
@@ -12,22 +12,14 @@
 #ifndef _FSCRYPT_PRIVATE_H
 #define _FSCRYPT_PRIVATE_H
 
-<<<<<<< HEAD
 #ifndef __FS_HAS_ENCRYPTION
 #define __FS_HAS_ENCRYPTION 1
 #endif
-=======
-#define __FS_HAS_ENCRYPTION 1
->>>>>>> fab7352c
 #include <linux/fscrypt.h>
 #include <crypto/hash.h>
 #include <linux/pfk.h>
 
 /* Encryption parameters */
-<<<<<<< HEAD
-#define FS_IV_SIZE			16
-=======
->>>>>>> fab7352c
 #define FS_KEY_DERIVATION_NONCE_SIZE	16
 
 /**
@@ -69,16 +61,6 @@
  * inode is evicted.
  */
 struct fscrypt_info {
-<<<<<<< HEAD
-	u8 ci_mode;
-	u8 ci_data_mode;
-	u8 ci_filename_mode;
-	u8 ci_flags;
-	struct crypto_skcipher *ci_ctfm;
-	struct crypto_cipher *ci_essiv_tfm;
-	u8 ci_master_key[FS_KEY_DESCRIPTOR_SIZE];
-	u8 ci_raw_key[FS_MAX_KEY_SIZE];
-=======
 
 	/* The actual crypto transform used for encryption and decryption */
 	struct crypto_skcipher *ci_ctfm;
@@ -108,7 +90,7 @@
 	u8 ci_flags;
 	u8 ci_master_key_descriptor[FS_KEY_DESCRIPTOR_SIZE];
 	u8 ci_nonce[FS_KEY_DERIVATION_NONCE_SIZE];
->>>>>>> fab7352c
+	u8 ci_raw_key[FS_MAX_KEY_SIZE];
 };
 
 typedef enum {
@@ -130,25 +112,21 @@
 	    filenames_mode == FS_ENCRYPTION_MODE_AES_256_CTS)
 		return true;
 
-<<<<<<< HEAD
 	if (contents_mode == FS_ENCRYPTION_MODE_PRIVATE &&
 	    filenames_mode == FS_ENCRYPTION_MODE_AES_256_CTS)
-=======
+		return true;
+
 	if (contents_mode == FS_ENCRYPTION_MODE_ADIANTUM &&
 	    filenames_mode == FS_ENCRYPTION_MODE_ADIANTUM)
->>>>>>> fab7352c
 		return true;
 
 	return false;
 }
-<<<<<<< HEAD
 
 static inline bool is_private_data_mode(const struct fscrypt_context *ctx)
 {
 	return ctx->contents_encryption_mode == FS_ENCRYPTION_MODE_PRIVATE;
 }
-=======
->>>>>>> fab7352c
 
 /* crypto.c */
 extern struct kmem_cache *fscrypt_info_cachep;
@@ -171,8 +149,6 @@
 #define fscrypt_err(sb, fmt, ...)		\
 	fscrypt_msg(sb, KERN_ERR, fmt, ##__VA_ARGS__)
 
-<<<<<<< HEAD
-=======
 #define FSCRYPT_MAX_IV_SIZE	32
 
 union fscrypt_iv {
@@ -189,7 +165,6 @@
 void fscrypt_generate_iv(union fscrypt_iv *iv, u64 lblk_num,
 			 const struct fscrypt_info *ci);
 
->>>>>>> fab7352c
 /* fname.c */
 extern int fname_encrypt(struct inode *inode, const struct qstr *iname,
 			 u8 *out, unsigned int olen);
