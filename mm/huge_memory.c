--- conflicted
+++ resolved
@@ -1292,22 +1292,8 @@
 		flags |= TNF_FAULT_LOCAL;
 	}
 
-<<<<<<< HEAD
-	/*
-	 * Avoid grouping on DSO/COW pages in specific and RO pages
-	 * in general, RO pages shouldn't hurt as much anyway since
-	 * they can be in shared cache state.
-	 *
-	 * FIXME! This checks "pmd_dirty()" as an approximation of
-	 * "is this a read-only page", since checking "pmd_write()"
-	 * is even more broken. We haven't actually turned this into
-	 * a writable page, so pmd_write() will always be false.
-	 */
-	if (!pmd_dirty(pmd))
-=======
 	/* See similar comment in do_numa_page for explanation */
 	if (!(vma->vm_flags & VM_WRITE))
->>>>>>> 01e97e65
 		flags |= TNF_NO_GROUP;
 
 	/*
@@ -1498,10 +1484,7 @@
 
 	if (__pmd_trans_huge_lock(pmd, vma, &ptl) == 1) {
 		pmd_t entry;
-<<<<<<< HEAD
-=======
 		bool preserve_write = prot_numa && pmd_write(*pmd);
->>>>>>> 01e97e65
 		ret = 1;
 
 		/*
