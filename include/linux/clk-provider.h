--- conflicted
+++ resolved
@@ -26,10 +26,7 @@
 #define CLK_IGNORE_UNUSED	BIT(3) /* do not gate even if unused */
 #define CLK_IS_ROOT		BIT(4) /* root clk, has no parent */
 #define CLK_IS_BASIC		BIT(5) /* Basic clk, can't do a to_clk_foo() */
-<<<<<<< HEAD
-=======
 #define CLK_GET_RATE_NOCACHE	BIT(6) /* do not use the cached clk rate */
->>>>>>> 84bae6c3
 
 struct clk_hw;
 
@@ -364,14 +361,11 @@
 void of_clk_del_provider(struct device_node *np);
 struct clk *of_clk_src_simple_get(struct of_phandle_args *clkspec,
 				  void *data);
-<<<<<<< HEAD
-=======
 struct clk_onecell_data {
 	struct clk **clks;
 	unsigned int clk_num;
 };
 struct clk *of_clk_src_onecell_get(struct of_phandle_args *clkspec, void *data);
->>>>>>> 84bae6c3
 const char *of_clk_get_parent_name(struct device_node *np, int index);
 void of_clk_init(const struct of_device_id *matches);
 
