/* SPDX-License-Identifier: GPL-2.0 */
/*
 * fscrypt_supp.h
 *
 * Do not include this file directly. Use fscrypt.h instead!
 */
#ifndef _LINUX_FSCRYPT_H
#error "Incorrect include of linux/fscrypt_supp.h!"
#endif

#ifndef _LINUX_FSCRYPT_SUPP_H
#define _LINUX_FSCRYPT_SUPP_H

#include <linux/mm.h>
#include <linux/slab.h>

/*
 * fscrypt superblock flags
 */
#define FS_CFLG_OWN_PAGES (1U << 1)

/*
 * crypto operations for filesystems
 */
struct fscrypt_operations {
	unsigned int flags;
	const char *key_prefix;
	int (*get_context)(struct inode *, void *, size_t);
	int (*set_context)(struct inode *, const void *, size_t, void *);
	bool (*dummy_context)(struct inode *);
	bool (*empty_dir)(struct inode *);
<<<<<<< HEAD
	unsigned (*max_namelen)(struct inode *);
	bool (*is_encrypted)(struct inode *);
=======
	unsigned int max_namelen;
>>>>>>> 38d74d51
};

struct fscrypt_ctx {
	union {
		struct {
			struct page *bounce_page;	/* Ciphertext page */
			struct page *control_page;	/* Original page  */
		} w;
		struct {
			struct bio *bio;
			struct work_struct work;
		} r;
		struct list_head free_list;	/* Free list */
	};
	u8 flags;				/* Flags */
};

static inline bool fscrypt_has_encryption_key(const struct inode *inode)
{
	return (inode->i_crypt_info != NULL);
}

static inline bool fscrypt_dummy_context_enabled(struct inode *inode)
{
	return inode->i_sb->s_cop->dummy_context &&
		inode->i_sb->s_cop->dummy_context(inode);
}

/* crypto.c */
extern void fscrypt_enqueue_decrypt_work(struct work_struct *);
extern struct fscrypt_ctx *fscrypt_get_ctx(const struct inode *, gfp_t);
extern void fscrypt_release_ctx(struct fscrypt_ctx *);
extern struct page *fscrypt_encrypt_page(const struct inode *, struct page *,
						unsigned int, unsigned int,
						u64, gfp_t);
extern int fscrypt_decrypt_page(const struct inode *, struct page *, unsigned int,
				unsigned int, u64);

static inline struct page *fscrypt_control_page(struct page *page)
{
	return ((struct fscrypt_ctx *)page_private(page))->w.control_page;
}

extern void fscrypt_restore_control_page(struct page *);

/* policy.c */
extern int fscrypt_ioctl_set_policy(struct file *, const void __user *);
extern int fscrypt_ioctl_get_policy(struct file *, void __user *);
extern int fscrypt_has_permitted_context(struct inode *, struct inode *);
extern int fscrypt_inherit_context(struct inode *, struct inode *,
					void *, bool);
/* keyinfo.c */
extern int fscrypt_get_encryption_info(struct inode *);
extern void fscrypt_put_encryption_info(struct inode *);

/* fname.c */
extern int fscrypt_setup_filename(struct inode *, const struct qstr *,
				int lookup, struct fscrypt_name *);

static inline void fscrypt_free_filename(struct fscrypt_name *fname)
{
	kfree(fname->crypto_buf.name);
}

extern int fscrypt_fname_alloc_buffer(const struct inode *, u32,
				struct fscrypt_str *);
extern void fscrypt_fname_free_buffer(struct fscrypt_str *);
extern int fscrypt_fname_disk_to_usr(struct inode *, u32, u32,
			const struct fscrypt_str *, struct fscrypt_str *);

#define FSCRYPT_FNAME_MAX_UNDIGESTED_SIZE	32

/* Extracts the second-to-last ciphertext block; see explanation below */
#define FSCRYPT_FNAME_DIGEST(name, len)	\
	((name) + round_down((len) - FS_CRYPTO_BLOCK_SIZE - 1, \
			     FS_CRYPTO_BLOCK_SIZE))

#define FSCRYPT_FNAME_DIGEST_SIZE	FS_CRYPTO_BLOCK_SIZE

/**
 * fscrypt_digested_name - alternate identifier for an on-disk filename
 *
 * When userspace lists an encrypted directory without access to the key,
 * filenames whose ciphertext is longer than FSCRYPT_FNAME_MAX_UNDIGESTED_SIZE
 * bytes are shown in this abbreviated form (base64-encoded) rather than as the
 * full ciphertext (base64-encoded).  This is necessary to allow supporting
 * filenames up to NAME_MAX bytes, since base64 encoding expands the length.
 *
 * To make it possible for filesystems to still find the correct directory entry
 * despite not knowing the full on-disk name, we encode any filesystem-specific
 * 'hash' and/or 'minor_hash' which the filesystem may need for its lookups,
 * followed by the second-to-last ciphertext block of the filename.  Due to the
 * use of the CBC-CTS encryption mode, the second-to-last ciphertext block
 * depends on the full plaintext.  (Note that ciphertext stealing causes the
 * last two blocks to appear "flipped".)  This makes accidental collisions very
 * unlikely: just a 1 in 2^128 chance for two filenames to collide even if they
 * share the same filesystem-specific hashes.
 *
 * However, this scheme isn't immune to intentional collisions, which can be
 * created by anyone able to create arbitrary plaintext filenames and view them
 * without the key.  Making the "digest" be a real cryptographic hash like
 * SHA-256 over the full ciphertext would prevent this, although it would be
 * less efficient and harder to implement, especially since the filesystem would
 * need to calculate it for each directory entry examined during a search.
 */
struct fscrypt_digested_name {
	u32 hash;
	u32 minor_hash;
	u8 digest[FSCRYPT_FNAME_DIGEST_SIZE];
};

/**
 * fscrypt_match_name() - test whether the given name matches a directory entry
 * @fname: the name being searched for
 * @de_name: the name from the directory entry
 * @de_name_len: the length of @de_name in bytes
 *
 * Normally @fname->disk_name will be set, and in that case we simply compare
 * that to the name stored in the directory entry.  The only exception is that
 * if we don't have the key for an encrypted directory and a filename in it is
 * very long, then we won't have the full disk_name and we'll instead need to
 * match against the fscrypt_digested_name.
 *
 * Return: %true if the name matches, otherwise %false.
 */
static inline bool fscrypt_match_name(const struct fscrypt_name *fname,
				      const u8 *de_name, u32 de_name_len)
{
	if (unlikely(!fname->disk_name.name)) {
		const struct fscrypt_digested_name *n =
			(const void *)fname->crypto_buf.name;
		if (WARN_ON_ONCE(fname->usr_fname->name[0] != '_'))
			return false;
		if (de_name_len <= FSCRYPT_FNAME_MAX_UNDIGESTED_SIZE)
			return false;
		return !memcmp(FSCRYPT_FNAME_DIGEST(de_name, de_name_len),
			       n->digest, FSCRYPT_FNAME_DIGEST_SIZE);
	}

	if (de_name_len != fname->disk_name.len)
		return false;
	return !memcmp(de_name, fname->disk_name.name, fname->disk_name.len);
}

/* bio.c */
extern void fscrypt_decrypt_bio(struct bio *);
extern void fscrypt_enqueue_decrypt_bio(struct fscrypt_ctx *ctx,
					struct bio *bio);
extern void fscrypt_pullback_bio_page(struct page **, bool);
extern int fscrypt_zeroout_range(const struct inode *, pgoff_t, sector_t,
				 unsigned int);

/* hooks.c */
extern int fscrypt_file_open(struct inode *inode, struct file *filp);
extern int __fscrypt_prepare_link(struct inode *inode, struct inode *dir);
extern int __fscrypt_prepare_rename(struct inode *old_dir,
				    struct dentry *old_dentry,
				    struct inode *new_dir,
				    struct dentry *new_dentry,
				    unsigned int flags);
extern int __fscrypt_prepare_lookup(struct inode *dir, struct dentry *dentry);
extern int __fscrypt_prepare_symlink(struct inode *dir, unsigned int len,
				     unsigned int max_len,
				     struct fscrypt_str *disk_link);
extern int __fscrypt_encrypt_symlink(struct inode *inode, const char *target,
				     unsigned int len,
				     struct fscrypt_str *disk_link);
extern const char *fscrypt_get_symlink(struct inode *inode, const void *caddr,
				       unsigned int max_size,
				       struct delayed_call *done);

#endif	/* _LINUX_FSCRYPT_SUPP_H */<|MERGE_RESOLUTION|>--- conflicted
+++ resolved
@@ -29,12 +29,8 @@
 	int (*set_context)(struct inode *, const void *, size_t, void *);
 	bool (*dummy_context)(struct inode *);
 	bool (*empty_dir)(struct inode *);
-<<<<<<< HEAD
-	unsigned (*max_namelen)(struct inode *);
+	unsigned int max_namelen;
 	bool (*is_encrypted)(struct inode *);
-=======
-	unsigned int max_namelen;
->>>>>>> 38d74d51
 };
 
 struct fscrypt_ctx {
