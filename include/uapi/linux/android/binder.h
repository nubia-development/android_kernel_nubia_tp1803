--- conflicted
+++ resolved
@@ -88,6 +88,7 @@
 	 * scheduling policy from the caller (for synchronous transactions).
 	 */
 	FLAT_BINDER_FLAG_INHERIT_RT = 0x800,
+#ifdef __KERNEL__
 
 	/**
 	 * @FLAT_BINDER_FLAG_TXN_SECURITY_CTX: request security contexts
@@ -96,6 +97,7 @@
 	 * context
 	 */
 	FLAT_BINDER_FLAG_TXN_SECURITY_CTX = 0x1000,
+#endif /* __KERNEL__ */
 };
 
 #ifdef BINDER_IPC_32BIT
@@ -272,11 +274,8 @@
 #define BINDER_THREAD_EXIT		_IOW('b', 8, __s32)
 #define BINDER_VERSION			_IOWR('b', 9, struct binder_version)
 #define BINDER_GET_NODE_DEBUG_INFO	_IOWR('b', 11, struct binder_node_debug_info)
-<<<<<<< HEAD
 #define BINDER_GET_NODE_INFO_FOR_REF	_IOWR('b', 12, struct binder_node_info_for_ref)
-=======
 #define BINDER_SET_CONTEXT_MGR_EXT	_IOW('b', 13, struct flat_binder_object)
->>>>>>> e7422533
 
 /*
  * NOTE: Two special error codes you should check for when calling
@@ -335,11 +334,13 @@
 	} data;
 };
 
+#ifdef __KERNEL__
 struct binder_transaction_data_secctx {
 	struct binder_transaction_data transaction_data;
 	binder_uintptr_t secctx;
 };
 
+#endif /* __KERNEL__ */
 struct binder_transaction_data_sg {
 	struct binder_transaction_data transaction_data;
 	binder_size_t buffers_size;
@@ -375,11 +376,13 @@
 	BR_OK = _IO('r', 1),
 	/* No parameters! */
 
+#ifdef __KERNEL__
 	BR_TRANSACTION_SEC_CTX = _IOR('r', 2,
 				      struct binder_transaction_data_secctx),
 	/*
 	 * binder_transaction_data_secctx: the received command.
 	 */
+#endif /* __KERNEL__ */
 	BR_TRANSACTION = _IOR('r', 2, struct binder_transaction_data),
 	BR_REPLY = _IOR('r', 3, struct binder_transaction_data),
 	/*
