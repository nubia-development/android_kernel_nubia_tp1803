/* SPDX-License-Identifier: LGPL-2.1 WITH Linux-syscall-note */
/* taskstats.h - exporting per-task statistics
 *
 * Copyright (C) Shailabh Nagar, IBM Corp. 2006
 *           (C) Balbir Singh,   IBM Corp. 2006
 *           (C) Jay Lan,        SGI, 2006
 *
 * This program is free software; you can redistribute it and/or modify it
 * under the terms of version 2.1 of the GNU Lesser General Public License
 * as published by the Free Software Foundation.
 *
 * This program is distributed in the hope that it would be useful, but
 * WITHOUT ANY WARRANTY; without even the implied warranty of
 * MERCHANTABILITY or FITNESS FOR A PARTICULAR PURPOSE.
 */

#ifndef _LINUX_TASKSTATS_H
#define _LINUX_TASKSTATS_H

#include <linux/types.h>

/* Format for per-task data returned to userland when
 *	- a task exits
 *	- listener requests stats for a task
 *
 * The struct is versioned. Newer versions should only add fields to
 * the bottom of the struct to maintain backward compatibility.
 *
 *
 * To add new fields
 *	a) bump up TASKSTATS_VERSION
 *	b) add comment indicating new version number at end of struct
 *	c) add new fields after version comment; maintain 64-bit alignment
 */


<<<<<<< HEAD
#define TASKSTATS_VERSION	8
#define TASKSTATS2_VERSION	1
=======
#define TASKSTATS_VERSION	9
>>>>>>> 4344de2f
#define TS_COMM_LEN		32	/* should be >= TASK_COMM_LEN
					 * in linux/sched.h */

struct taskstats {

	/* The version number of this struct. This field is always set to
	 * TAKSTATS_VERSION, which is defined in <linux/taskstats.h>.
	 * Each time the struct is changed, the value should be incremented.
	 */
	__u16	version;
	__u32	ac_exitcode;		/* Exit status */

	/* The accounting flags of a task as defined in <linux/acct.h>
	 * Defined values are AFORK, ASU, ACOMPAT, ACORE, and AXSIG.
	 */
	__u8	ac_flag;		/* Record flags */
	__u8	ac_nice;		/* task_nice */

	/* Delay accounting fields start
	 *
	 * All values, until comment "Delay accounting fields end" are
	 * available only if delay accounting is enabled, even though the last
	 * few fields are not delays
	 *
	 * xxx_count is the number of delay values recorded
	 * xxx_delay_total is the corresponding cumulative delay in nanoseconds
	 *
	 * xxx_delay_total wraps around to zero on overflow
	 * xxx_count incremented regardless of overflow
	 */

	/* Delay waiting for cpu, while runnable
	 * count, delay_total NOT updated atomically
	 */
	__u64	cpu_count __attribute__((aligned(8)));
	__u64	cpu_delay_total;

	/* Following four fields atomically updated using task->delays->lock */

	/* Delay waiting for synchronous block I/O to complete
	 * does not account for delays in I/O submission
	 */
	__u64	blkio_count;
	__u64	blkio_delay_total;

	/* Delay waiting for page fault I/O (swap in only) */
	__u64	swapin_count;
	__u64	swapin_delay_total;

	/* cpu "wall-clock" running time
	 * On some architectures, value will adjust for cpu time stolen
	 * from the kernel in involuntary waits due to virtualization.
	 * Value is cumulative, in nanoseconds, without a corresponding count
	 * and wraps around to zero silently on overflow
	 */
	__u64	cpu_run_real_total;

	/* cpu "virtual" running time
	 * Uses time intervals seen by the kernel i.e. no adjustment
	 * for kernel's involuntary waits due to virtualization.
	 * Value is cumulative, in nanoseconds, without a corresponding count
	 * and wraps around to zero silently on overflow
	 */
	__u64	cpu_run_virtual_total;
	/* Delay accounting fields end */
	/* version 1 ends here */

	/* Basic Accounting Fields start */
	char	ac_comm[TS_COMM_LEN];	/* Command name */
	__u8	ac_sched __attribute__((aligned(8)));
					/* Scheduling discipline */
	__u8	ac_pad[3];
	__u32	ac_uid __attribute__((aligned(8)));
					/* User ID */
	__u32	ac_gid;			/* Group ID */
	__u32	ac_pid;			/* Process ID */
	__u32	ac_ppid;		/* Parent process ID */
	__u32	ac_btime;		/* Begin time [sec since 1970] */
	__u64	ac_etime __attribute__((aligned(8)));
					/* Elapsed time [usec] */
	__u64	ac_utime;		/* User CPU time [usec] */
	__u64	ac_stime;		/* SYstem CPU time [usec] */
	__u64	ac_minflt;		/* Minor Page Fault Count */
	__u64	ac_majflt;		/* Major Page Fault Count */
	/* Basic Accounting Fields end */

	/* Extended accounting fields start */
	/* Accumulated RSS usage in duration of a task, in MBytes-usecs.
	 * The current rss usage is added to this counter every time
	 * a tick is charged to a task's system time. So, at the end we
	 * will have memory usage multiplied by system time. Thus an
	 * average usage per system time unit can be calculated.
	 */
	__u64	coremem;		/* accumulated RSS usage in MB-usec */
	/* Accumulated virtual memory usage in duration of a task.
	 * Same as acct_rss_mem1 above except that we keep track of VM usage.
	 */
	__u64	virtmem;		/* accumulated VM  usage in MB-usec */

	/* High watermark of RSS and virtual memory usage in duration of
	 * a task, in KBytes.
	 */
	__u64	hiwater_rss;		/* High-watermark of RSS usage, in KB */
	__u64	hiwater_vm;		/* High-water VM usage, in KB */

	/* The following four fields are I/O statistics of a task. */
	__u64	read_char;		/* bytes read */
	__u64	write_char;		/* bytes written */
	__u64	read_syscalls;		/* read syscalls */
	__u64	write_syscalls;		/* write syscalls */
	/* Extended accounting fields end */

#define TASKSTATS_HAS_IO_ACCOUNTING
	/* Per-task storage I/O accounting starts */
	__u64	read_bytes;		/* bytes of read I/O */
	__u64	write_bytes;		/* bytes of write I/O */
	__u64	cancelled_write_bytes;	/* bytes of cancelled write I/O */

	__u64  nvcsw;			/* voluntary_ctxt_switches */
	__u64  nivcsw;			/* nonvoluntary_ctxt_switches */

	/* time accounting for SMT machines */
	__u64	ac_utimescaled;		/* utime scaled on frequency etc */
	__u64	ac_stimescaled;		/* stime scaled on frequency etc */
	__u64	cpu_scaled_run_real_total; /* scaled cpu_run_real_total */

	/* Delay waiting for memory reclaim */
	__u64	freepages_count;
	__u64	freepages_delay_total;

	/* Delay waiting for thrashing page */
	__u64	thrashing_count;
	__u64	thrashing_delay_total;
};

struct taskstats2 {
	__u16 version;
	__s16 oom_score;
	__u32 pid;
	__u64 anon_rss;	/* KB */
	__u64 file_rss;	/* KB */
	__u64 swap_rss;	/* KB */
	__u64 shmem_rss;	/* KB */
	__u64 unreclaimable;	/* KB */
	/* version 1 ends here */
};

/*
 * Commands sent from userspace
 * Not versioned. New commands should only be inserted at the enum's end
 * prior to __TASKSTATS_CMD_MAX
 */

enum {
	TASKSTATS_CMD_UNSPEC = 0,	/* Reserved */
	TASKSTATS_CMD_GET,		/* user->kernel request/get-response */
	TASKSTATS_CMD_NEW,		/* kernel->user event */
	TASKSTATS2_CMD_GET,		/* user->kernel request/get-response */
	__TASKSTATS_CMD_MAX,
};

#define TASKSTATS_CMD_MAX (__TASKSTATS_CMD_MAX - 1)

enum {
	TASKSTATS_TYPE_UNSPEC = 0,	/* Reserved */
	TASKSTATS_TYPE_PID,		/* Process id */
	TASKSTATS_TYPE_TGID,		/* Thread group id */
	TASKSTATS_TYPE_STATS,		/* taskstats structure */
	TASKSTATS_TYPE_AGGR_PID,	/* contains pid + stats */
	TASKSTATS_TYPE_AGGR_TGID,	/* contains tgid + stats */
	TASKSTATS_TYPE_NULL,		/* contains nothing */
	TASKSTATS_TYPE_FOREACH,		/* contains stats */
	__TASKSTATS_TYPE_MAX,
};

#define TASKSTATS_TYPE_MAX (__TASKSTATS_TYPE_MAX - 1)

enum {
	TASKSTATS_CMD_ATTR_UNSPEC = 0,
	TASKSTATS_CMD_ATTR_PID,
	TASKSTATS_CMD_ATTR_TGID,
	TASKSTATS_CMD_ATTR_REGISTER_CPUMASK,
	TASKSTATS_CMD_ATTR_DEREGISTER_CPUMASK,
	TASKSTATS_CMD_ATTR_FOREACH,
	__TASKSTATS_CMD_ATTR_MAX,
};

#define TASKSTATS_CMD_ATTR_MAX (__TASKSTATS_CMD_ATTR_MAX - 1)

/* NETLINK_GENERIC related info */

#define TASKSTATS_GENL_NAME	"TASKSTATS"
#define TASKSTATS_GENL_VERSION	0x1

#endif /* _LINUX_TASKSTATS_H */<|MERGE_RESOLUTION|>--- conflicted
+++ resolved
@@ -34,12 +34,8 @@
  */
 
 
-<<<<<<< HEAD
-#define TASKSTATS_VERSION	8
+#define TASKSTATS_VERSION	9
 #define TASKSTATS2_VERSION	1
-=======
-#define TASKSTATS_VERSION	9
->>>>>>> 4344de2f
 #define TS_COMM_LEN		32	/* should be >= TASK_COMM_LEN
 					 * in linux/sched.h */
 
