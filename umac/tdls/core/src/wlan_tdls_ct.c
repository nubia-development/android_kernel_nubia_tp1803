/*
 * Copyright (c) 2017-2018 The Linux Foundation. All rights reserved.
 *
 * Permission to use, copy, modify, and/or distribute this software for
 * any purpose with or without fee is hereby granted, provided that the
 * above copyright notice and this permission notice appear in all
 * copies.
 *
 * THE SOFTWARE IS PROVIDED "AS IS" AND THE AUTHOR DISCLAIMS ALL
 * WARRANTIES WITH REGARD TO THIS SOFTWARE INCLUDING ALL IMPLIED
 * WARRANTIES OF MERCHANTABILITY AND FITNESS. IN NO EVENT SHALL THE
 * AUTHOR BE LIABLE FOR ANY SPECIAL, DIRECT, INDIRECT, OR CONSEQUENTIAL
 * DAMAGES OR ANY DAMAGES WHATSOEVER RESULTING FROM LOSS OF USE, DATA OR
 * PROFITS, WHETHER IN AN ACTION OF CONTRACT, NEGLIGENCE OR OTHER
 * TORTIOUS ACTION, ARISING OUT OF OR IN CONNECTION WITH THE USE OR
 * PERFORMANCE OF THIS SOFTWARE.
 */

/**
 * DOC: wlan_tdls_ct.c
 *
 * TDLS connection tracker function definitions
 */

#include "wlan_tdls_main.h"
#include "wlan_tdls_peer.h"
#include "wlan_tdls_ct.h"
#include "wlan_tdls_cmds_process.h"

bool tdls_is_vdev_connected(struct wlan_objmgr_vdev *vdev)
{
	struct wlan_objmgr_peer *peer;
	enum wlan_peer_state peer_state;

	peer = wlan_vdev_get_bsspeer(vdev);

	if (!peer) {
		tdls_err("peer is null");
		return false;
	}

	peer_state = wlan_peer_mlme_get_state(peer);

	if (peer_state != WLAN_ASSOC_STATE) {
		tdls_err("peer state: %d", peer_state);
		return false;
	}

	return true;
}

bool tdls_is_vdev_authenticated(struct wlan_objmgr_vdev *vdev)
{
	struct wlan_objmgr_peer *peer;
	bool is_authenticated = false;

	peer = wlan_vdev_get_bsspeer(vdev);

	if (!peer) {
		tdls_err("peer is null");
		return false;
	}

	is_authenticated = wlan_peer_mlme_get_auth_state(peer);

	return is_authenticated;
}

/**
 * tdls_peer_reset_discovery_processed() - reset discovery status
 * @tdls_vdev: TDLS vdev object
 *
 * This function resets discovery processing bit for all TDLS peers
 *
 * Caller has to take the lock before calling this function
 *
 * Return: 0
 */
static int32_t tdls_peer_reset_discovery_processed(
					struct tdls_vdev_priv_obj *tdls_vdev)
{
	int i;
	qdf_list_t *head;
	qdf_list_node_t *p_node;
	struct tdls_peer *peer;
	QDF_STATUS status;

	tdls_vdev->discovery_peer_cnt = 0;

	for (i = 0; i < WLAN_TDLS_PEER_LIST_SIZE; i++) {
		head = &tdls_vdev->peer_list[i];
		status = qdf_list_peek_front(head, &p_node);
		while (QDF_IS_STATUS_SUCCESS(status)) {
			peer = qdf_container_of(p_node, struct tdls_peer, node);
			peer->discovery_processed = 0;
			status = qdf_list_peek_next(head, p_node, &p_node);
		}
	}

	return 0;
}

void tdls_discovery_timeout_peer_cb(void *user_data)
{
	int i;
	qdf_list_t *head;
	qdf_list_node_t *p_node;
	struct tdls_peer *peer;
	QDF_STATUS status;
	struct tdls_vdev_priv_obj *tdls_vdev;

	if (!user_data) {
		tdls_err("discovery time out data is null");
		return;
	}

	tdls_vdev = (struct tdls_vdev_priv_obj *) user_data;

	for (i = 0; i < WLAN_TDLS_PEER_LIST_SIZE; i++) {
		head = &tdls_vdev->peer_list[i];
		status = qdf_list_peek_front(head, &p_node);
		while (QDF_IS_STATUS_SUCCESS(status)) {
			peer = qdf_container_of(p_node, struct tdls_peer,
						node);
			if (TDLS_LINK_DISCOVERING != peer->link_status) {
				status = qdf_list_peek_next(head, p_node,
							    &p_node);
				continue;
			}
			tdls_debug(QDF_MAC_ADDR_STR " to idle state",
				   QDF_MAC_ADDR_ARRAY(peer->peer_mac.bytes));
			tdls_set_peer_link_status(peer,
						  TDLS_LINK_IDLE,
						  TDLS_LINK_NOT_SUPPORTED);
		}
	}
	tdls_vdev->discovery_sent_cnt = 0;

	/* add tdls power save prohibited */

	return;
}

/**
 * tdls_reset_tx_rx() - reset tx/rx counters for all tdls peers
 * @tdls_vdev: TDLS vdev object
 *
 * Caller has to take the TDLS lock before calling this function
 *
 * Return: Void
 */
static void tdls_reset_tx_rx(struct tdls_vdev_priv_obj *tdls_vdev)
{
	int i;
	qdf_list_t *head;
	qdf_list_node_t *p_node;
	struct tdls_peer *peer;
	QDF_STATUS status;

	for (i = 0; i < WLAN_TDLS_PEER_LIST_SIZE; i++) {
		head = &tdls_vdev->peer_list[i];
		status = qdf_list_peek_front(head, &p_node);
		while (QDF_IS_STATUS_SUCCESS(status)) {
			peer = qdf_container_of(p_node, struct tdls_peer, node);
			peer->tx_pkt = 0;
			peer->rx_pkt = 0;
			status = qdf_list_peek_next(head, p_node, &p_node);
		}
	}
	return;
}

void tdls_implicit_disable(struct tdls_vdev_priv_obj *tdls_vdev)
{
	tdls_debug("Disable Implicit TDLS");
	tdls_timers_stop(tdls_vdev);
}

/**
 * tdls_implicit_enable() - enable implicit tdls triggering
 * @tdls_vdev: TDLS vdev
 *
 * Return: Void
 */
void tdls_implicit_enable(struct tdls_vdev_priv_obj *tdls_vdev)
{
	tdls_debug("Enable Implicit TDLS");
	if (!tdls_vdev)
		return;

	tdls_peer_reset_discovery_processed(tdls_vdev);
	tdls_reset_tx_rx(tdls_vdev);
	/* TODO check whether tdls power save prohibited */

	/* Restart the connection tracker timer */
	tdls_timer_restart(tdls_vdev->vdev, &tdls_vdev->peer_update_timer,
			   tdls_vdev->threshold_config.tx_period_t);
}

/**
 * tdls_ct_sampling_tx_rx() - collect tx/rx traffic sample
 * @tdls_vdev_obj: tdls vdev object
 * @tdls_soc_obj: tdls soc object
 *
 * Function to update data traffic information in tdls connection
 * tracker data structure for connection tracker operation
 *
 * Return: None
 */
static void tdls_ct_sampling_tx_rx(struct tdls_vdev_priv_obj *tdls_vdev,
				   struct tdls_soc_priv_obj *tdls_soc)
{
	struct tdls_peer *curr_peer;
	uint8_t mac[QDF_MAC_ADDR_SIZE];
	uint8_t mac_cnt;
	uint8_t mac_entries;
	struct tdls_conn_tracker_mac_table mac_table[WLAN_TDLS_CT_TABLE_SIZE];

	qdf_spin_lock_bh(&tdls_soc->tdls_ct_spinlock);

	if (0 == tdls_vdev->valid_mac_entries) {
		qdf_spin_unlock_bh(&tdls_soc->tdls_ct_spinlock);
		return;
	}

	mac_entries = QDF_MIN(tdls_vdev->valid_mac_entries,
			      WLAN_TDLS_CT_TABLE_SIZE);

	qdf_mem_copy(mac_table, tdls_vdev->ct_peer_table,
	       (sizeof(struct tdls_conn_tracker_mac_table)) * mac_entries);

	qdf_mem_set(tdls_vdev->ct_peer_table, 0,
	       (sizeof(struct tdls_conn_tracker_mac_table)) * mac_entries);

	tdls_vdev->valid_mac_entries = 0;

	qdf_spin_unlock_bh(&tdls_soc->tdls_ct_spinlock);

	for (mac_cnt = 0; mac_cnt < mac_entries; mac_cnt++) {
		qdf_mem_copy(mac, mac_table[mac_cnt].mac_address.bytes,
		       QDF_MAC_ADDR_SIZE);
		curr_peer = tdls_get_peer(tdls_vdev, mac);
		if (NULL != curr_peer) {
			curr_peer->tx_pkt =
			mac_table[mac_cnt].tx_packet_cnt;
			curr_peer->rx_pkt =
			mac_table[mac_cnt].rx_packet_cnt;
		}
	}
}

void tdls_update_rx_pkt_cnt(struct wlan_objmgr_vdev *vdev,
				 struct qdf_mac_addr *mac_addr)
{
	struct tdls_vdev_priv_obj *tdls_vdev_obj;
	struct tdls_soc_priv_obj *tdls_soc_obj;
	uint8_t mac_cnt;
	uint8_t valid_mac_entries;
	struct tdls_conn_tracker_mac_table *mac_table;

	if (QDF_STATUS_SUCCESS != tdls_get_vdev_objects(vdev, &tdls_vdev_obj,
						   &tdls_soc_obj))
		return;

	if (!tdls_soc_obj->enable_tdls_connection_tracker)
		return;

	if (qdf_is_macaddr_group(mac_addr))
		return;

	if (qdf_mem_cmp(vdev->vdev_mlme.macaddr, mac_addr,
		QDF_MAC_ADDR_SIZE) == 0)
		return;

	qdf_spin_lock_bh(&tdls_soc_obj->tdls_ct_spinlock);
	valid_mac_entries = tdls_vdev_obj->valid_mac_entries;
	mac_table = tdls_vdev_obj->ct_peer_table;

	for (mac_cnt = 0; mac_cnt < valid_mac_entries; mac_cnt++) {
		if (qdf_mem_cmp(mac_table[mac_cnt].mac_address.bytes,
		    mac_addr, QDF_MAC_ADDR_SIZE) == 0) {
			mac_table[mac_cnt].rx_packet_cnt++;
			goto rx_cnt_return;
		}
	}

	/* If we have more than 8 peers within 30 mins. we will
	 *  stop tracking till the old entries are removed
	 */
	if (mac_cnt < WLAN_TDLS_CT_TABLE_SIZE) {
		qdf_mem_copy(mac_table[mac_cnt].mac_address.bytes,
		       mac_addr, QDF_MAC_ADDR_SIZE);
		tdls_vdev_obj->valid_mac_entries = mac_cnt+1;
		mac_table[mac_cnt].rx_packet_cnt = 1;
	}

rx_cnt_return:
	qdf_spin_unlock_bh(&tdls_soc_obj->tdls_ct_spinlock);
	return;
}

void tdls_update_tx_pkt_cnt(struct wlan_objmgr_vdev *vdev,
			    struct qdf_mac_addr *mac_addr)
{
	struct tdls_vdev_priv_obj *tdls_vdev_obj;
	struct tdls_soc_priv_obj *tdls_soc_obj;
	uint8_t mac_cnt;
	uint8_t valid_mac_entries;
	struct tdls_conn_tracker_mac_table *mac_table;

	if (QDF_STATUS_SUCCESS != tdls_get_vdev_objects(vdev, &tdls_vdev_obj,
						   &tdls_soc_obj))
		return;

	if (!tdls_soc_obj->enable_tdls_connection_tracker)
		return;

	if (qdf_is_macaddr_group(mac_addr))
		return;

	if (qdf_mem_cmp(vdev->vdev_mlme.macaddr, mac_addr,
		QDF_MAC_ADDR_SIZE) == 0)
		return;

	qdf_spin_lock_bh(&tdls_soc_obj->tdls_ct_spinlock);
	mac_table = tdls_vdev_obj->ct_peer_table;

	valid_mac_entries = tdls_vdev_obj->valid_mac_entries;

	for (mac_cnt = 0; mac_cnt < valid_mac_entries; mac_cnt++) {
		if (qdf_mem_cmp(mac_table[mac_cnt].mac_address.bytes,
		    mac_addr, QDF_MAC_ADDR_SIZE) == 0) {
			mac_table[mac_cnt].tx_packet_cnt++;
			goto tx_cnt_return;
		}
	}

	/* If we have more than 8 peers within 30 mins. we will
	 *  stop tracking till the old entries are removed
	 */
	if (mac_cnt < WLAN_TDLS_CT_TABLE_SIZE) {
		qdf_mem_copy(mac_table[mac_cnt].mac_address.bytes,
			mac_addr, QDF_MAC_ADDR_SIZE);
		mac_table[mac_cnt].tx_packet_cnt = 1;
		tdls_vdev_obj->valid_mac_entries++;
	}

tx_cnt_return:
	qdf_spin_unlock_bh(&tdls_soc_obj->tdls_ct_spinlock);
	return;
}

void tdls_implicit_send_discovery_request(
				struct tdls_vdev_priv_obj *tdls_vdev_obj)
{
	struct tdls_peer *curr_peer;
	struct tdls_peer *temp_peer;
	struct tdls_soc_priv_obj *tdls_psoc;
	struct tdls_osif_indication tdls_ind;

	if (NULL == tdls_vdev_obj) {
		tdls_notice("tdls_vdev_obj is NULL");
		return;
	}

	tdls_psoc = wlan_vdev_get_tdls_soc_obj(tdls_vdev_obj->vdev);

	if (NULL == tdls_psoc) {
		tdls_notice("tdls_psoc_obj is NULL");
		return;
	}

	curr_peer = tdls_vdev_obj->curr_candidate;

	if (NULL == curr_peer) {
		tdls_err("curr_peer is NULL");
		return;
	}

	/* This function is called in mutex_lock */
	temp_peer = tdls_is_progress(tdls_vdev_obj, NULL, 0);
	if (NULL != temp_peer) {
		tdls_notice(QDF_MAC_ADDR_STR " ongoing. pre_setup ignored",
			    QDF_MAC_ADDR_ARRAY(temp_peer->peer_mac.bytes));
		goto done;
	}

	if (TDLS_CAP_UNKNOWN != curr_peer->tdls_support)
		tdls_set_peer_link_status(curr_peer,
					  TDLS_LINK_DISCOVERING,
					  TDLS_LINK_SUCCESS);

	qdf_mem_copy(tdls_ind.peer_mac, curr_peer->peer_mac.bytes,
			QDF_MAC_ADDR_SIZE);

	tdls_ind.vdev = tdls_vdev_obj->vdev;

	tdls_debug("Implicit TDLS, Send Discovery request event");

	tdls_psoc->tdls_event_cb(tdls_psoc->tdls_evt_cb_data,
				 TDLS_EVENT_DISCOVERY_REQ, &tdls_ind);

	tdls_vdev_obj->discovery_sent_cnt++;

	tdls_timer_restart(tdls_vdev_obj->vdev,
				&tdls_vdev_obj->peer_discovery_timer,
				tdls_vdev_obj->threshold_config.tx_period_t -
				TDLS_DISCOVERY_TIMEOUT_ERE_UPDATE);

	tdls_debug("discovery count %u timeout %u msec",
		 tdls_vdev_obj->discovery_sent_cnt,
		 tdls_vdev_obj->threshold_config.tx_period_t -
		 TDLS_DISCOVERY_TIMEOUT_ERE_UPDATE);
done:
	tdls_vdev_obj->curr_candidate = NULL;
	tdls_vdev_obj->magic = 0;
	return;
}

int tdls_recv_discovery_resp(struct tdls_vdev_priv_obj *tdls_vdev,
				   const uint8_t *mac)
{
	struct tdls_peer *curr_peer;
	struct tdls_soc_priv_obj *tdls_soc;
	struct tdls_osif_indication indication;
	struct tdls_config_params *tdls_cfg;
	int status = 0;

	if (!tdls_vdev)
		return -EINVAL;

	tdls_soc = wlan_vdev_get_tdls_soc_obj(tdls_vdev->vdev);
	if (NULL == tdls_soc) {
		tdls_err("tdls soc is NULL");
		return -EINVAL;
	}

	curr_peer = tdls_get_peer(tdls_vdev, mac);
	if (NULL == curr_peer) {
		tdls_err("curr_peer is NULL");
		return -EINVAL;
	}

	if (tdls_vdev->discovery_sent_cnt)
		tdls_vdev->discovery_sent_cnt--;

	if (0 == tdls_vdev->discovery_sent_cnt)
		qdf_mc_timer_stop(&tdls_vdev->peer_discovery_timer);

	tdls_debug("Discovery(%u) Response from " QDF_MAC_ADDR_STR
		   " link_status %d", tdls_vdev->discovery_sent_cnt,
		   QDF_MAC_ADDR_ARRAY(curr_peer->peer_mac.bytes),
		   curr_peer->link_status);

	tdls_cfg = &tdls_vdev->threshold_config;
	if (TDLS_LINK_DISCOVERING == curr_peer->link_status) {
		/* Since we are here, it means Throughput threshold is
		 * already met. Make sure RSSI threshold is also met
		 * before setting up TDLS link.
		 */
		if ((int32_t) curr_peer->rssi >
		    (int32_t) tdls_cfg->rssi_trigger_threshold) {
			tdls_set_peer_link_status(curr_peer,
						TDLS_LINK_DISCOVERED,
						TDLS_LINK_SUCCESS);
			tdls_debug("Rssi Threshold met: " QDF_MAC_ADDR_STR
				" rssi = %d threshold= %d",
				QDF_MAC_ADDR_ARRAY(curr_peer->peer_mac.bytes),
				curr_peer->rssi,
				tdls_cfg->rssi_trigger_threshold);

			qdf_mem_copy(indication.peer_mac, mac,
					QDF_MAC_ADDR_SIZE);

			indication.vdev = tdls_vdev->vdev;

			tdls_soc->tdls_event_cb(tdls_soc->tdls_evt_cb_data,
						TDLS_EVENT_SETUP_REQ,
						&indication);
		} else {
			tdls_debug("Rssi Threshold not met: " QDF_MAC_ADDR_STR
				" rssi = %d threshold = %d ",
				QDF_MAC_ADDR_ARRAY(curr_peer->peer_mac.bytes),
				curr_peer->rssi,
				tdls_cfg->rssi_trigger_threshold);

			tdls_set_peer_link_status(curr_peer,
						TDLS_LINK_IDLE,
						TDLS_LINK_UNSPECIFIED);

			/* if RSSI threshold is not met then allow
			 * further discovery attempts by decrementing
			 * count for the last attempt
			 */
			if (curr_peer->discovery_attempt)
				curr_peer->discovery_attempt--;
		}
	}

	curr_peer->tdls_support = TDLS_CAP_SUPPORTED;

	return status;
}

void tdls_indicate_teardown(struct tdls_vdev_priv_obj *tdls_vdev,
			    struct tdls_peer *curr_peer,
			    uint16_t reason)
{
	struct tdls_soc_priv_obj *tdls_soc;
	struct tdls_osif_indication indication;

	if (!tdls_vdev || !curr_peer) {
		tdls_err("tdls_vdev: %pK, curr_peer: %pK",
			 tdls_vdev, curr_peer);
		return;
	}

	tdls_soc = wlan_vdev_get_tdls_soc_obj(tdls_vdev->vdev);
	if (!tdls_soc) {
		tdls_err("tdls_soc: %pK", tdls_soc);
		return;
	}

	if (TDLS_LINK_CONNECTED != curr_peer->link_status)
		return;

	tdls_set_peer_link_status(curr_peer,
				  TDLS_LINK_TEARING,
				  TDLS_LINK_UNSPECIFIED);
	tdls_notice("Teardown reason %d", reason);

	if (tdls_soc->tdls_dp_vdev_update)
		tdls_soc->tdls_dp_vdev_update(&tdls_soc->soc,
				curr_peer->sta_id,
				tdls_soc->tdls_update_dp_vdev_flags,
				false);

	indication.reason = reason;
	indication.vdev = tdls_vdev->vdev;
	qdf_mem_copy(indication.peer_mac, curr_peer->peer_mac.bytes,
			QDF_MAC_ADDR_SIZE);

	if (tdls_soc->tdls_event_cb)
		tdls_soc->tdls_event_cb(tdls_soc->tdls_evt_cb_data,
				     TDLS_EVENT_TEARDOWN_REQ, &indication);
}

/**
 * tdls_get_conn_info() - get the tdls connection information.
 * @tdls_soc: tdls soc object
 * @idx: sta id
 *
 * Function to check tdls sta index
 *
 * Return: tdls connection information
 */
static struct tdls_conn_info *
tdls_get_conn_info(struct tdls_soc_priv_obj *tdls_soc, uint8_t idx)
{
	uint8_t sta_idx;

	/* check if there is available index for this new TDLS STA */
	for (sta_idx = 0; sta_idx < WLAN_TDLS_STA_MAX_NUM; sta_idx++) {
		if (idx == tdls_soc->tdls_conn_info[sta_idx].sta_id) {
			tdls_debug("tdls peer with sta_idx %u exists", idx);
			return &tdls_soc->tdls_conn_info[sta_idx];
		}
	}

	tdls_err("tdls peer with staIdx %u not exists", idx);
	return NULL;
}

static void
tdls_ct_process_idle_handler(
			struct tdls_ct_idle_peer_data *tdls_idle_peer_data)
{
	struct tdls_conn_info *tdls_info;
	struct tdls_peer *curr_peer;
	struct wlan_objmgr_vdev *vdev;
	struct tdls_vdev_priv_obj *tdls_vdev_obj;
	struct tdls_soc_priv_obj *tdls_soc_obj;

	vdev = tdls_idle_peer_data->vdev;
	tdls_info = tdls_idle_peer_data->tdls_info;

	if (QDF_STATUS_SUCCESS != tdls_get_vdev_objects(vdev, &tdls_vdev_obj,
						   &tdls_soc_obj))
		return;

	if (INVALID_TDLS_PEER_ID == tdls_info->sta_id) {
		tdls_err("peer (staidx %u) doesn't exists", tdls_info->sta_id);
		return;
	}

	curr_peer = tdls_find_peer(tdls_vdev_obj,
		(u8 *) &tdls_info->peer_mac.bytes[0]);

	if (NULL == curr_peer) {
		tdls_err("Invalid tdls idle timer expired");
		return;
	}

	tdls_debug(QDF_MAC_ADDR_STR
		" tx_pkt: %d, rx_pkt: %d, idle_packet_n: %d",
		QDF_MAC_ADDR_ARRAY(curr_peer->peer_mac.bytes),
		curr_peer->tx_pkt,
		curr_peer->rx_pkt,
		tdls_vdev_obj->threshold_config.idle_packet_n);

	/* Check tx/rx statistics on this tdls link for recent activities and
	 * then decide whether to tear down the link or keep it.
	 */
	if ((curr_peer->tx_pkt >=
	     tdls_vdev_obj->threshold_config.idle_packet_n) ||
	    (curr_peer->rx_pkt >=
	     tdls_vdev_obj->threshold_config.idle_packet_n)) {
		/* this tdls link got back to normal, so keep it */
		tdls_debug("tdls link to " QDF_MAC_ADDR_STR
			 " back to normal, will stay",
			  QDF_MAC_ADDR_ARRAY(curr_peer->peer_mac.bytes));
	} else {
		/* this tdls link needs to get torn down */
		tdls_notice("trigger tdls link to "QDF_MAC_ADDR_STR" down",
			    QDF_MAC_ADDR_ARRAY(curr_peer->peer_mac.bytes));
		tdls_indicate_teardown(tdls_vdev_obj,
					curr_peer,
					TDLS_TEARDOWN_PEER_UNSPEC_REASON);
	}

	return;
}

void tdls_ct_idle_handler(void *user_data)
{
	struct tdls_ct_idle_peer_data *tdls_idle_peer_data;
	struct wlan_objmgr_vdev *vdev;

	tdls_idle_peer_data = (struct tdls_ct_idle_peer_data *) user_data;

	if (NULL == tdls_idle_peer_data ||
	    NULL == tdls_idle_peer_data->vdev ||
	    NULL == tdls_idle_peer_data->tdls_info)
		return;

	vdev = tdls_idle_peer_data->vdev;
	if (QDF_STATUS_SUCCESS != wlan_objmgr_vdev_try_get_ref(vdev,
							WLAN_TDLS_NB_ID))
		return;

	tdls_ct_process_idle_handler(tdls_idle_peer_data);
	wlan_objmgr_vdev_release_ref(vdev,
				     WLAN_TDLS_NB_ID);
}

/**
 * tdls_ct_process_idle_and_discovery() - process the traffic data
 * @curr_peer: tdls peer needs to be examined
 * @tdls_vdev_obj: tdls vdev object
 * @tdls_soc_obj: tdls soc object
 *
 * Function to check the peer traffic data in idle link and  tdls
 * discovering link
 *
 * Return: None
 */
static void
tdls_ct_process_idle_and_discovery(struct tdls_peer *curr_peer,
				struct tdls_vdev_priv_obj *tdls_vdev_obj,
				struct tdls_soc_priv_obj *tdls_soc_obj)
{
	uint16_t valid_peers;

	valid_peers = tdls_soc_obj->connected_peer_count;

	if ((curr_peer->tx_pkt + curr_peer->rx_pkt) >=
	     tdls_vdev_obj->threshold_config.tx_packet_n) {
		if (WLAN_TDLS_STA_MAX_NUM > valid_peers) {
			tdls_notice("Tput trigger TDLS pre-setup");
			tdls_vdev_obj->curr_candidate = curr_peer;
			tdls_implicit_send_discovery_request(tdls_vdev_obj);
		} else {
			tdls_notice("Maximum peers connected already! %d",
				 valid_peers);
		}
	}
}

/**
 * tdls_ct_process_connected_link() - process the traffic
 * @curr_peer: tdls peer needs to be examined
 * @tdls_vdev_obj: tdls vdev
 * @tdls_soc_obj: tdls soc context
 *
 * Function to check the peer traffic data in active STA
 * session
 *
 * Return: None
 */
static void tdls_ct_process_connected_link(
				struct tdls_peer *curr_peer,
				struct tdls_vdev_priv_obj *tdls_vdev,
				struct tdls_soc_priv_obj *tdls_soc)
{

	if ((int32_t)curr_peer->rssi <
	    (int32_t)tdls_vdev->threshold_config.rssi_teardown_threshold) {
		tdls_warn("Tear down - low RSSI: " QDF_MAC_ADDR_STR "!",
			 QDF_MAC_ADDR_ARRAY(curr_peer->peer_mac.bytes));
		tdls_indicate_teardown(tdls_vdev,
					curr_peer,
					TDLS_TEARDOWN_PEER_UNSPEC_REASON);
		return;
	}

	/* Only teardown based on non zero idle packet threshold, to address
	 * a use case where this threshold does not get consider for TEAR DOWN
	 */
	if ((0 != tdls_vdev->threshold_config.idle_packet_n) &&
	    ((curr_peer->tx_pkt <
	      tdls_vdev->threshold_config.idle_packet_n) &&
	     (curr_peer->rx_pkt <
	      tdls_vdev->threshold_config.idle_packet_n))) {
		if (!curr_peer->is_peer_idle_timer_initialised) {
			uint8_t sta_id = (uint8_t)curr_peer->sta_id;
			struct tdls_conn_info *tdls_info;
			tdls_info = tdls_get_conn_info(tdls_soc, sta_id);
			tdls_soc->tdls_idle_peer_data.tdls_info = tdls_info;
			tdls_soc->tdls_idle_peer_data.vdev = tdls_vdev->vdev;
			qdf_mc_timer_init(&curr_peer->peer_idle_timer,
					  QDF_TIMER_TYPE_SW,
					  tdls_ct_idle_handler,
					  &tdls_soc->tdls_idle_peer_data);
			curr_peer->is_peer_idle_timer_initialised = true;
		}
		if (QDF_TIMER_STATE_RUNNING !=
		    curr_peer->peer_idle_timer.state) {
			tdls_warn("Tx/Rx Idle timer start: "
				QDF_MAC_ADDR_STR "!",
				QDF_MAC_ADDR_ARRAY(curr_peer->peer_mac.bytes));
			tdls_timer_restart(tdls_vdev->vdev,
				&curr_peer->peer_idle_timer,
				tdls_vdev->threshold_config.idle_timeout_t);
		}
	} else if (QDF_TIMER_STATE_RUNNING ==
		   curr_peer->peer_idle_timer.state) {
		tdls_warn("Tx/Rx Idle timer stop: " QDF_MAC_ADDR_STR "!",
			 QDF_MAC_ADDR_ARRAY(curr_peer->peer_mac.bytes));
		qdf_mc_timer_stop(&curr_peer->peer_idle_timer);
	}
}

/**
 * tdls_ct_process_cap_supported() - process TDLS supported peer.
 * @curr_peer: tdls peer needs to be examined
 * @tdls_vdev_obj: tdls vdev context
 * @tdls_soc_obj: tdls soc context
 *
 * Function to check the peer traffic data  for tdls supported peer
 *
 * Return: None
 */
static void tdls_ct_process_cap_supported(struct tdls_peer *curr_peer,
					struct tdls_vdev_priv_obj *tdls_vdev,
					struct tdls_soc_priv_obj *tdls_soc_obj)
{
	tdls_debug("tx %d rx %d thr.pkt %d/idle %d rssi %d thr.trig %d/tear %d",
		 curr_peer->tx_pkt, curr_peer->rx_pkt,
		 tdls_vdev->threshold_config.tx_packet_n,
		 tdls_vdev->threshold_config.idle_packet_n,
		 curr_peer->rssi,
		 tdls_vdev->threshold_config.rssi_trigger_threshold,
		 tdls_vdev->threshold_config.rssi_teardown_threshold);

	switch (curr_peer->link_status) {
	case TDLS_LINK_IDLE:
	case TDLS_LINK_DISCOVERING:
		if (TDLS_IS_EXTERNAL_CONTROL_ENABLED(
			tdls_soc_obj->tdls_configs.tdls_feature_flags) &&
			(!curr_peer->is_forced_peer))
			break;
		tdls_ct_process_idle_and_discovery(curr_peer, tdls_vdev,
						   tdls_soc_obj);
		break;
	case TDLS_LINK_CONNECTED:
		tdls_ct_process_connected_link(curr_peer, tdls_vdev,
					       tdls_soc_obj);
		break;
	default:
		break;
	}
}

/**
 * tdls_ct_process_cap_unknown() - process unknown peer
 * @curr_peer: tdls peer needs to be examined
 * @tdls_vdev_obj: tdls vdev object
 * @tdls_soc_obj: tdls soc object
 *
 * Function check the peer traffic data , when tdls capability is unknown
 *
 * Return: None
 */
static void tdls_ct_process_cap_unknown(struct tdls_peer *curr_peer,
					struct tdls_vdev_priv_obj *tdls_vdev,
					struct tdls_soc_priv_obj *tdlsa_soc)
{
	if (TDLS_IS_EXTERNAL_CONTROL_ENABLED(
			tdlsa_soc->tdls_configs.tdls_feature_flags) &&
			(!curr_peer->is_forced_peer))
			return;

	tdls_debug("threshold tx pkt = %d peer tx_pkt = %d & rx_pkt = %d ",
		tdls_vdev->threshold_config.tx_packet_n, curr_peer->tx_pkt,
		curr_peer->rx_pkt);

	if (!TDLS_IS_LINK_CONNECTED(curr_peer) &&
	    ((curr_peer->tx_pkt + curr_peer->rx_pkt) >=
	    tdls_vdev->threshold_config.tx_packet_n)) {
		/* Ignore discovery attempt if External Control is enabled, that
		 * is, peer is forced. In that case, continue discovery attempt
		 * regardless attempt count
		 */
		tdls_debug("TDLS UNKNOWN pre discover ");
		if (curr_peer->is_forced_peer ||
			curr_peer->discovery_attempt++ <
		    tdls_vdev->threshold_config.discovery_tries_n) {
			tdls_debug("TDLS UNKNOWN discover ");
			tdls_vdev->curr_candidate = curr_peer;
			tdls_implicit_send_discovery_request(tdls_vdev);
		} else {
			curr_peer->tdls_support = TDLS_CAP_NOT_SUPPORTED;
			tdls_set_peer_link_status(
				    curr_peer,
				    TDLS_LINK_IDLE,
				    TDLS_LINK_NOT_SUPPORTED);
		}
	}
}

/**
 * tdls_ct_process_peers() - process the peer
 * @curr_peer: tdls peer needs to be examined
 * @tdls_vdev_obj: tdls vdev object
 * @tdls_soc_obj: tdls soc object
 *
 * This function check the peer capability and process the metadata from
 * the peer
 *
 * Return: None
 */
static void tdls_ct_process_peers(struct tdls_peer *curr_peer,
				  struct tdls_vdev_priv_obj *tdls_vdev_obj,
				  struct tdls_soc_priv_obj *tdls_soc_obj)
{
	tdls_debug(QDF_MAC_ADDR_STR " link_status %d tdls_support %d",
		 QDF_MAC_ADDR_ARRAY(curr_peer->peer_mac.bytes),
		 curr_peer->link_status, curr_peer->tdls_support);

	switch (curr_peer->tdls_support) {
	case TDLS_CAP_SUPPORTED:
		tdls_ct_process_cap_supported(curr_peer, tdls_vdev_obj,
						       tdls_soc_obj);
		break;

	case TDLS_CAP_UNKNOWN:
		tdls_ct_process_cap_unknown(curr_peer, tdls_vdev_obj,
						     tdls_soc_obj);
		break;
	default:
		break;
	}

}

static void tdls_ct_process_handler(struct wlan_objmgr_vdev *vdev)
{
	int i;
	qdf_list_t *head;
	qdf_list_node_t *list_node;
	struct tdls_peer *curr_peer;
	QDF_STATUS status;
	struct tdls_vdev_priv_obj *tdls_vdev_obj;
	struct tdls_soc_priv_obj *tdls_soc_obj;

	if (QDF_STATUS_SUCCESS != tdls_get_vdev_objects(vdev, &tdls_vdev_obj,
						   &tdls_soc_obj))
		return;

	/* If any concurrency is detected */
	if (!tdls_soc_obj->enable_tdls_connection_tracker) {
		tdls_notice("Connection tracker is disabled");
		return;
	}

	/* Update tx rx traffic sample in tdls data structures */
	tdls_ct_sampling_tx_rx(tdls_vdev_obj, tdls_soc_obj);

	for (i = 0; i < WLAN_TDLS_PEER_LIST_SIZE; i++) {
		head = &tdls_vdev_obj->peer_list[i];
		status = qdf_list_peek_front(head, &list_node);
		while (QDF_IS_STATUS_SUCCESS(status)) {
			curr_peer = qdf_container_of(list_node,
						struct tdls_peer, node);
			tdls_ct_process_peers(curr_peer, tdls_vdev_obj,
					      tdls_soc_obj);
			curr_peer->tx_pkt = 0;
			curr_peer->rx_pkt = 0;
			status = qdf_list_peek_next(head,
						    list_node, &list_node);
		}
	}

	tdls_timer_restart(tdls_vdev_obj->vdev,
			   &tdls_vdev_obj->peer_update_timer,
			   tdls_vdev_obj->threshold_config.tx_period_t);

}

void tdls_ct_handler(void *user_data)
{
	struct wlan_objmgr_vdev *vdev;

	if (!user_data)
		return;

	vdev = (struct wlan_objmgr_vdev *)user_data;

	if (QDF_STATUS_SUCCESS != wlan_objmgr_vdev_try_get_ref(vdev,
							WLAN_TDLS_NB_ID))
		return;

	tdls_ct_process_handler(vdev);

	wlan_objmgr_vdev_release_ref(vdev,
				     WLAN_TDLS_NB_ID);
}

int tdls_set_tdls_offchannel(struct tdls_soc_priv_obj *tdls_soc,
			     int offchannel)
{
	uint32_t tdls_feature_flags;

	tdls_feature_flags = tdls_soc->tdls_configs.tdls_feature_flags;

	if (TDLS_IS_OFF_CHANNEL_ENABLED(tdls_feature_flags) &&
	   (TDLS_SUPPORT_EXP_TRIG_ONLY == tdls_soc->tdls_current_mode ||
	    TDLS_SUPPORT_IMP_MODE == tdls_soc->tdls_current_mode ||
	    TDLS_SUPPORT_EXT_CONTROL == tdls_soc->tdls_current_mode)) {
		if (offchannel < TDLS_PREFERRED_OFF_CHANNEL_NUM_MIN ||
			offchannel > TDLS_PREFERRED_OFF_CHANNEL_NUM_MAX) {
			tdls_err("Invalid tdls off channel %u", offchannel);
			return -EINVAL;
			}
	} else {
		tdls_err("Either TDLS or TDLS Off-channel is not enabled");
		return -ENOTSUPP;
	}
	tdls_notice("change tdls off channel from %d to %d",
		   tdls_soc->tdls_off_channel, offchannel);
	tdls_soc->tdls_off_channel = offchannel;
	return 0;
}

int tdls_set_tdls_secoffchanneloffset(struct tdls_soc_priv_obj *tdls_soc,
				int offchanoffset)
{
	uint32_t tdls_feature_flags;

	tdls_feature_flags = tdls_soc->tdls_configs.tdls_feature_flags;

	if (!TDLS_IS_OFF_CHANNEL_ENABLED(tdls_feature_flags) ||
	    TDLS_SUPPORT_SUSPENDED >= tdls_soc->tdls_current_mode) {
		tdls_err("Either TDLS or TDLS Off-channel is not enabled");
		return  -ENOTSUPP;
	}

	tdls_soc->tdls_channel_offset = 0;

	switch (offchanoffset) {
	case TDLS_SEC_OFFCHAN_OFFSET_0:
		tdls_soc->tdls_channel_offset = BW20;
		break;
	case TDLS_SEC_OFFCHAN_OFFSET_40PLUS:
		tdls_soc->tdls_channel_offset = BW40_LOW_PRIMARY;
		break;
	case TDLS_SEC_OFFCHAN_OFFSET_40MINUS:
		tdls_soc->tdls_channel_offset = BW40_LOW_PRIMARY;
		break;
	case TDLS_SEC_OFFCHAN_OFFSET_80:
		tdls_soc->tdls_channel_offset = BW80;
		break;
	case TDLS_SEC_OFFCHAN_OFFSET_160:
		tdls_soc->tdls_channel_offset = BWALL;
		break;
	default:
		tdls_err("Invalid tdls secondary off channel offset %d",
			offchanoffset);
		return -EINVAL;
	} /* end switch */

	tdls_notice("change tdls secondary off channel offset to 0x%x",
		    tdls_soc->tdls_channel_offset);
	return 0;
}

int tdls_set_tdls_offchannelmode(struct wlan_objmgr_vdev *vdev,
				 int offchanmode)
{
	struct tdls_peer *conn_peer = NULL;
	struct tdls_channel_switch_params chan_switch_params;
	QDF_STATUS status = QDF_STATUS_E_FAILURE;
	int ret_value = 0;
	struct tdls_vdev_priv_obj *tdls_vdev;
	struct tdls_soc_priv_obj *tdls_soc;
	uint32_t tdls_feature_flags;


	status = tdls_get_vdev_objects(vdev, &tdls_vdev, &tdls_soc);

	if (status != QDF_STATUS_SUCCESS)
		return -EINVAL;


	if (offchanmode < ENABLE_CHANSWITCH ||
			offchanmode > DISABLE_CHANSWITCH) {
		tdls_err("Invalid tdls off channel mode %d", offchanmode);
		return -EINVAL;
	}

	if (!tdls_is_vdev_connected(vdev)) {
		tdls_err("tdls off channel req in not associated state %d",
			offchanmode);
		return -EPERM;
	}

	tdls_feature_flags = tdls_soc->tdls_configs.tdls_feature_flags;
	if (!TDLS_IS_OFF_CHANNEL_ENABLED(tdls_feature_flags) ||
	    TDLS_SUPPORT_SUSPENDED >= tdls_soc->tdls_current_mode) {
		tdls_err("Either TDLS or TDLS Off-channel is not enabled");
		return  -ENOTSUPP;
	}

	conn_peer = tdls_find_first_connected_peer(tdls_vdev);
	if (NULL == conn_peer) {
		tdls_err("No TDLS Connected Peer");
		return -EPERM;
	}

	tdls_notice("TDLS Channel Switch in swmode=%d tdls_off_channel %d offchanoffset %d",
		   offchanmode, tdls_soc->tdls_off_channel,
		   tdls_soc->tdls_channel_offset);

	switch (offchanmode) {
	case ENABLE_CHANSWITCH:
		if (tdls_soc->tdls_off_channel &&
			tdls_soc->tdls_channel_offset) {
			chan_switch_params.tdls_off_ch =
				tdls_soc->tdls_off_channel;
			chan_switch_params.tdls_off_ch_bw_offset =
				tdls_soc->tdls_channel_offset;
			chan_switch_params.oper_class =
			   tdls_find_opclass(tdls_soc->soc,
				chan_switch_params.tdls_off_ch,
				chan_switch_params.tdls_off_ch_bw_offset);
		} else {
			tdls_err("TDLS off-channel parameters are not set yet!!!");
			return -EINVAL;

		}
		break;
	case DISABLE_CHANSWITCH:
		chan_switch_params.tdls_off_ch = 0;
		chan_switch_params.tdls_off_ch_bw_offset = 0;
		chan_switch_params.oper_class = 0;
		break;
	default:
		tdls_err("Incorrect Parameters mode: %d tdls_off_channel: %d offchanoffset: %d",
			offchanmode, tdls_soc->tdls_off_channel,
			tdls_soc->tdls_channel_offset);
		return -EINVAL;
	} /* end switch */

	chan_switch_params.vdev_id = tdls_vdev->session_id;
	chan_switch_params.tdls_sw_mode = offchanmode;
	chan_switch_params.is_responder =
		conn_peer->is_responder;
	qdf_mem_copy(&chan_switch_params.peer_mac_addr,
		     &conn_peer->peer_mac.bytes,
		     QDF_MAC_ADDR_SIZE);
	tdls_notice("Peer " QDF_MAC_ADDR_STR " vdevId: %d, off channel: %d, offset: %d, mode: %d, is_responder: %d",
		 QDF_MAC_ADDR_ARRAY(chan_switch_params.peer_mac_addr),
		 chan_switch_params.vdev_id,
		 chan_switch_params.tdls_off_ch,
		 chan_switch_params.tdls_off_ch_bw_offset,
		 chan_switch_params.tdls_sw_mode,
		 chan_switch_params.is_responder);

	status = tdls_set_offchan_mode(tdls_soc->soc,
				       &chan_switch_params);

	if (status != QDF_STATUS_SUCCESS) {
		tdls_err("Failed to send channel switch request to wmi");
		return -EINVAL;
	}

	tdls_soc->tdls_fw_off_chan_mode = offchanmode;

	if (ENABLE_CHANSWITCH == offchanmode) {
		conn_peer = tdls_find_first_connected_peer(tdls_vdev);
		if (NULL == conn_peer) {
			tdls_err("No TDLS Connected Peer");
			return -EPERM;
		}
		conn_peer->pref_off_chan_num =
			chan_switch_params.tdls_off_ch;
		conn_peer->op_class_for_pref_off_chan =
			chan_switch_params.oper_class;
	}

	return ret_value;
}

static QDF_STATUS tdls_delete_all_tdls_peers_flush_cb(struct scheduler_msg *msg)
{
	if (msg && msg->bodyptr) {
		qdf_mem_free(msg->bodyptr);
		msg->bodyptr = NULL;
	}

	return QDF_STATUS_SUCCESS;
}
/**
 * tdls_delete_all_tdls_peers(): send request to delete tdls peers
 * @vdev: vdev object
 * @tdls_soc: tdls soc object
 *
 * This function sends request to lim to delete tdls peers
 *
 * Return: QDF_STATUS
 */
QDF_STATUS tdls_delete_all_tdls_peers(struct wlan_objmgr_vdev *vdev,
					  struct tdls_soc_priv_obj *tdls_soc)
{
	struct wlan_objmgr_peer *peer;
	struct tdls_del_all_tdls_peers *del_msg;
	struct scheduler_msg msg = {0};
	QDF_STATUS status;


	del_msg = qdf_mem_malloc(sizeof(*del_msg));
	if (NULL == del_msg) {
		tdls_err("memory alloc failed");
		return QDF_STATUS_E_FAILURE;
	}
	qdf_mem_zero(del_msg, sizeof(*del_msg));

	peer = wlan_vdev_get_bsspeer(vdev);
	if (QDF_STATUS_SUCCESS != wlan_objmgr_peer_try_get_ref(peer,
							WLAN_TDLS_SB_ID)) {
		qdf_mem_free(del_msg);
		return QDF_STATUS_E_FAILURE;
	}

	qdf_mem_copy(del_msg->bssid.bytes,
		     wlan_peer_get_macaddr(peer), QDF_MAC_ADDR_SIZE);

	del_msg->msg_type = tdls_soc->tdls_del_all_peers;
	del_msg->msg_len = (uint16_t) sizeof(*del_msg);

	/* Send the request to PE. */
	qdf_mem_zero(&msg, sizeof(msg));

	tdls_debug("sending delete all peers req to PE ");

	msg.type = del_msg->msg_type;
	msg.bodyptr = del_msg;
	msg.flush_callback = tdls_delete_all_tdls_peers_flush_cb;

<<<<<<< HEAD
	status = scheduler_post_msg(QDF_MODULE_ID_PE, &msg);
=======
	status = scheduler_post_message(QDF_MODULE_ID_TDLS,
					QDF_MODULE_ID_PE,
					QDF_MODULE_ID_PE, &msg);
>>>>>>> af7070a8
	if (QDF_IS_STATUS_ERROR(status)) {
		tdls_err("post delete all peer req failed, status %d", status);
		qdf_mem_free(del_msg);
	}

	wlan_objmgr_peer_release_ref(peer, WLAN_TDLS_SB_ID);
	return status;
}

void tdls_disable_offchan_and_teardown_links(
				struct wlan_objmgr_vdev *vdev)
{
	uint16_t connected_tdls_peers = 0;
	uint8_t staidx;
	struct tdls_peer *curr_peer = NULL;
	struct tdls_vdev_priv_obj *tdls_vdev;
	struct tdls_soc_priv_obj *tdls_soc;
	QDF_STATUS status;
	uint8_t vdev_id;
	bool tdls_in_progress = false;

	status = tdls_get_vdev_objects(vdev, &tdls_vdev, &tdls_soc);
	if (QDF_STATUS_SUCCESS != status) {
		tdls_err("tdls objects are NULL ");
		return;
	}

	if (TDLS_SUPPORT_SUSPENDED >= tdls_soc->tdls_current_mode) {
		tdls_notice("TDLS mode %d is disabled OR not suspended now",
			   tdls_soc->tdls_current_mode);
		return;
	}

	connected_tdls_peers = tdls_soc->connected_peer_count;
	if (tdls_is_progress(tdls_vdev, NULL, 0))
		tdls_in_progress = true;

	if (!(connected_tdls_peers || tdls_in_progress)) {
		tdls_notice("No TDLS connected/progress peers to delete");
		vdev_id = vdev->vdev_objmgr.vdev_id;
		if (tdls_soc->set_state_info.set_state_cnt > 0) {
			tdls_debug("Disable the tdls in FW as second interface is coming up");
			tdls_send_update_to_fw(tdls_vdev, tdls_soc, true,
					       true, false, vdev_id);
		}
		return;
	}

	/* TDLS is not supported in case of concurrency.
	 * Disable TDLS Offchannel in FW to avoid more
	 * than two concurrent channels and generate TDLS
	 * teardown indication to supplicant.
	 * Below function Finds the first connected peer and
	 * disables TDLS offchannel for that peer.
	 * FW enables TDLS offchannel only when there is
	 * one TDLS peer. When there are more than one TDLS peer,
	 * there will not be TDLS offchannel in FW.
	 * So to avoid sending multiple request to FW, for now,
	 * just invoke offchannel mode functions only once
	 */
	tdls_set_tdls_offchannel(tdls_soc,
				tdls_soc->tdls_configs.tdls_pre_off_chan_num);
	tdls_set_tdls_secoffchanneloffset(tdls_soc,
			TDLS_SEC_OFFCHAN_OFFSET_40PLUS);
	tdls_set_tdls_offchannelmode(vdev, DISABLE_CHANSWITCH);

	/* Send Msg to PE for deleting all the TDLS peers */
	tdls_delete_all_tdls_peers(vdev, tdls_soc);

	for (staidx = 0; staidx < tdls_soc->max_num_tdls_sta;
							staidx++) {
		if (tdls_soc->tdls_conn_info[staidx].sta_id
						== INVALID_TDLS_PEER_ID)
			continue;

		curr_peer = tdls_find_all_peer(tdls_soc,
			tdls_soc->tdls_conn_info[staidx].peer_mac.bytes);
		if (!curr_peer)
			continue;

		tdls_notice("indicate TDLS teardown (staId %d)",
			   curr_peer->sta_id);

		/* Indicate teardown to supplicant */
		tdls_indicate_teardown(tdls_vdev,
				       curr_peer,
				       TDLS_TEARDOWN_PEER_UNSPEC_REASON);

		/*
		 * Del Sta happened already as part of tdls_delete_all_tdls_peers
		 * Hence clear tdls vdev data structure.
		 */
		tdls_reset_peer(tdls_vdev, curr_peer->peer_mac.bytes);

		if (tdls_soc->tdls_dereg_peer)
			tdls_soc->tdls_dereg_peer(
					tdls_soc->tdls_peer_context,
					wlan_vdev_get_id(vdev),
					curr_peer->sta_id);
		tdls_decrement_peer_count(tdls_soc);
		tdls_soc->tdls_conn_info[staidx].sta_id = INVALID_TDLS_PEER_ID;
		tdls_soc->tdls_conn_info[staidx].session_id = 255;

		qdf_mem_zero(&tdls_soc->tdls_conn_info[staidx].peer_mac,
			     sizeof(struct qdf_mac_addr));
	}
}

void tdls_teardown_connections(struct wlan_objmgr_vdev *vdev)
{
	struct tdls_osif_indication indication;
	struct tdls_soc_priv_obj *tdls_soc;
	struct wlan_objmgr_vdev *tdls_vdev_obj;

	if (!vdev) {
		QDF_ASSERT(0);
		return;
	}

	tdls_soc = wlan_vdev_get_tdls_soc_obj(vdev);
	if (!tdls_soc)
		return;

	/* Get the tdls specific vdev and clear the links */
	tdls_vdev_obj = tdls_get_vdev(tdls_soc->soc, WLAN_TDLS_SB_ID);
	if (tdls_vdev_obj) {
		tdls_disable_offchan_and_teardown_links(tdls_vdev_obj);
		wlan_objmgr_vdev_release_ref(tdls_vdev_obj, WLAN_TDLS_SB_ID);
	}

	indication.vdev = vdev;

	if (tdls_soc->tdls_event_cb)
		tdls_soc->tdls_event_cb(tdls_soc->tdls_evt_cb_data,
				     TDLS_EVENT_TEARDOWN_LINKS_DONE,
				     &indication);
}<|MERGE_RESOLUTION|>--- conflicted
+++ resolved
@@ -1177,13 +1177,9 @@
 	msg.bodyptr = del_msg;
 	msg.flush_callback = tdls_delete_all_tdls_peers_flush_cb;
 
-<<<<<<< HEAD
-	status = scheduler_post_msg(QDF_MODULE_ID_PE, &msg);
-=======
 	status = scheduler_post_message(QDF_MODULE_ID_TDLS,
 					QDF_MODULE_ID_PE,
 					QDF_MODULE_ID_PE, &msg);
->>>>>>> af7070a8
 	if (QDF_IS_STATUS_ERROR(status)) {
 		tdls_err("post delete all peer req failed, status %d", status);
 		qdf_mem_free(del_msg);
